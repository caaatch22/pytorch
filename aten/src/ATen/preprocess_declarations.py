import re
from copy import deepcopy
from function_wrapper import TYPE_FORMAL_GENERIC
import common_with_cwrap

type_map = {
    'floating_point': [
        'Float',
        'Double',
        'Half',
        'BFloat16',
    ],
    'integral': [
        'Byte',
        'Char',
        'Short',
        'Int',
        'Long',
        'Bool',
    ],
    'quantized': [
        'QInt8',
        'QUInt8',
        'QInt32',
    ]
}

all_types = type_map['floating_point'] + type_map['integral'] + type_map['quantized']
type_map['all'] = all_types

all_backends = ['CPU', 'CUDA', 'SparseCPU', 'SparseCUDA', 'MkldnnCPU', 'QuantizedCPU']
default_backends = ['CPU', 'CUDA']


def process_types_and_backends(option):
    # if specific pairs were not listed, then enumerate them
    # based on the backend and type attributes
    # if backend or type is not defined, it is assumed to be all of them
    if 'backend_types' not in option:
        backends = option.get('backends', default_backends)
        if isinstance(option.get('type_method_definition_dispatch'), dict):
            backends = option.get('type_method_definition_dispatch').keys()
        backends = set(backends)

        backend_types = {}
        for backend in backends:
            if backend == 'QuantizedCPU':
                backend_types[backend] = type_map['quantized']
            else:
                backend_types[backend] = option.get('types', all_types)
    else:
        backend_types = option['backend_types']

    # expand type alias (integral, floating_point, all)
    def expand(types):
        ret = []
        for t in types:
            if t in type_map:
                ret.extend(type_map[t])
            else:
                assert(t in all_types)
                ret.append(t)
        return ret

    for backend in backend_types.keys():
        assert(backend in all_backends)
        backend_types[backend] = set(expand(backend_types[backend]))

    # special case remove Half for cpu unless it is explicitly enabled
    if not option.get('cpu_half', False):
        if 'CPU' in backend_types:
            backend_types['CPU'].discard('Half')

    # special case remove BFloat16 for cpu and cuda unless it is explicitly enabled
    if not option.get('cpu_bfloat16', False):
        if 'CPU' in backend_types:
            backend_types['CPU'].discard('BFloat16')

<<<<<<< HEAD
    # special case remove BFloat16 for cuda unless it is explicitly enabled
=======
>>>>>>> fbcb88e8
    if not option.get('cuda_bfloat16', False):
        if 'CUDA' in backend_types:
            backend_types['CUDA'].discard('BFloat16')

    # special cases remove bool for cpu and cuda unless it is explicitly enabled
    if not option.get('cpu_bool', False):
        if 'CPU' in backend_types:
            backend_types['CPU'].discard('Bool')

    if not option.get('cuda_bool', False):
        if 'CUDA' in backend_types:
            backend_types['CUDA'].discard('Bool')

    # sort the result for easy reading
    for backend in backend_types.keys():
        backend_types[backend] = sorted([type for type in backend_types[backend]])
    option['backend_types'] = backend_types


def exclude(declaration):
    return 'only_register' in declaration or declaration.get('name') == 'ndimension'


def add_variants(option):
    option.setdefault('variants', ['method'])

# if we have 'output' arguments, generate a variant where
# we mark oututs as allocate = True, and where the method variant
# is disabled...


def handle_outputs_taken_as_arguments(options):
    new_options = []

    def is_nullable(arg):
        return (arg['type'] in {'THIntegerTensor*', 'THTensor*'} and
                arg.get('default', '') in {None, 'NULL', 'nullptr'})

    def should_generate_out_variant(option):
        if 'function' in option['variants'] and option['mode'] != 'native':
            # don't generate _out variants for in-place functions
            return re.search('(^__i|[^_]_$)', option['api_name']) is None
        return False

    for option in options:
        for arg in option['arguments']:
            # mark arguments which can be null
            if is_nullable(arg):
                arg['is_nullable'] = True

        if any('output' in arg for arg in option['arguments']):
            allocate_option = deepcopy(option)
            # the allocating option needs to be marked
            for arg in allocate_option['arguments']:
                if 'output' in arg:
                    arg['allocate'] = True

            # the original option, which takes arguments for the results,
            # is no longer a method, and has _out added to indicte it takes
            # output arguments
            if should_generate_out_variant(option):
                if 'method' in option['variants']:
                    option['variants'].remove('method')
                option['api_name'] += '_out'
                new_options.append(option)

            new_options.append(allocate_option)
        else:
            new_options.append(option)
    return new_options


def sanitize_return(option):
    ret = option['return']
    m = re.match(r'argument (\d+(,\d+)*)', ret)
    if m is not None:
        arguments = [int(x) for x in m.group(1).split(',')]
        option['return'] = {'kind': 'arguments', 'arguments': arguments}
    elif ret == 'self':
        option['return'] = {'kind': 'arguments', 'arguments': []}
        for i, x in enumerate(option['arguments']):
            if x['name'] == 'self':
                option['return']['arguments'].append(i)
                break
    else:
        option['return'] = {'kind': 'type', 'type': option['return']}


def set_mode(option):
    option['mode'] = option.get('mode', 'TH')

# To enable 0-dim support in TH operations
# we find all places where a single Scalar replaced with a Tensor
# as an argument is still a valid function
# we then mark the tensor variant with a key zero_dim_dispatch_when_scalar: name
# where 'name' is the name of the argument that should be a scalar
# during dispatch, if that argument is marked internally as holding a scalar
# then the method will dispatch to that function.


def discover_zero_dim_tensor_operations(declaration):
    def signature(option, i=None, value=None):
        elements = [TYPE_FORMAL_GENERIC.get(arg['type'], arg['type'])
                    if i is None or j != i else value
                    for j, arg in enumerate(option['arguments'])]
        return '#'.join(elements)
    signature_to_option = {signature(option): option
                           for option in declaration['options']}

    for option in declaration['options']:
        for i, arg in enumerate(option['arguments']):
            if arg['type'] == 'real':
                signature_of_tensor_version = signature(option, i, 'Tensor &')
                if signature_of_tensor_version in signature_to_option:
                    tensor_version = \
                        signature_to_option[signature_of_tensor_version]
                    names = [arg['name'] for arg in tensor_version['arguments']]
                    tensor_version['zero_dim_dispatch_when_scalar'] = names[i]
                    # print("FOUND "+str(i)   )
                    # print("Scalar Version ===== ")
                    # print(yaml.dump(option))
                    # print("Tensor Version ===== ")
                    # print(yaml.dump(tensor_version))
                    # print("SHARED "+names[i])


def is_extended_method(option):
    if 'method' in option['variants']:
        return False
    else:
        return True


def run(declarations):
    declarations = [d for d in declarations if not exclude(d)]
    non_extended_methods = set()
    for declaration in declarations:
        common_with_cwrap.set_declaration_defaults(declaration)
        declaration['options'] = [deepcopy(o) for o in declaration['options']]
        declaration['options'] = common_with_cwrap.filter_unique_options(
            declaration['options'],
            allow_kwarg=False,
            type_to_signature=TYPE_FORMAL_GENERIC,
            remove_self=True)

        common_with_cwrap.sort_by_number_of_args(declaration)

        discover_zero_dim_tensor_operations(declaration)

        for option in declaration['options']:
            set_mode(option)
            if option['mode'] != 'native':
                sanitize_return(option)
            process_types_and_backends(option)
            add_variants(option)
            if not is_extended_method(option):
                non_extended_methods.add(option['api_name'])
        declaration['options'] = handle_outputs_taken_as_arguments(
            declaration['options'])
    # We (very unfortunately) have overloaded virtual methods. Because
    # of C++'s rules, we cannot move one overload without doing some
    # extra work to make sure that overload in a superclass and an
    # overload in a subclass resolve together. I've chosen to resolve
    # this problem simply by moving ALL overloads of a method which
    # occurs in Tensor to Type.  This is why we have to first compute
    # which methods *names* go on type, and then move ALL overloads
    # of this name to Type.
    for declaration in declarations:
        for option in declaration['options']:
            option['extended_method'] = option['api_name'] not in non_extended_methods
    return declarations<|MERGE_RESOLUTION|>--- conflicted
+++ resolved
@@ -76,10 +76,6 @@
         if 'CPU' in backend_types:
             backend_types['CPU'].discard('BFloat16')
 
-<<<<<<< HEAD
-    # special case remove BFloat16 for cuda unless it is explicitly enabled
-=======
->>>>>>> fbcb88e8
     if not option.get('cuda_bfloat16', False):
         if 'CUDA' in backend_types:
             backend_types['CUDA'].discard('BFloat16')
