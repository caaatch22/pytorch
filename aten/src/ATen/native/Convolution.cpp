#include <ATen/ATen.h>
#include <ATen/NativeFunctions.h>
#include <ATen/native/cpu/DepthwiseConvKernel.h>
#include <ATen/native/utils/ParamUtils.h>

#include <ATen/Config.h>
#if AT_NNPACK_ENABLED()
#include "nnpack.h"
#endif

static const int MIOPEN_DIM_MAX = 4;

namespace at { namespace native {

DEFINE_DISPATCH(convolution_depthwise3x3_winograd_stub);

struct ConvParams {
  std::vector<int64_t> stride;
  std::vector<int64_t> padding;
  std::vector<int64_t> dilation;
  bool transposed;
  std::vector<int64_t> output_padding;
  int groups;
  bool benchmark;
  bool deterministic;
  bool cudnn_enabled;

  bool is_strided() const;
  bool is_dilated() const;
  bool is_padded() const;
  bool is_output_padding_neg() const;
  bool is_output_padding_big() const;
  bool is_padding_neg() const;
  bool is_stride_nonpos() const;
  void view1d_as_2d();
  bool use_cpu_depthwise3x3_winograd(const at::Tensor& input, const at::Tensor& weight) const;
  bool use_cudnn(const at::Tensor& input) const;
  bool use_cudnn_depthwise(const at::Tensor& input, const at::Tensor& weight) const;
  bool use_miopen(const at::Tensor& input, const bool& bias_defined) const;
  bool use_mkldnn(const at::Tensor& input) const;
  bool use_nnpack(const at::Tensor& input) const;
  bool is_depthwise(const at::Tensor& input, const at::Tensor& weight) const;
};

std::ostream& operator<<(std::ostream & out, const ConvParams& params) {
  out << "ConvParams {"
      << "  stride = " << IntArrayRef{params.stride}
      << "  padding = " << IntArrayRef{params.padding}
      << "  dilation = " << IntArrayRef{params.dilation}
      << "  transposed = " << params.transposed
      << "  output_padding = " << IntArrayRef{params.output_padding}
      << "  groups = " << params.groups
      << "  benchmark = " << params.benchmark
      << "  deterministic = " << params.deterministic
      << "  cudnn_enabled = " << params.cudnn_enabled
      << "}";
  return out;
}

auto ConvParams::is_strided() const -> bool {
  bool is_strided = false;
  for (int s : stride) {
    is_strided |= (s != 1);
  }
  return is_strided;
}

auto ConvParams::is_dilated() const -> bool {
  bool is_dilated = false;
  for (int d : dilation) {
    is_dilated |= (d != 1);
  }
  return is_dilated;
}

auto ConvParams::is_padded() const -> bool {
  bool is_padded = false;
  for (int p : padding) {
    is_padded |= (p != 0);
  }
  return is_padded;
}

auto ConvParams::is_output_padding_neg() const -> bool {
  bool is_non_neg = false;
  for (int p : output_padding) {
    is_non_neg |= (p < 0);
  }
  return is_non_neg;
}

auto ConvParams::is_output_padding_big() const -> bool {
  bool is_big = false;
  for (size_t i = 0; i < output_padding.size(); i++) {
    is_big |= (output_padding[i] >= stride[i] || output_padding[i] >= dilation[i]);
  }
  return is_big;
}

auto ConvParams::is_padding_neg() const -> bool {
  bool is_non_neg = false;
  for (int p : padding) {
    is_non_neg |= (p < 0);
  }
  return is_non_neg;
}

auto ConvParams::is_stride_nonpos() const -> bool {
  bool is_nonpos = false;
  for (int s : stride) {
    is_nonpos |= (s <= 0);
  }
  return is_nonpos;
}

auto ConvParams::view1d_as_2d() -> void {
  if (stride.size() == 1) {
    stride.insert(stride.begin(), 1);
    padding.insert(padding.begin(), 0);
    dilation.insert(dilation.begin(), 1);
    output_padding.insert(output_padding.begin(), 0);
  }
}

auto ConvParams::use_cpu_depthwise3x3_winograd(
    const at::Tensor& input, const at::Tensor& weight) const -> bool {
#ifdef __ARM_NEON__
  // Currently only 3x3 depthwise convolutions on tensors of float are supported.
  return (input.ndimension() == 4) &&
         (input.size(1) == groups) &&
         (weight.ndimension() == 4 ) &&
         (weight.size(0) % input.size(1) == 0) &&
         (weight.size(2) == 3) &&
         (weight.size(3) == 3) &&
         (input.device().type() == c10::DeviceType::CPU) &&
         (input.scalar_type() == at::kFloat) &&
         input.is_contiguous() &&
         (weight.device().type() == c10::DeviceType::CPU) &&
         (weight.scalar_type() == at::kFloat) &&
         weight.is_contiguous() &&
         !is_strided() &&
         !is_dilated() &&
         !transposed;
#else
  return false;
#endif
}

auto ConvParams::use_cudnn(const at::Tensor& input) const -> bool {
  if (!detail::getCUDAHooks().compiledWithCuDNN()) {
    return false;
  }
  if (!input.is_cuda() || !cudnn_enabled) {
    return false;
  }
  if (deterministic && is_dilated()) {
    // cudnn doesn't support deterministic dilated convolution fully yet
    return false;
  }
  if (is_dilated()) {
    return detail::getCUDAHooks().supportsDilatedConvolutionWithCuDNN() && !is_output_padding_big();
  }
  return !is_output_padding_big();
}

auto ConvParams::use_miopen(const at::Tensor& input, const bool& bias_defined) const -> bool {

  return ((input.scalar_type() == at::kFloat) || (input.scalar_type() == at::kHalf) || (input.scalar_type() == at::kBFloat16))
         && detail::getCUDAHooks().compiledWithMIOpen()
         && input.is_cuda()
         && input.dim() <= MIOPEN_DIM_MAX
         && !(groups > 1 && is_dilated()) // MIOpen currently does not support dilation with groups of size > 1
         && !(input.scalar_type() == at::kBFloat16 && bias_defined) // MIOpen currently doesn't support bias with bfloat16
         ;
}

auto ConvParams::use_mkldnn(const at::Tensor& input) const -> bool {
#if AT_MKLDNN_ENABLED()
  if (!at::globalContext().userEnabledMkldnn()) {
    return false;
  }
  return (input.is_mkldnn()) || // input is mkldnn Tensor
    (input.options().backend() == at::Backend::CPU &&
     input.scalar_type() == kFloat && // only on CPU Float Tensors
     !is_dilated() && // doesn't support dilation
     !transposed && // or transposed tensors
     input.ndimension() == 4); // must be in NCHW format
#endif
  return false;
}
auto ConvParams::use_nnpack(const at::Tensor& input) const -> bool {
#if AT_NNPACK_ENABLED()
  return at::_nnpack_available() &&
         input.options().backend() == at::Backend::CPU &&
         input.scalar_type() == kFloat && // only on CPU Float Tensors
         !is_dilated() && // or dilation
         !transposed &&   // or transposed tensors
         input.ndimension() == 4 // must be in NCHW format
#if !defined(C10_MOBILE) && !defined(CAFFE2_FB_LIMITED_MOBILE_CAPABILITY)
         && input.size(0) >= 16 // ensure large enough batch size to ensure perf, tuneable
#endif
     ;
#endif
  return false;
}

// We currently only have depthwise support for the case where groups ==
// nInputPlane and nInputPlane == nOutputPlane (the latter due to the lack of
// a depthwise multiplier)
auto ConvParams::is_depthwise(
        const at::Tensor& input, const at::Tensor& weight) const -> bool {
  return input.is_cuda() &&
         !transposed &&
         input.ndimension() == 4 &&
         input.size(1) == groups &&
         groups > 1 && // no point if there is only a single group
         weight.size(0) % input.size(1) == 0; // output channels must be a multiple of input channels
}

// Check workload to activate fast depthwise FP16 cudnn conv kernels
bool check_cudnn_depthwise_workload(const at::Tensor& input, int stride) {
  int w = input.size(3);  // same as h
  int ch = input.size(1);
  int bs = input.size(0);
  if (stride==1) {
    if (w >= 7) {
      // All batch sizes and nb_channels
      if (w >= 112) {
        return true;
      }

      // large nb_channels
      if (ch >= 1024) {
        if (w >= 56) {
          return true;
        } else if (bs >= 32) {
          return true;
        }
      }

      // batch_size specific
      if (bs >= 128) {
        if (ch >= 512) {
          return true;
        } else if (ch >= 64) {
          if (w >= 14) {
            return true;
          }
        } else if ((ch >= 32) && (w >=28)) {
          return true;
        }
      } else if (bs >= 64) {
        if ((ch >= 256) && (w >= 14)) {
          return true;
        } else if ((ch >= 32) && (w >= 28)) {
          return true;
        }
      } else if (bs >= 32) {
        if ((ch >= 256) && (w >= 14)) {
          return true;
        } else if ((ch >= 128) && (w >= 28)) {
          return true;
        } else if ((ch >= 32) && (w >= 56)) {
          return true;
        }
      } else if (bs >= 16) {
        if ((ch >= 1024) && (w >= 14)) {
          return true;
        }
        if ((ch >= 256) && (w >= 28)) {
          return true;
        } else if ((ch >= 32) && (w >= 56)) {
          return true;
        }
      } else if (bs >= 8) {
        if ((ch >= 512) && (w >= 28)) {
          return true;
        } else if ((ch >= 64) && (w >= 56)) {
          return true;
        }
      }
    }
  } else if (stride==2) {
    if (ch < 256) {
      return false;
    }

    if (w >= 7) {
      if (bs >= 128) {
        if (ch >= 1024) {
          return true;
        } else if ((ch >= 512) && (w >= 14)) {
          return true;
        } else if (w >= 28) {
          return true;
        }
      } else if (bs >= 64) {
        if ((ch >= 512) && (w >= 14)) {
          return true;
        } else if (w >= 28) {
          return true;
        }
      } else if (bs >= 32) {
        if ((ch >= 1024) && (w >= 14)) {
          return true;
        } else if (w >= 28) {
          return true;
        }
      } else if (bs >= 16) {
        if ((ch >= 512) && (w >= 28)) {
          return true;
        } else if (w >= 56) {
          return true;
        }
      } else if (bs >= 8) {
        if ((ch >= 1024) && (w >= 28)) {
          return true;
        } else if (w >= 56) {
          return true;
        }
      } else if (bs >= 1) {
        if ((ch >= 512) && (w >=112)) {
          return true;
        }
      }
    }
  }
  return false;
}

// Use cudnn for FP16 depthwise convolutions
auto ConvParams::use_cudnn_depthwise(
        const at::Tensor& input, const at::Tensor& weight) const -> bool {
  if (detail::getCUDAHooks().supportsDepthwiseConvolutionWithCuDNN()) {
    long cudnn_version = detail::getCUDAHooks().versionCuDNN();
    bool kernel_cond =  (cudnn_version >= 7600 &&
                         use_cudnn(input) &&
                         input.scalar_type() == kHalf && // only for FP16
                         weight.scalar_type() == kHalf &&
                         is_depthwise(input, weight) &&
                         weight.size(2) == weight.size(3) && // only square kernels
                         input.size(2) >= 7 && // min width/height 7
                         !is_dilated() && // no dilation supported
                         stride[0] == stride[1] && // equal strides
                         ((weight.size(3) == 3) || (weight.size(3) == 1)) &&
                         input.size(1) >= 32); // min 32 channels supported)
    if (kernel_cond) {
      return check_cudnn_depthwise_workload(input, stride[0]);
    } else {
      return false;
    }
  } else {
    return false;
  }
}

static void check_shape_forward(const at::Tensor& input,
                                const at::Tensor& weight, const at::Tensor& bias,
                                const ConvParams& params, bool input_is_mkldnn) {
  int64_t k = input.ndimension();
  int64_t weight_dim = weight.ndimension();
  std::vector<int64_t> weight_sizes(weight_dim);
  // mkldnn conv2d weights could have been re-ordered to 5d by
  // mkldnn_reorder_conv2d_weight
  if ((weight_dim == k + 1) && input_is_mkldnn) {
    weight_sizes[0] = weight.size(0) * weight.size(1);
    std::copy_n(
        weight.sizes().cbegin() + 2, k - 1, weight_sizes.begin() + 1);
    weight_dim = k;
  } else {
    std::copy_n(
        weight.sizes().cbegin(), weight_dim, weight_sizes.begin());
  }
  int64_t groups = params.groups;
  auto padding = params.padding;
  auto output_padding = params.output_padding;
  auto stride = params.stride;
  auto dilation = params.dilation;
  bool transposed = params.transposed;

  TORCH_CHECK(!params.is_padding_neg(), "negative padding is not supported");
  TORCH_CHECK(!params.is_output_padding_neg(), "negative output_padding is not supported");
  TORCH_CHECK(!params.is_stride_nonpos(), "non-positive stride is not supported");

  TORCH_CHECK(weight_dim == k,
           "Expected ", weight_dim, "-dimensional input for ", weight_dim,
           "-dimensional weight ", weight_sizes, ", but got ", k, "-dimensional input of size ",
           input.sizes(), " instead");
  TORCH_CHECK(weight_sizes[0] >= groups,
           "Given groups=", groups, ", expected weight to be at least ", groups,
           " at dimension 0, but got weight of size ", weight_sizes, " instead");
  TORCH_CHECK(weight_sizes[0] % groups == 0,
           "Given groups=", groups, ", expected weight to be divisible by ",
           groups, " at dimension 0, but got weight of size ", weight_sizes,
           " instead");

  if (!transposed) {
    std::vector<int64_t> input_shape;
    std::vector<int64_t> kernel_shape;
    bool kernel_size_correct = true;

    TORCH_CHECK(input.size(1) == (weight_sizes[1] * groups),
             "Given groups=", groups, ", weight of size ", weight_sizes,
             ", expected input", input.sizes(), " to have ",
             (weight_sizes[1] * groups), " channels, but got ", input.size(1),
             " channels instead");
    TORCH_CHECK(!bias.defined() || (bias.ndimension() == 1 && bias.size(0) == weight_sizes[0]),
             "Given weight of size ", weight_sizes,
             ", expected bias to be 1-dimensional with ", weight_sizes[0], " elements",
             ", but got bias of size ", bias.sizes(), " instead");

    for (int i = 2; i < k; ++i) {
      input_shape.push_back(input.size(i) + 2 * padding[i-2]);
      // log new kernel size considering dilation
      kernel_shape.push_back(dilation[i-2] * (weight_sizes[i]-1) + 1);
      if (input_shape.back() < kernel_shape.back()) {
        kernel_size_correct = false;
      }
    }

    TORCH_CHECK(input_shape.size() == kernel_shape.size(), "Inconsistent shape between Input and Kernel");

    if (!kernel_size_correct) {
      // If kernel size is incorrect
      std::ostringstream input_ss;
      std::ostringstream kernel_ss;
      std::ostringstream output_ss;
      std::string separator = "";

      for (int i = 0, len = input_shape.size(); i < len; ++i) {
        input_ss << separator << input_shape[i];
        kernel_ss << separator << kernel_shape[i];
        separator = " x ";
      }

      AT_ERROR("Calculated padded input size per channel: (", input_ss.str(), "). "
               "Kernel size: (", kernel_ss.str(), "). Kernel size can't be greater than actual input size");
    }
  } else { // transposed
    TORCH_CHECK(input.size(1) == weight_sizes[0],
             "Given transposed=", transposed, ", weight of size ", weight_sizes,
             ", expected input", input.sizes(), " to have ", weight_sizes[0],
             " channels, but got ", input.size(1), " channels instead");
    TORCH_CHECK(!bias.defined() || (bias.ndimension() == 1 && bias.size(0) == weight_sizes[1] * groups),
             "Given transposed=", transposed, ", weight of size ", weight_sizes,
             ", expected bias to be 1-dimensional with ", weight_sizes[1] * groups, " elements",
             ", but got bias of size ", bias.sizes(), " instead");
  }
}

static auto view4d(const at::Tensor& tensor) -> at::Tensor {
  TORCH_CHECK(tensor.ndimension() == 3,
           "expected 3D tensor, got tensor with ", tensor.ndimension(),
           " dimensions instead");
  return tensor.unsqueeze(2);
}

static auto view3d(const at::Tensor& tensor) -> at::Tensor {
  TORCH_CHECK(tensor.ndimension() == 4,
           "expected 4D tensor, got tensor with ", tensor.ndimension(),
           " dimensions instead");
  return tensor.squeeze(2);
}


static at::Tensor subtensor(at::Tensor& tensor, int dim, int groups, int g) {
  if (!tensor.defined()) {
    return at::Tensor();
  }
  int64_t n = tensor.sizes()[dim] / groups;
  return tensor.narrow(dim, n * g, n).contiguous();
}


at::Tensor conv1d(
    const Tensor& input, const Tensor& weight, const Tensor& bias,
    IntArrayRef stride, IntArrayRef padding, IntArrayRef dilation, int64_t groups) {
  return at::convolution(input, weight, bias, stride, padding, dilation,
                         false, {0}, groups);
}

at::Tensor conv2d(
    const Tensor& input, const Tensor& weight, const Tensor& bias,
    IntArrayRef stride, IntArrayRef padding, IntArrayRef dilation, int64_t groups) {
  return at::convolution(input, weight, bias, stride, padding, dilation,
                         false, {{0, 0}}, groups);
}

at::Tensor conv3d(
    const Tensor& input, const Tensor& weight, const Tensor& bias,
    IntArrayRef stride, IntArrayRef padding, IntArrayRef dilation, int64_t groups) {
  return at::convolution(input, weight, bias, stride, padding, dilation,
                         false, {{0, 0, 0}}, groups);
}

at::Tensor conv_transpose1d(
    const Tensor& input, const Tensor& weight, const Tensor& bias,
    IntArrayRef stride, IntArrayRef padding, IntArrayRef output_padding, int64_t groups, IntArrayRef dilation) {
  return at::convolution(input, weight, bias, stride, padding, dilation,
                         true, output_padding, groups);
}

at::Tensor conv_transpose2d(
    const Tensor& input, const Tensor& weight, const Tensor& bias,
    IntArrayRef stride, IntArrayRef padding, IntArrayRef output_padding, int64_t groups, IntArrayRef dilation) {
  return at::convolution(input, weight, bias, stride, padding, dilation,
                         true, output_padding, groups);
}

at::Tensor conv_transpose3d(
    const Tensor& input, const Tensor& weight, const Tensor& bias,
    IntArrayRef stride, IntArrayRef padding, IntArrayRef output_padding, int64_t groups, IntArrayRef dilation) {
  return at::convolution(input, weight, bias, stride, padding, dilation,
                         true, output_padding, groups);
}

at::Tensor convolution(
    const Tensor& input, const Tensor& weight, const Tensor& bias,
    IntArrayRef stride, IntArrayRef padding, IntArrayRef dilation,
    bool transposed, IntArrayRef output_padding, int64_t groups) {
  auto& ctx = at::globalContext();
  return at::_convolution(input, weight, bias, stride, padding, dilation,
                          transposed, output_padding, groups,
                          ctx.benchmarkCuDNN(), ctx.deterministicCuDNN(), ctx.userEnabledCuDNN());
}

at::Tensor convolution_overrideable(
    const Tensor& input, const Tensor& weight, const Tensor& bias,
    IntArrayRef stride, IntArrayRef padding, IntArrayRef dilation,
    bool transposed, IntArrayRef output_padding, int64_t groups) {
  AT_ERROR("You are likely triggering this with tensor backend other than CPU/CUDA/MKLDNN, if this is intended, please use torch::RegisterOperators() to override this function ");
}

at::Tensor _convolution(
    const Tensor& input_r, const Tensor& weight_r, const Tensor& bias_r,
    IntArrayRef stride_, IntArrayRef padding_, IntArrayRef dilation_,
    bool transposed_, IntArrayRef output_padding_, int64_t groups_,
    bool benchmark, bool deterministic, bool cudnn_enabled) {

  const bool input_is_mkldnn = input_r.is_mkldnn();
  auto input = input_r;
  auto weight = weight_r;
  auto bias = bias_r;
  auto k = weight.ndimension();
  // mkldnn conv2d weights could have been re-ordered to 5d by
  // mkldnn_reorder_conv2d_weight
  if (input_is_mkldnn && (k == input.ndimension() + 1)) {
    k = input.ndimension();
  }
  int64_t dim = k - 2;

  TORCH_CHECK(dim > 0, "weight should have at least three dimensions");

  ConvParams params;
  params.stride = expand_param_if_needed(stride_, "stride", dim);
  params.padding = expand_param_if_needed(padding_, "padding", dim);
  params.dilation = expand_param_if_needed(dilation_, "dilation", dim);
  params.transposed = transposed_;
  params.output_padding = expand_param_if_needed(output_padding_, "output_padding", dim);
  params.groups = groups_;
  params.benchmark = benchmark;
  params.deterministic = deterministic;
  params.cudnn_enabled = cudnn_enabled;

  check_shape_forward(input, weight, bias, params, input_is_mkldnn);

  if (k == 3) {
    // avoid accidentally going through NHWC for permuted 3d input.
    if (!input_is_mkldnn) {
      input = input.contiguous();
    }
    params.view1d_as_2d();
    input = view4d(input);
    weight = view4d(weight);
  }

  Tensor output;
  if (params.is_depthwise(input, weight)) {
      /* output.resize_(output_size(input, weight)); */

      auto kernel_size = weight.sizes().slice(2);
      auto stride = params.stride;
      auto padding = params.padding;
      auto dilation = params.dilation;
      if (params.use_cudnn_depthwise(input, weight)) {
        output = at::cudnn_convolution(
            input.contiguous(input.suggest_memory_format()), weight, bias,
            padding, stride, dilation, params.groups, params.benchmark, params.deterministic);

      } else if (params.use_miopen(input, bias.defined())){
        output = at::miopen_depthwise_convolution(
            input.contiguous(), weight, bias,
            padding, stride, dilation, params.groups, params.benchmark, params.deterministic);
      } else {
          output = at::thnn_conv_depthwise2d(input.contiguous(), weight, kernel_size, bias, stride, padding, dilation);
      }
  } else if (params.use_cudnn(input)) {
    TORCH_CHECK(input.options().type_equal(weight.options()),
             "Input type (", input.toString(), ") and weight type (", weight.toString(),
             ") should be the same");
    TORCH_CHECK(!bias.defined() || (input.options().type_equal(bias.options())),
             "Input type (", input.toString(), ") and bias type (", bias.toString(),
             ") should be the same");

    if (params.transposed) {
      output = at::cudnn_convolution_transpose(
          input.contiguous(input.suggest_memory_format()), weight, bias,
          params.padding, params.output_padding, params.stride, params.dilation, params.groups, params.benchmark, params.deterministic);
    } else {
      output = at::cudnn_convolution(
          input.contiguous(input.suggest_memory_format()), weight, bias,
          params.padding, params.stride, params.dilation, params.groups, params.benchmark, params.deterministic);
    }
<<<<<<< HEAD
  } else if (params.use_miopen(input, bias.defined())) {
    TORCH_CHECK(input.type() == weight.type(),
             "Input type (", input.type().toString(), ") and weight type (", weight.type().toString(),
=======
  } else if (params.use_miopen(input)) {
    TORCH_CHECK(input.options().type_equal(weight.options()),
             "Input type (", input.toString(), ") and weight type (", weight.toString(),
>>>>>>> 6848f9ab
             ") should be the same");
    TORCH_CHECK(!bias.defined() || (input.options().type_equal(bias.options())),
             "Input type (", input.toString(), ") and bias type (", bias.toString(),
             ") should be the same");

    if (params.transposed) {
      output = at::miopen_convolution_transpose(
          input.contiguous(), weight, bias,
          params.padding, params.output_padding, params.stride, params.dilation, params.groups, params.benchmark, params.deterministic);
    } else {
      output = at::miopen_convolution(
          input.contiguous(), weight, bias,
          params.padding, params.stride, params.dilation, params.groups, params.benchmark, params.deterministic);
    }
  } else if (params.use_mkldnn(input)) {
#if AT_MKLDNN_ENABLED()
    TORCH_CHECK(input.options().type_equal(weight.options()),
             "Input type (", input.toString(), ") and weight type (", weight.toString(),
             ") should be the same");
    TORCH_CHECK(!bias.defined() || (input.options().type_equal(bias.options())),
             "Input type (", input.toString(), ") and bias type (", bias.toString(),
             ") should be the same");
    if (!input_is_mkldnn) {
      output = at::mkldnn_convolution(input.contiguous(), weight.contiguous(), bias.defined() ? bias.contiguous() : bias,
                                      params.padding, params.stride, params.dilation, params.groups);
    } else {
      // do not call contiguous on mkldnn tensor
      output = at::mkldnn_convolution(input, weight, bias,
                                      params.padding, params.stride, params.dilation, params.groups);
    }
#endif
  } else if (input.device().type() == c10::DeviceType::CPU || input.device().type() == c10::DeviceType::CUDA) {
    if (params.use_cpu_depthwise3x3_winograd(input, weight)) {
      output = convolution_depthwise3x3_winograd_stub(
        input.device().type(), input, weight, bias, params.stride, params.padding, params.groups);
    } else if (params.groups == 1) {
      output = at::_convolution_nogroup(
          input.contiguous(), weight, bias, params.stride, params.padding, params.dilation, params.transposed, params.output_padding);
    } else {
      std::vector<Tensor> outputs(params.groups);
      input = input.contiguous();
      for (int g = 0; g < params.groups; ++g) {
        auto input_g = subtensor(input, 1, params.groups, g);
        auto weight_g = subtensor(weight, 0, params.groups, g);
        auto bias_g = subtensor(bias, 0, params.groups, g);
        outputs[g] = at::_convolution_nogroup(
            input_g, weight_g, bias_g, params.stride, params.padding, params.dilation, params.transposed, params.output_padding);
      }
      output = at::cat(outputs, 1);
    }
  } else {
    // Only reach here when input is backend with out-of-source implementation.
    output = at::convolution_overrideable(input, weight, bias, params.stride, params.padding, params.dilation, params.transposed, params.output_padding, params.groups);
  }

  if (k == 3) {
    output = view3d(output);
  }

  return output;
}

// A generic function for convolution implementations which don't
// natively implement groups (e.g., not CuDNN).
at::Tensor _convolution_nogroup(
    const Tensor& input, const Tensor& weight, const Tensor& bias,
    IntArrayRef stride, IntArrayRef padding, IntArrayRef dilation,
    bool transposed, IntArrayRef output_padding) {

  ConvParams params;
  params.stride = stride.vec();
  params.padding = padding.vec();
  params.dilation = dilation.vec();
  params.transposed = transposed;
  params.output_padding = output_padding.vec();
  params.groups = 1;
  params.benchmark = false;
  params.deterministic = false;
  params.cudnn_enabled = false;

  auto dim = input.ndimension();
  auto dilated = params.is_dilated();
  auto kernel_size = weight.sizes().slice(2);

  if (params.transposed) {
    if (dim == 4) {
      return at::slow_conv_transpose2d(
          input, weight, kernel_size, bias,
          stride, padding, output_padding, dilation);
    } else if (dim == 5) {
      return at::slow_conv_transpose3d(
        input, weight, kernel_size, bias,
        stride, padding, output_padding, dilation);
      }
  } else {  /* Not transposed */
    if (dim == 4) {
      if (dilated) {
        return at::slow_conv_dilated2d(
            input, weight, kernel_size, bias,
            stride, padding, dilation);
      } else {  /* dim == 4, non-dilated */
        if (params.use_nnpack(input)) {
#if AT_NNPACK_ENABLED()
          return at::_nnpack_spatial_convolution(
              input, weight, bias, padding, stride);
#endif
        } else {
          /* CPU implementation has specialized MM kernels
             for non-dilated case here */
          return at::thnn_conv2d(
              input, weight, kernel_size, bias,
              stride, padding);
        }
      }
    } else if (dim == 5 && (input.is_cuda() || dilated)) {
      return at::slow_conv_dilated3d(
          input, weight, kernel_size, bias,
          stride, padding, dilation);
    } else if (dim == 5) { /* dim == 5, CPU, non-dilated */
      /* CPU implementation has specialized MM kernels
         for non-dilated case here */
      return at::slow_conv3d(
          input, weight, kernel_size, bias,
          stride, padding);
    }
  }

  AT_ERROR("unsupported ConvNd parameters");
}

std::tuple<Tensor, Tensor, Tensor> convolution_backward_overrideable(
        const Tensor& grad_output, const Tensor& input, const Tensor& weight,
        IntArrayRef stride, IntArrayRef padding, IntArrayRef dilation,
        bool transposed, IntArrayRef output_padding, int64_t groups, std::array<bool, 3> output_mask) {
  AT_ERROR("You are likely triggering this with tensor backend other than CPU/CUDA/MKLDNN, if this is intended, please use torch::RegisterOperators() to override this function ");
  return std::tuple<Tensor, Tensor, Tensor>(
          at::empty_like(input, LEGACY_CONTIGUOUS_MEMORY_FORMAT),
          at::empty_like(weight, LEGACY_CONTIGUOUS_MEMORY_FORMAT),
          at::empty({}));
}

static Tensor subvariable(const Tensor& var, int dim, int groups, int g) {
  int64_t n = var.sizes()[dim] / groups;
  auto result = var.narrow(dim, n * g, n);
  return result;
}

std::tuple<Tensor,Tensor,Tensor> _convolution_double_backward(
    const Tensor& ggI, const Tensor& ggW_r, const Tensor& ggb,
    const Tensor& gO_r, const Tensor& weight_r, const Tensor& input,
    IntArrayRef stride_, IntArrayRef padding_, IntArrayRef dilation_,
    bool transposed_, IntArrayRef output_padding_, int64_t groups_,
    bool benchmark, bool deterministic, bool cudnn_enabled,
    std::array<bool, 3> output_mask) {

  auto ggW = ggW_r;
  auto gO = gO_r;
  auto weight = weight_r;

  ConvParams params;
  params.stride = stride_.vec();
  params.padding = padding_.vec();
  params.dilation = dilation_.vec();
  params.transposed = transposed_;
  params.output_padding = output_padding_.vec();
  params.groups = groups_;
  params.benchmark = benchmark;
  params.deterministic = deterministic;
  params.cudnn_enabled = cudnn_enabled;

  // Compute ggO = conv(ggI, w) + conv(i, ggW) + ggb
  Tensor ggO;
  if (input.numel() != 0) {
    if (ggI.defined()) {
      if (weight.is_cuda()) {
        weight = weight.contiguous();
      }
      ggO = at::_convolution(ggI, weight, Tensor(), params.stride, params.padding, params.dilation, params.transposed, params.output_padding, params.groups, params.benchmark, params.deterministic, params.cudnn_enabled);
    }

    if (ggW.defined()) {
      if (ggW.is_cuda()) {
        ggW = ggW.contiguous();
      }
      auto ggW_term = at::_convolution(input, ggW, Tensor(), params.stride, params.padding, params.dilation, params.transposed, params.output_padding, params.groups, params.benchmark, params.deterministic, params.cudnn_enabled);
      if (ggO.defined()) {
        ggO = ggO + ggW_term;
      } else {
        ggO = ggW_term;
      }
    }
  } else {
    ggO = at::zeros_like(gO, LEGACY_CONTIGUOUS_MEMORY_FORMAT);
  }

  if (ggb.defined()) {
    // View as (1, ggb.size(0), 1, 1...)

    // Expand
    std::vector<int64_t> new_size(gO.ndimension(), 1);
    new_size[1] = ggb.sizes()[0];
    auto ggb_contiguous = ggb.contiguous();
    auto ggb_view = ggb_contiguous.view(new_size);

    // Expand
    auto ggb_expanded = ggb_view.expand(gO.sizes());

    if (ggO.defined()) {
      ggO = ggO + ggb_expanded;
    } else {
      ggO = ggb_expanded;
    }
  }

  // Compute gW = conv(ggI, gO)
  Tensor gW;
  if (ggI.defined()) {

    // Modified params with correct padding
    ConvParams gw_conv_params(params);

    // Disable groups as they are handled separately
    auto groups = gw_conv_params.groups;
    gw_conv_params.groups = 1;
    std::swap(gw_conv_params.dilation, gw_conv_params.stride);

    // Transpose gO and ggI to accumulate over batch
    auto gOt = gO.transpose(0, 1);
    auto ggIt = ggI.transpose(0, 1);

    Tensor gWt;
    // Compute conv
    if (input.numel() != 0) {
      if (groups == 1) {

        if (gOt.is_cuda()) {
          gOt = gOt.contiguous();
        }

        // Compute conv
        if (params.transposed) {
          gw_conv_params.transposed = false;
          gWt = at::_convolution(gOt, ggIt, Tensor(), gw_conv_params.stride, gw_conv_params.padding, gw_conv_params.dilation, gw_conv_params.transposed, gw_conv_params.output_padding, gw_conv_params.groups, gw_conv_params.benchmark, gw_conv_params.deterministic, gw_conv_params.cudnn_enabled);
        } else {
          gWt = at::_convolution(ggIt, gOt, Tensor(), gw_conv_params.stride, gw_conv_params.padding, gw_conv_params.dilation, gw_conv_params.transposed, gw_conv_params.output_padding, gw_conv_params.groups, gw_conv_params.benchmark, gw_conv_params.deterministic, gw_conv_params.cudnn_enabled);
        }
      } else {
        std::vector<Tensor> gWt_list(groups);
        for (int g = 0; g < groups; ++g) {
          auto ggIt_g = subvariable(ggIt, 0, groups, g);
          auto gOt_g = subvariable(gOt, 0, groups, g);
          if (gOt_g.is_cuda()) {
            gOt_g = gOt_g.contiguous();
          }

          // Compute conv
          if (params.transposed) {
            gw_conv_params.transposed = false;
            gWt_list[g] = at::_convolution(gOt_g, ggIt_g, Tensor(), gw_conv_params.stride, gw_conv_params.padding, gw_conv_params.dilation, gw_conv_params.transposed, gw_conv_params.output_padding, gw_conv_params.groups, gw_conv_params.benchmark, gw_conv_params.deterministic, gw_conv_params.cudnn_enabled);
          } else {
            gWt_list[g] = at::_convolution(ggIt_g, gOt_g, Tensor(), gw_conv_params.stride, gw_conv_params.padding, gw_conv_params.dilation, gw_conv_params.transposed, gw_conv_params.output_padding, gw_conv_params.groups, gw_conv_params.benchmark, gw_conv_params.deterministic, gw_conv_params.cudnn_enabled);
          }
        }

        gWt = at::cat(gWt_list, 1);
      }

      // Transpose gW to match chan_in and chan_out
      gW = gWt.transpose(0, 1);

      // narrow gW to only relevant portion
      // we do it this way instead of narrowing the input itself because
      // the ConvForward kernels don't support asymmetric padding.
      auto gW_size = gW.sizes();
      auto w_size = weight.sizes();
      for (size_t i = 2; i < gW_size.size(); ++i) {
        if (gW_size[i] > w_size[i]) {
            gW = gW.narrow(i, 0, w_size[i]);
            gW_size = gW.sizes();
        }
      }
    }
  } else {
    gW = at::zeros_like(weight, LEGACY_CONTIGUOUS_MEMORY_FORMAT);
  }

  // Compute gI = convT(ggW, gO.t()) if !transposed
  //         gI = conv(go, ggw)      if transposed
  Tensor gI;
  if (input.numel() != 0) {
    if (ggW.defined()) {
      ConvParams gi_conv_params(params);
      gi_conv_params.transposed = !params.transposed;

      if (params.transposed) {
        if (gO.is_cuda()) {
          gO = gO.contiguous();
        }
        gI = at::_convolution(gO, ggW, Tensor(), gi_conv_params.stride, gi_conv_params.padding, gi_conv_params.dilation, gi_conv_params.transposed, gi_conv_params.output_padding, gi_conv_params.groups, gi_conv_params.benchmark, gi_conv_params.deterministic, gi_conv_params.cudnn_enabled);

        // narrow gI to only relevant portion
        // we do it this way because negative output_padding is not supported
        // TODO: figure out if we can narrow gO and save some compute,
        // rather than narrowing the computed gI
        auto gI_size = gI.sizes();
        auto i_size = input.sizes();
        for (size_t i = 2; i < gI_size.size(); ++i) {
          if (gI_size[i] > i_size[i]) {
            gI = gI.narrow(i, 0, i_size[i]);
            gI_size = gI.sizes();
          }
        }
      } else {
        auto groups = gi_conv_params.groups;
        gi_conv_params.groups = 1;
        // swap stride and dilation
        std::swap(gi_conv_params.dilation, gi_conv_params.stride);

        auto ggWt = ggW.transpose(0, 1);
        auto gOt = gO.transpose(0, 1);

        // calculate output_padding
        // TODO: figure out why this needs to be computed...
        auto kernel_size = weight.sizes().slice(2);
        auto input_shape = input.sizes().slice(2);
        auto grad_output_shape = gO.sizes().slice(2);

        if (kernel_size.size() == 1) {
          auto expected_input_shape = (kernel_size[0] - 1) * gi_conv_params.stride[1]
            - 2 * gi_conv_params.padding[1]
            + (gi_conv_params.dilation[1] * (grad_output_shape[0] - 1) + 1);
          if (expected_input_shape != input_shape[0]) {
            gi_conv_params.output_padding[1] = input_shape[0] - expected_input_shape;
          }
        } else {
          for(size_t i = 0; i < kernel_size.size(); ++i) {
            // Check if whole input has been used or not
            auto expected_input_shape = (kernel_size[i] - 1) * gi_conv_params.stride[i]
              - 2 * gi_conv_params.padding[i]
              + (gi_conv_params.dilation[i] * (grad_output_shape[i] - 1) + 1);
            if (expected_input_shape != input_shape[i]) {
              gi_conv_params.output_padding[i] = input_shape[i] - expected_input_shape;
            }
          }
        }

        Tensor gIt;
        if (params.groups == 1) {
          if (gOt.is_cuda()) {
            gOt = gOt.contiguous();
          }

          gIt = at::_convolution(ggWt, gOt, Tensor(), gi_conv_params.stride, gi_conv_params.padding, gi_conv_params.dilation, gi_conv_params.transposed, gi_conv_params.output_padding, gi_conv_params.groups, gi_conv_params.benchmark, gi_conv_params.deterministic, gi_conv_params.cudnn_enabled);
        } else {
          std::vector<Tensor> gIt_list(params.groups);
          for (int g = 0; g < groups; ++g) {
            auto ggWt_g = subvariable(ggWt, 1, groups, g);
            auto gOt_g = subvariable(gOt, 0, groups, g);
            if (gOt_g.is_cuda()) {
              gOt_g = gOt_g.contiguous();
            }

            gIt_list[g] = at::_convolution(ggWt_g, gOt_g, Tensor(), gi_conv_params.stride, gi_conv_params.padding, gi_conv_params.dilation, gi_conv_params.transposed, gi_conv_params.output_padding, gi_conv_params.groups, gi_conv_params.benchmark, gi_conv_params.deterministic, gi_conv_params.cudnn_enabled);
          }

          gIt = at::cat(gIt_list, 0);
        }

        gI = gIt.transpose(0, 1);
      }
    }
  } else {
    gI = at::zeros_like(input, LEGACY_CONTIGUOUS_MEMORY_FORMAT);
  }

  if (output_mask[0] && !ggO.defined()) ggO = at::zeros_like(gO, LEGACY_CONTIGUOUS_MEMORY_FORMAT);
  if (output_mask[1] && !gI.defined()) gI = at::zeros_like(input, LEGACY_CONTIGUOUS_MEMORY_FORMAT);
  if (output_mask[2] && !gW.defined()) gW = at::zeros_like(weight, LEGACY_CONTIGUOUS_MEMORY_FORMAT);

  return std::tuple<Tensor,Tensor,Tensor>{ggO, gI, gW};
}

}} // at::native<|MERGE_RESOLUTION|>--- conflicted
+++ resolved
@@ -611,15 +611,9 @@
           input.contiguous(input.suggest_memory_format()), weight, bias,
           params.padding, params.stride, params.dilation, params.groups, params.benchmark, params.deterministic);
     }
-<<<<<<< HEAD
   } else if (params.use_miopen(input, bias.defined())) {
-    TORCH_CHECK(input.type() == weight.type(),
-             "Input type (", input.type().toString(), ") and weight type (", weight.type().toString(),
-=======
-  } else if (params.use_miopen(input)) {
     TORCH_CHECK(input.options().type_equal(weight.options()),
              "Input type (", input.toString(), ") and weight type (", weight.toString(),
->>>>>>> 6848f9ab
              ") should be the same");
     TORCH_CHECK(!bias.defined() || (input.options().type_equal(bias.options())),
              "Input type (", input.toString(), ") and bias type (", bias.toString(),
