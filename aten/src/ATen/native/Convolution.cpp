#include <ATen/ATen.h>
#include <ATen/NativeFunctions.h>
#include <ATen/native/utils/ParamUtils.h>

#include <ATen/Config.h>
#if AT_NNPACK_ENABLED()
#include "nnpack.h"
#endif

static const int MIOPEN_DIM_MAX = 4;

namespace at { namespace native {

struct ConvParams {
  std::vector<int64_t> stride;
  std::vector<int64_t> padding;
  std::vector<int64_t> dilation;
  bool transposed;
  std::vector<int64_t> output_padding;
  int groups;
  bool benchmark;
  bool deterministic;
  bool cudnn_enabled;

  bool is_strided() const;
  bool is_dilated() const;
  bool is_padded() const;
  bool is_output_padding_neg() const;
  bool is_output_padding_big() const;
  bool is_padding_neg() const;
  bool is_stride_neg() const;
  void view1d_as_2d();
  bool use_cudnn(const at::Tensor& input) const;
  bool use_cudnn_depthwise(const at::Tensor& input, const at::Tensor& weight) const;
  bool use_miopen(const at::Tensor& input) const;
  bool use_mkldnn(const at::Tensor& input) const;
  bool use_nnpack(const at::Tensor& input) const;
  bool is_depthwise(const at::Tensor& input, const at::Tensor& weight) const;
};

std::ostream& operator<<(std::ostream & out, const ConvParams& params) {
  out << "ConvParams {"
      << "  stride = " << IntArrayRef{params.stride}
      << "  padding = " << IntArrayRef{params.padding}
      << "  dilation = " << IntArrayRef{params.dilation}
      << "  transposed = " << params.transposed
      << "  output_padding = " << IntArrayRef{params.output_padding}
      << "  groups = " << params.groups
      << "  benchmark = " << params.benchmark
      << "  deterministic = " << params.deterministic
      << "  cudnn_enabled = " << params.cudnn_enabled
      << "}";
  return out;
}

auto ConvParams::is_strided() const -> bool {
  bool is_strided = false;
  for (int s : stride) {
    is_strided |= (s != 1);
  }
  return is_strided;
}

auto ConvParams::is_dilated() const -> bool {
  bool is_dilated = false;
  for (int d : dilation) {
    is_dilated |= (d != 1);
  }
  return is_dilated;
}

auto ConvParams::is_padded() const -> bool {
  bool is_padded = false;
  for (int p : padding) {
    is_padded |= (p != 0);
  }
  return is_padded;
}

auto ConvParams::is_output_padding_neg() const -> bool {
  bool is_non_neg = false;
  for (int p : output_padding) {
    is_non_neg |= (p < 0);
  }
  return is_non_neg;
}

auto ConvParams::is_output_padding_big() const -> bool {
  bool is_big = false;
  for (size_t i = 0; i < output_padding.size(); i++) {
    is_big |= (output_padding[i] >= stride[i] || output_padding[i] >= dilation[i]);
  }
  return is_big;
}

auto ConvParams::is_padding_neg() const -> bool {
  bool is_non_neg = false;
  for (int p : padding) {
    is_non_neg |= (p < 0);
  }
  return is_non_neg;
}

auto ConvParams::is_stride_neg() const -> bool {
  bool is_non_neg = false;
  for (int s : stride) {
    is_non_neg |= (s < 0);
  }
  return is_non_neg;
}


auto ConvParams::view1d_as_2d() -> void {
  if (stride.size() == 1) {
    stride.insert(stride.begin(), 1);
    padding.insert(padding.begin(), 0);
    dilation.insert(dilation.begin(), 1);
    output_padding.insert(output_padding.begin(), 0);
  }
}

auto ConvParams::use_cudnn(const at::Tensor& input) const -> bool {
  if (!detail::getCUDAHooks().compiledWithCuDNN()) {
    return false;
  }
  if (!input.is_cuda() || !cudnn_enabled) {
    return false;
  }
  if (deterministic && is_dilated()) {
    // cudnn doesn't support deterministic dilated convolution fully yet
    return false;
  }
  if (is_dilated()) {
    return detail::getCUDAHooks().supportsDilatedConvolutionWithCuDNN() && !is_output_padding_big();
  }
  return !is_output_padding_big();
}

auto ConvParams::use_miopen(const at::Tensor& input) const -> bool {

  return ((input.scalar_type() == at::kFloat) || (input.scalar_type() == at::kHalf))
         && detail::getCUDAHooks().compiledWithMIOpen()
         && input.is_cuda()
         && input.dim() <= MIOPEN_DIM_MAX
         && !(groups > 1 && is_dilated()) // MIOpen currently does not support dilation with groups of size > 1
         && !transposed
         ;
}

auto ConvParams::use_mkldnn(const at::Tensor& input) const -> bool {
#if AT_MKLDNN_ENABLED()
  return (input.is_mkldnn()) || // input is mkldnn Tensor
    (input.type().backend() == at::Backend::CPU &&
     input.scalar_type() == kFloat && // only on CPU Float Tensors
     !is_dilated() && // doesn't support dilation
     !transposed && // or transposed tensors
     input.ndimension() == 4); // must be in NCHW format
#endif
  return false;
}
auto ConvParams::use_nnpack(const at::Tensor& input) const -> bool {
#if AT_NNPACK_ENABLED()
  return at::_nnpack_available() &&
         input.type().backend() == at::Backend::CPU &&
         input.scalar_type() == kFloat && // only on CPU Float Tensors
         !is_strided() && // doesn't support strides
         !is_dilated() && // or dilation
         !transposed &&   // or transposed tensors
         input.ndimension() == 4 // must be in NCHW format
#if !defined(C10_MOBILE) && !defined(CAFFE2_FB_LIMITED_MOBILE_CAPABILITY)
         && input.size(0) >= 16 // ensure large enough batch size to ensure perf, tuneable
#endif
     ;
#endif
  return false;
}

// We currently only have depthwise support for the case where groups ==
// nInputPlane and nInputPlane == nOutputPlane (the latter due to the lack of
// a depthwise multiplier)
auto ConvParams::is_depthwise(
        const at::Tensor& input, const at::Tensor& weight) const -> bool {
  return input.is_cuda() &&
         !transposed &&
         input.ndimension() == 4 &&
         input.size(1) == groups &&
         groups > 1 && // no point if there is only a single group
         weight.size(0) % input.size(1) == 0; // output channels must be a multiple of input channels
}

// Check workload to activate fast depthwise FP16 cudnn conv kernels
bool check_cudnn_depthwise_workload(const at::Tensor& input, int stride) {
  int w = input.size(3);  // same as h
  int ch = input.size(1);
  int bs = input.size(0);
  if (stride==1) {
    if (w >= 7) {
      // All batch sizes and nb_channels
      if (w >= 112) {
        return true;
      }

      // large nb_channels
      if (ch >= 1024) {
        if (w >= 56) {
          return true;
        } else if (bs >= 32) {
          return true;
        }
      }

      // batch_size specific
      if (bs >= 128) {
        if (ch >= 512) {
          return true;
        } else if (ch >= 64) {
          if (w >= 14) {
            return true;  
          }
        } else if ((ch >= 32) && (w >=28)) {
          return true;
        }
      } else if (bs >= 64) {
        if ((ch >= 256) && (w >= 14)) {
          return true;
        } else if ((ch >= 32) && (w >= 28)) {
          return true;
        }
      } else if (bs >= 32) {
        if ((ch >= 256) && (w >= 14)) {
          return true;
        } else if ((ch >= 128) && (w >= 28)) {
          return true;
        } else if ((ch >= 32) && (w >= 56)) {
          return true;
        }
      } else if (bs >= 16) {
        if ((ch >= 1024) && (w >= 14)) {
          return true;
        }
        if ((ch >= 256) && (w >= 28)) {
          return true;
        } else if ((ch >= 32) && (w >= 56)) {
          return true;
        }
      } else if (bs >= 8) {
        if ((ch >= 512) && (w >= 28)) {
          return true;
        } else if ((ch >= 64) && (w >= 56)) {
          return true;
        }
      }
    }
  } else if (stride==2) {
    if (ch < 256) {
      return false;
    }

    if (w >= 7) {
      if (bs >= 128) {
        if (ch >= 1024) {
          return true;
        } else if ((ch >= 512) && (w >= 14)) {
          return true;
        } else if (w >= 28) {
          return true;
        }
      } else if (bs >= 64) {
        if ((ch >= 512) && (w >= 14)) {
          return true;
        } else if (w >= 28) {
          return true;
        }
      } else if (bs >= 32) {
        if ((ch >= 1024) && (w >= 14)) {
          return true;
        } else if (w >= 28) {
          return true;
        }
      } else if (bs >= 16) {
        if ((ch >= 512) && (w >= 28)) {
          return true;
        } else if (w >= 56) {
          return true;
        }
      } else if (bs >= 8) {
        if ((ch >= 1024) && (w >= 28)) {
          return true;
        } else if (w >= 56) {
          return true;
        } 
      } else if (bs >= 1) {
        if ((ch >= 512) && (w >=112)) {
          return true;
        }
      }
    }
  }
  return false;
}

// Use cudnn for FP16 depthwise convolutions
auto ConvParams::use_cudnn_depthwise(
        const at::Tensor& input, const at::Tensor& weight) const -> bool {
  if (detail::getCUDAHooks().supportsDepthwiseConvolutionWithCuDNN()) {
    long cudnn_version = detail::getCUDAHooks().versionCuDNN();
    bool kernel_cond =  (cudnn_version >= 7600 &&
                         use_cudnn(input) &&
                         input.scalar_type() == kHalf && // only for FP16
                         weight.scalar_type() == kHalf &&
                         is_depthwise(input, weight) &&
                         weight.size(2) == weight.size(3) && // only square kernels
                         input.size(2) >= 7 && // min width/height 7
                         !is_dilated() && // no dilation supported
                         stride[0] == stride[1] && // equal strides
                         ((weight.size(3) == 3) || (weight.size(3) == 1)) &&
                         input.size(1) >= 32); // min 32 channels supported)
    if (kernel_cond) {
      return check_cudnn_depthwise_workload(input, stride[0]);
    } else {
      return false;
    }
  } else {
    return false;
  }
}

static void check_shape_forward(const at::Tensor& input,
                                const at::Tensor& weight, const at::Tensor& bias,
                                const ConvParams& params, bool input_is_mkldnn) {
  int64_t k = input.ndimension();
  int64_t weight_dim = weight.ndimension();
  std::vector<int64_t> weight_sizes(k);
  // mkldnn conv2d weights could have been re-ordered to 5d by
  // mkldnn_reorder_conv2d_weight
  if ((weight_dim == k + 1) && input_is_mkldnn) {
    weight_sizes[0] = weight.size(0) * weight.size(1);
    std::copy_n(
        weight.sizes().cbegin() + 2, k - 1, weight_sizes.begin() + 1);
    weight_dim = k;
  } else {
    std::copy_n(
        weight.sizes().cbegin(), k, weight_sizes.begin());
  }
  int64_t groups = params.groups;
  auto padding = params.padding;
  auto output_padding = params.output_padding;
  auto stride = params.stride;
  auto dilation = params.dilation;
  bool transposed = params.transposed;

  TORCH_CHECK(!params.is_padding_neg(), "negative padding is not supported");
  TORCH_CHECK(!params.is_output_padding_neg(), "negative output_padding is not supported");
  TORCH_CHECK(!params.is_stride_neg(), "negative stride is not supported");

  TORCH_CHECK(weight_dim == k,
           "Expected ", weight_dim, "-dimensional input for ", weight_dim,
           "-dimensional weight ", weight_sizes, ", but got ", k, "-dimensional input of size ",
           input.sizes(), " instead");
  TORCH_CHECK(weight_sizes[0] >= groups,
           "Given groups=", groups, ", expected weight to be at least ", groups,
           " at dimension 0, but got weight of size ", weight_sizes, " instead");
  TORCH_CHECK(weight_sizes[0] % groups == 0,
           "Given groups=", groups, ", expected weight to be divisible by ",
           groups, " at dimension 0, but got weight of size ", weight_sizes,
           " instead");

  if (!transposed) {
    std::vector<int64_t> input_shape;
    std::vector<int64_t> kernel_shape;
    bool kernel_size_correct = true;

    TORCH_CHECK(input.size(1) == (weight_sizes[1] * groups),
             "Given groups=", groups, ", weight of size ", weight_sizes,
             ", expected input", input.sizes(), " to have ",
             (weight_sizes[1] * groups), " channels, but got ", input.size(1),
             " channels instead");
    TORCH_CHECK(!bias.defined() || (bias.ndimension() == 1 && bias.size(0) == weight_sizes[0]),
             "Given weight of size ", weight_sizes,
             ", expected bias to be 1-dimensional with ", weight_sizes[0], " elements",
             ", but got bias of size ", bias.sizes(), " instead");

    for (int i = 2; i < k; ++i) {
      input_shape.push_back(input.size(i) + 2 * padding[i-2]);
      // log new kernel size considering dilation
      kernel_shape.push_back(dilation[i-2] * (weight_sizes[i]-1) + 1);
      if (input_shape.back() < kernel_shape.back()) {
        kernel_size_correct = false;
      }
    }

    TORCH_CHECK(input_shape.size() == kernel_shape.size(), "Inconsistent shape between Input and Kernel");

    if (!kernel_size_correct) {
      // If kernel size is incorrect
      std::ostringstream input_ss;
      std::ostringstream kernel_ss;
      std::ostringstream output_ss;
      std::string separator = "";

      for (int i = 0, len = input_shape.size(); i < len; ++i) {
        input_ss << separator << input_shape[i];
        kernel_ss << separator << kernel_shape[i];
        separator = " x ";
      }

      AT_ERROR("Calculated padded input size per channel: (", input_ss.str(), "). "
               "Kernel size: (", kernel_ss.str(), "). Kernel size can't be greater than actual input size");
    }
  } else { // transposed
    TORCH_CHECK(input.size(1) == weight_sizes[0],
             "Given transposed=", transposed, ", weight of size ", weight_sizes,
             ", expected input", input.sizes(), " to have ", weight_sizes[0],
             " channels, but got ", input.size(1), " channels instead");
    TORCH_CHECK(!bias.defined() || (bias.ndimension() == 1 && bias.size(0) == weight_sizes[1] * groups),
             "Given transposed=", transposed, ", weight of size ", weight_sizes,
             ", expected bias to be 1-dimensional with ", weight_sizes[1] * groups, " elements",
             ", but got bias of size ", bias.sizes(), " instead");
  }
}

static auto view4d(const at::Tensor& tensor) -> at::Tensor {
  TORCH_CHECK(tensor.ndimension() == 3,
           "expected 3D tensor, got tensor with ", tensor.ndimension(),
           " dimensions instead");
  return tensor.unsqueeze(2);
}

static auto view3d(const at::Tensor& tensor) -> at::Tensor {
  TORCH_CHECK(tensor.ndimension() == 4,
           "expected 4D tensor, got tensor with ", tensor.ndimension(),
           " dimensions instead");
  return tensor.squeeze(2);
}


static at::Tensor subtensor(at::Tensor& tensor, int dim, int groups, int g) {
  if (!tensor.defined()) {
    return at::Tensor();
  }
  int64_t n = tensor.sizes()[dim] / groups;
  return tensor.narrow(dim, n * g, n).contiguous();
}


at::Tensor conv1d(
    const Tensor& input, const Tensor& weight, const Tensor& bias,
    IntArrayRef stride, IntArrayRef padding, IntArrayRef dilation, int64_t groups) {
  return at::convolution(input, weight, bias, stride, padding, dilation,
                         false, {0}, groups);
}

at::Tensor conv2d(
    const Tensor& input, const Tensor& weight, const Tensor& bias,
    IntArrayRef stride, IntArrayRef padding, IntArrayRef dilation, int64_t groups) {
  return at::convolution(input, weight, bias, stride, padding, dilation,
                         false, {{0, 0}}, groups);
}

at::Tensor conv3d(
    const Tensor& input, const Tensor& weight, const Tensor& bias,
    IntArrayRef stride, IntArrayRef padding, IntArrayRef dilation, int64_t groups) {
  return at::convolution(input, weight, bias, stride, padding, dilation,
                         false, {{0, 0, 0}}, groups);
}

at::Tensor conv_transpose1d(
    const Tensor& input, const Tensor& weight, const Tensor& bias,
    IntArrayRef stride, IntArrayRef padding, IntArrayRef output_padding, int64_t groups, IntArrayRef dilation) {
  return at::convolution(input, weight, bias, stride, padding, dilation,
                         true, output_padding, groups);
}

at::Tensor conv_transpose2d(
    const Tensor& input, const Tensor& weight, const Tensor& bias,
    IntArrayRef stride, IntArrayRef padding, IntArrayRef output_padding, int64_t groups, IntArrayRef dilation) {
  return at::convolution(input, weight, bias, stride, padding, dilation,
                         true, output_padding, groups);
}

at::Tensor conv_transpose3d(
    const Tensor& input, const Tensor& weight, const Tensor& bias,
    IntArrayRef stride, IntArrayRef padding, IntArrayRef output_padding, int64_t groups, IntArrayRef dilation) {
  return at::convolution(input, weight, bias, stride, padding, dilation,
                         true, output_padding, groups);
}

at::Tensor convolution(
    const Tensor& input, const Tensor& weight, const Tensor& bias,
    IntArrayRef stride, IntArrayRef padding, IntArrayRef dilation,
    bool transposed, IntArrayRef output_padding, int64_t groups) {
  auto& ctx = at::globalContext();
  return at::_convolution(input, weight, bias, stride, padding, dilation,
                          transposed, output_padding, groups,
                          ctx.benchmarkCuDNN(), ctx.deterministicCuDNN(), ctx.userEnabledCuDNN());
}

at::Tensor _convolution(
    const Tensor& input_r, const Tensor& weight_r, const Tensor& bias_r,
    IntArrayRef stride_, IntArrayRef padding_, IntArrayRef dilation_,
    bool transposed_, IntArrayRef output_padding_, int64_t groups_,
    bool benchmark, bool deterministic, bool cudnn_enabled) {

  const bool input_is_mkldnn = input_r.is_mkldnn();
  auto input = input_r;
  if (!input_is_mkldnn) {
    input = input.contiguous();
  }
  auto weight = weight_r;
  auto bias = bias_r;
  auto k = weight.ndimension();
  // mkldnn conv2d weights could have been re-ordered to 5d by
  // mkldnn_reorder_conv2d_weight
  if (input_is_mkldnn && (k == input.ndimension() + 1)) {
    k = input.ndimension();
  }
  int64_t dim = k - 2;

  TORCH_CHECK(dim > 0, "weight should have at least three dimensions");

  ConvParams params;
  params.stride = expand_param_if_needed(stride_, "stride", dim);
  params.padding = expand_param_if_needed(padding_, "padding", dim);
  params.dilation = expand_param_if_needed(dilation_, "dilation", dim);
  params.transposed = transposed_;
  params.output_padding = expand_param_if_needed(output_padding_, "output_padding", dim);
  params.groups = groups_;
  params.benchmark = benchmark;
  params.deterministic = deterministic;
  params.cudnn_enabled = cudnn_enabled;

  check_shape_forward(input, weight, bias, params, input_is_mkldnn);

  if (k == 3) {
    params.view1d_as_2d();
    input = view4d(input);
    weight = view4d(weight);
  }

  Tensor output;
  if (params.is_depthwise(input, weight)) {
      /* output.resize_(output_size(input, weight)); */

      auto kernel_size = weight.sizes().slice(2);
      auto stride = params.stride;
      auto padding = params.padding;
      auto dilation = params.dilation;
<<<<<<< HEAD
      if (params.use_cudnn_depthwise(input, weight)) {
        output = at::cudnn_convolution(
            input, weight, bias,
            padding, stride, dilation, params.groups, params.benchmark, params.deterministic);
        
      } else if (params.use_miopen(input)){
        output = at::miopen_depthwise_convolution(
            input, weight, bias,
            padding, stride, dilation, params.groups, params.benchmark, params.deterministic);
      } else {
          output = at::thnn_conv_depthwise2d(input, weight, kernel_size, bias, stride, padding, dilation);
=======

      if (params.use_miopen(input)) {
        output = at::miopen_depthwise_convolution(input, weight, bias, padding, stride, dilation, params.groups, params.benchmark, params.deterministic);
      } else {
        output = at::thnn_conv_depthwise2d(input, weight, kernel_size, bias, stride, padding, dilation);
>>>>>>> 10014ce1
      }
  } else if (params.use_cudnn(input)) {
    TORCH_CHECK(input.type() == weight.type(),
             "Input type (", input.type().toString(), ") and weight type (", weight.type().toString(),
             ") should be the same");
    TORCH_CHECK(!bias.defined() || (input.type() == bias.type()),
             "Input type (", input.type().toString(), ") and bias type (", bias.type().toString(),
             ") should be the same");

    if (params.transposed) {
      output = at::cudnn_convolution_transpose(
          input, weight, bias,
          params.padding, params.output_padding, params.stride, params.dilation, params.groups, params.benchmark, params.deterministic);
    } else {
      output = at::cudnn_convolution(
          input, weight, bias,
          params.padding, params.stride, params.dilation, params.groups, params.benchmark, params.deterministic);
    }
  } else if (params.use_miopen(input)) {
    TORCH_CHECK(input.type() == weight.type(),
             "Input type (", input.type().toString(), ") and weight type (", weight.type().toString(),
             ") should be the same");
    TORCH_CHECK(!bias.defined() || (input.type() == bias.type()),
             "Input type (", input.type().toString(), ") and bias type (", bias.type().toString(),
             ") should be the same");

    if (params.transposed) {
      output = at::miopen_convolution_transpose(
          input, weight, bias,
          params.padding, params.output_padding, params.stride, params.dilation, params.groups, params.benchmark, params.deterministic);
    } else {
      output = at::miopen_convolution(
          input, weight, bias,
          params.padding, params.stride, params.dilation, params.groups, params.benchmark, params.deterministic);
    }
  } else if (params.use_mkldnn(input)) {
#if AT_MKLDNN_ENABLED()
    TORCH_CHECK(input.type() == weight.type(),
             "Input type (", input.type().toString(), ") and weight type (", weight.type().toString(),
             ") should be the same");
    TORCH_CHECK(!bias.defined() || (input.type() == bias.type()),
             "Input type (", input.type().toString(), ") and bias type (", bias.type().toString(),
             ") should be the same");
    if (!input_is_mkldnn) {
      output = at::mkldnn_convolution(input, weight.contiguous(), bias.defined() ? bias.contiguous() : bias,
                                      params.padding, params.stride, params.dilation, params.groups);
    } else {
      // do not call contiguous on mkldnn tensor
      output = at::mkldnn_convolution(input, weight, bias,
                                      params.padding, params.stride, params.dilation, params.groups);
    }
#endif
  } else {
    if (params.groups == 1) {
      output = at::_convolution_nogroup(
          input, weight, bias, params.stride, params.padding, params.dilation, params.transposed, params.output_padding);
    } else {
      std::vector<Tensor> outputs(params.groups);
      for (int g = 0; g < params.groups; ++g) {
        auto input_g = subtensor(input, 1, params.groups, g);
        auto weight_g = subtensor(weight, 0, params.groups, g);
        auto bias_g = subtensor(bias, 0, params.groups, g);
        outputs[g] = at::_convolution_nogroup(
            input_g, weight_g, bias_g, params.stride, params.padding, params.dilation, params.transposed, params.output_padding);
      }
      output = at::cat(outputs, 1);
    }
  }

  if (k == 3) {
    output = view3d(output);
  }

  return output;
}

// A generic function for convolution implementations which don't
// natively implement groups (e.g., not CuDNN).
at::Tensor _convolution_nogroup(
    const Tensor& input, const Tensor& weight, const Tensor& bias,
    IntArrayRef stride, IntArrayRef padding, IntArrayRef dilation,
    bool transposed, IntArrayRef output_padding) {

  ConvParams params;
  params.stride = stride.vec();
  params.padding = padding.vec();
  params.dilation = dilation.vec();
  params.transposed = transposed;
  params.output_padding = output_padding.vec();
  params.groups = 1;
  params.benchmark = false;
  params.deterministic = false;
  params.cudnn_enabled = false;

  auto dim = input.ndimension();
  auto dilated = params.is_dilated();
  auto kernel_size = weight.sizes().slice(2);

  if (params.transposed) {
    if (dim == 4) {
      return at::conv_transpose2d(
          input, weight, kernel_size, bias,
          stride, padding, output_padding, dilation);
    } else if (dim == 5) {
      return at::conv_transpose3d(
        input, weight, kernel_size, bias,
        stride, padding, output_padding, dilation);
      }
  } else {  /* Not transposed */
    if (dim == 4) {
      if (dilated) {
        return at::conv_dilated2d(
            input, weight, kernel_size, bias,
            stride, padding, dilation);
      } else {  /* dim == 4, non-dilated */
        if (params.use_nnpack(input)) {
#if AT_NNPACK_ENABLED()
          return at::_nnpack_spatial_convolution(
              input, weight, bias, padding);
#endif
        } else {
          /* CPU implementation has specialized MM kernels
             for non-dilated case here */
          return at::thnn_conv2d(
              input, weight, kernel_size, bias,
              stride, padding);
        }
      }
    } else if (dim == 5 && (input.is_cuda() || dilated)) {
      return at::conv_dilated3d(
          input, weight, kernel_size, bias,
          stride, padding, dilation);
    } else if (dim == 5) { /* dim == 5, CPU, non-dilated */
      /* CPU implementation has specialized MM kernels
         for non-dilated case here */
      return at::thnn_conv3d(
          input, weight, kernel_size, bias,
          stride, padding);
    }
  }

  AT_ERROR("unsupported ConvNd parameters");
}

static Tensor subvariable(const Tensor& var, int dim, int groups, int g) {
  int64_t n = var.sizes()[dim] / groups;
  auto result = var.narrow(dim, n * g, n);
  return result;
}

std::tuple<Tensor,Tensor,Tensor> _convolution_double_backward(
    const Tensor& ggI, const Tensor& ggW_r, const Tensor& ggb,
    const Tensor& gO_r, const Tensor& weight_r, const Tensor& input,
    IntArrayRef stride_, IntArrayRef padding_, IntArrayRef dilation_,
    bool transposed_, IntArrayRef output_padding_, int64_t groups_,
    bool benchmark, bool deterministic, bool cudnn_enabled,
    std::array<bool, 3> output_mask) {

  auto ggW = ggW_r;
  auto gO = gO_r;
  auto weight = weight_r;

  ConvParams params;
  params.stride = stride_.vec();
  params.padding = padding_.vec();
  params.dilation = dilation_.vec();
  params.transposed = transposed_;
  params.output_padding = output_padding_.vec();
  params.groups = groups_;
  params.benchmark = benchmark;
  params.deterministic = deterministic;
  params.cudnn_enabled = cudnn_enabled;

  // Compute ggO = conv(ggI, w) + conv(i, ggW) + ggb
  Tensor ggO;
  if (ggI.defined()) {
    if (weight.is_cuda()) {
      weight = weight.contiguous();
    }
    ggO = at::_convolution(ggI, weight, Tensor(), params.stride, params.padding, params.dilation, params.transposed, params.output_padding, params.groups, params.benchmark, params.deterministic, params.cudnn_enabled);
  }

  if (ggW.defined()) {
    if (ggW.is_cuda()) {
      ggW = ggW.contiguous();
    }
    auto ggW_term = at::_convolution(input, ggW, Tensor(), params.stride, params.padding, params.dilation, params.transposed, params.output_padding, params.groups, params.benchmark, params.deterministic, params.cudnn_enabled);
    if (ggO.defined()) {
      ggO = ggO + ggW_term;
    } else {
      ggO = ggW_term;
    }
  }

  if (ggb.defined()) {
    // View as (1, ggb.size(0), 1, 1...)

    // Expand
    std::vector<int64_t> new_size(gO.ndimension(), 1);
    new_size[1] = ggb.sizes()[0];
    auto ggb_contiguous = ggb.contiguous();
    auto ggb_view = ggb_contiguous.view(new_size);

    // Expand
    auto ggb_expanded = ggb_view.expand(gO.sizes());

    if (ggO.defined()) {
      ggO = ggO + ggb_expanded;
    } else {
      ggO = ggb_expanded;
    }
  }

  // Compute gW = conv(ggI, gO)
  Tensor gW;
  if (ggI.defined()) {
    // Modified params with correct padding
    ConvParams gw_conv_params(params);

    // Disable groups as they are handled separately
    auto groups = gw_conv_params.groups;
    gw_conv_params.groups = 1;
    std::swap(gw_conv_params.dilation, gw_conv_params.stride);

    // Transpose gO and ggI to accumulate over batch
    auto gOt = gO.transpose(0, 1);
    auto ggIt = ggI.transpose(0, 1);

    Tensor gWt;
    // Compute conv
    if (groups == 1) {
      if (gOt.is_cuda()) {
        gOt = gOt.contiguous();
      }

      // Compute conv
      if (params.transposed) {
        gw_conv_params.transposed = false;
        gWt = at::_convolution(gOt, ggIt, Tensor(), gw_conv_params.stride, gw_conv_params.padding, gw_conv_params.dilation, gw_conv_params.transposed, gw_conv_params.output_padding, gw_conv_params.groups, gw_conv_params.benchmark, gw_conv_params.deterministic, gw_conv_params.cudnn_enabled);
      } else {
        gWt = at::_convolution(ggIt, gOt, Tensor(), gw_conv_params.stride, gw_conv_params.padding, gw_conv_params.dilation, gw_conv_params.transposed, gw_conv_params.output_padding, gw_conv_params.groups, gw_conv_params.benchmark, gw_conv_params.deterministic, gw_conv_params.cudnn_enabled);
      }
    } else {
      std::vector<Tensor> gWt_list(groups);
      for (int g = 0; g < groups; ++g) {
        auto ggIt_g = subvariable(ggIt, 0, groups, g);
        auto gOt_g = subvariable(gOt, 0, groups, g);
        if (gOt_g.is_cuda()) {
          gOt_g = gOt_g.contiguous();
        }

        // Compute conv
        if (params.transposed) {
          gw_conv_params.transposed = false;
          gWt_list[g] = at::_convolution(gOt_g, ggIt_g, Tensor(), gw_conv_params.stride, gw_conv_params.padding, gw_conv_params.dilation, gw_conv_params.transposed, gw_conv_params.output_padding, gw_conv_params.groups, gw_conv_params.benchmark, gw_conv_params.deterministic, gw_conv_params.cudnn_enabled);
        } else {
          gWt_list[g] = at::_convolution(ggIt_g, gOt_g, Tensor(), gw_conv_params.stride, gw_conv_params.padding, gw_conv_params.dilation, gw_conv_params.transposed, gw_conv_params.output_padding, gw_conv_params.groups, gw_conv_params.benchmark, gw_conv_params.deterministic, gw_conv_params.cudnn_enabled);
        }
      }

      gWt = at::cat(gWt_list, 1);
    }

    // Transpose gW to match chan_in and chan_out
    gW = gWt.transpose(0, 1);

    // narrow gW to only relevant portion
    // we do it this way instead of narrowing the input itself because
    // the ConvForward kernels don't support asymmetric padding.
    auto gW_size = gW.sizes();
    auto w_size = weight.sizes();
    for (size_t i = 2; i < gW_size.size(); ++i) {
      if (gW_size[i] > w_size[i]) {
          gW = gW.narrow(i, 0, w_size[i]);
          gW_size = gW.sizes();
      }
    }
  }

  // Compute gI = convT(ggW, gO.t()) if !transposed
  //         gI = conv(go, ggw)      if transposed
  Tensor gI;
  if (ggW.defined()) {
    ConvParams gi_conv_params(params);
    gi_conv_params.transposed = !params.transposed;

    if (params.transposed) {
      if (gO.is_cuda()) {
        gO = gO.contiguous();
      }
      gI = at::_convolution(gO, ggW, Tensor(), gi_conv_params.stride, gi_conv_params.padding, gi_conv_params.dilation, gi_conv_params.transposed, gi_conv_params.output_padding, gi_conv_params.groups, gi_conv_params.benchmark, gi_conv_params.deterministic, gi_conv_params.cudnn_enabled);

      // narrow gI to only relevant portion
      // we do it this way because negative output_padding is not supported
      // TODO: figure out if we can narrow gO and save some compute,
      // rather than narrowing the computed gI
      auto gI_size = gI.sizes();
      auto i_size = input.sizes();
      for (size_t i = 2; i < gI_size.size(); ++i) {
        if (gI_size[i] > i_size[i]) {
          gI = gI.narrow(i, 0, i_size[i]);
          gI_size = gI.sizes();
        }
      }
    } else {
      auto groups = gi_conv_params.groups;
      gi_conv_params.groups = 1;
      // swap stride and dilation
      std::swap(gi_conv_params.dilation, gi_conv_params.stride);

      auto ggWt = ggW.transpose(0, 1);
      auto gOt = gO.transpose(0, 1);

      // calculate output_padding
      // TODO: figure out why this needs to be computed...
      auto kernel_size = weight.sizes().slice(2);
      auto input_shape = input.sizes().slice(2);
      auto grad_output_shape = gO.sizes().slice(2);

      if (kernel_size.size() == 1) {
        auto expected_input_shape = (kernel_size[0] - 1) * gi_conv_params.stride[1]
          - 2 * gi_conv_params.padding[1]
          + (gi_conv_params.dilation[1] * (grad_output_shape[0] - 1) + 1);
        if (expected_input_shape != input_shape[0]) {
          gi_conv_params.output_padding[1] = input_shape[0] - expected_input_shape;
        }
      } else {
        for(size_t i = 0; i < kernel_size.size(); ++i) {
          // Check if whole input has been used or not
          auto expected_input_shape = (kernel_size[i] - 1) * gi_conv_params.stride[i]
            - 2 * gi_conv_params.padding[i]
            + (gi_conv_params.dilation[i] * (grad_output_shape[i] - 1) + 1);
          if (expected_input_shape != input_shape[i]) {
            gi_conv_params.output_padding[i] = input_shape[i] - expected_input_shape;
          }
        }
      }

      Tensor gIt;
      if (params.groups == 1) {
        if (gOt.is_cuda()) {
          gOt = gOt.contiguous();
        }

        gIt = at::_convolution(ggWt, gOt, Tensor(), gi_conv_params.stride, gi_conv_params.padding, gi_conv_params.dilation, gi_conv_params.transposed, gi_conv_params.output_padding, gi_conv_params.groups, gi_conv_params.benchmark, gi_conv_params.deterministic, gi_conv_params.cudnn_enabled);
      } else {
        std::vector<Tensor> gIt_list(params.groups);
        for (int g = 0; g < groups; ++g) {
          auto ggWt_g = subvariable(ggWt, 1, groups, g);
          auto gOt_g = subvariable(gOt, 0, groups, g);
          if (gOt_g.is_cuda()) {
            gOt_g = gOt_g.contiguous();
          }

          gIt_list[g] = at::_convolution(ggWt_g, gOt_g, Tensor(), gi_conv_params.stride, gi_conv_params.padding, gi_conv_params.dilation, gi_conv_params.transposed, gi_conv_params.output_padding, gi_conv_params.groups, gi_conv_params.benchmark, gi_conv_params.deterministic, gi_conv_params.cudnn_enabled);
        }

        gIt = at::cat(gIt_list, 0);
      }

      gI = gIt.transpose(0, 1);
    }
  }

  if (output_mask[0] && !ggO.defined()) ggO = at::zeros_like(gO);
  if (output_mask[1] && !gI.defined()) gI = at::zeros_like(input);
  if (output_mask[2] && !gW.defined()) gW = at::zeros_like(weight);

  return std::tuple<Tensor,Tensor,Tensor>{ggO, gI, gW};
}

}} // at::native<|MERGE_RESOLUTION|>--- conflicted
+++ resolved
@@ -545,25 +545,11 @@
       auto stride = params.stride;
       auto padding = params.padding;
       auto dilation = params.dilation;
-<<<<<<< HEAD
-      if (params.use_cudnn_depthwise(input, weight)) {
-        output = at::cudnn_convolution(
-            input, weight, bias,
-            padding, stride, dilation, params.groups, params.benchmark, params.deterministic);
-        
-      } else if (params.use_miopen(input)){
-        output = at::miopen_depthwise_convolution(
-            input, weight, bias,
-            padding, stride, dilation, params.groups, params.benchmark, params.deterministic);
-      } else {
-          output = at::thnn_conv_depthwise2d(input, weight, kernel_size, bias, stride, padding, dilation);
-=======
 
       if (params.use_miopen(input)) {
         output = at::miopen_depthwise_convolution(input, weight, bias, padding, stride, dilation, params.groups, params.benchmark, params.deterministic);
       } else {
         output = at::thnn_conv_depthwise2d(input, weight, kernel_size, bias, stride, padding, dilation);
->>>>>>> 10014ce1
       }
   } else if (params.use_cudnn(input)) {
     TORCH_CHECK(input.type() == weight.type(),
