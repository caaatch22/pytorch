#include "ATen/ATen.h"
#include "ATen/cuda/CUDAContext.h"
#include "ATen/Config.h"
#include "ATen/native/cuda/CuFFTUtils.h"
#include "ATen/native/utils/ParamsHash.h"

#include <list>
#include <unordered_map>
#include <string>
#include <stdexcept>
#include <sstream>
#include <limits>
#include <cufft.h>
#include <cufftXt.h>

namespace at { namespace native { namespace detail {

// This POD struct is used to let us easily compute hashes of the
// parameters.
// It will be the **key** to the plan cache.
struct CuFFTParams
{
  at::ScalarType scalar_type_;
  int64_t input_sizes_[max_rank + 2];
  int64_t input_strides_[max_rank + 2];
  uint8_t signal_ndim_;  // between 1 and max_rank, i.e., 1 <= signal_ndim <= 3
  bool complex_input_;
  bool complex_output_;
  int64_t signal_sizes_[max_rank];
  bool onesided_;
};

// NB: This can't be a constructor, because then CuFFTParams
// would not be a POD anymore.
static inline void setCuFFTParams(CuFFTParams* params,
    const Tensor& input, int64_t signal_ndim, bool complex_input,
    bool complex_output, IntList checked_signal_sizes, bool onesided) {

  memset(params, 0, sizeof(CuFFTParams));
  params->scalar_type_ = input.type().scalarType();
  for (int i = 0; i != input.dim(); ++i) {
    params->input_sizes_[i] = input.size(i);
    if (input.size(i) != 1) {
      params->input_strides_[i] = input.stride(i);
    }
  }
  params->signal_ndim_ = (uint8_t) signal_ndim;
  params->complex_input_ = complex_input;
  params->complex_output_ = complex_output;
  for (size_t i = 0; i != checked_signal_sizes.size(); ++i) {
    params->signal_sizes_[i] = checked_signal_sizes[i];
  }
  params->onesided_ = onesided;
}

struct CuFFTHandleDeleter {
  void operator()(cufftHandle* x) {
    if (x != nullptr) {
      CUFFT_CHECK(cufftDestroy(*x));
    }
  }
};

__forceinline__
static bool is_pow_of_two(int64_t x) {
  return (x & (x - 1)) == 0;
}

// This class contains all the information needed to execute a cuFFT plan:
//   1. the plan
//   2. whether to clone input before executing the plan
//   3. the workspace size needed
//
// Its constructor also guarantees that if `input` is contiguous in all
// dimensions, e.g., from cloning, clone_input will be false.
//
// This class will be the **value** in the plan cache.
// It **owns** the raw plan via a unique_ptr.
class CuFFTConfig {
public:

  // Only move semantics is enought for this class. Although we already use
  // unique_ptr for the plan, still remove copy constructor and assignment op so
  // we don't accidentally copy and take perf hit.
  CuFFTConfig(const CuFFTConfig&) = delete;
  CuFFTConfig& operator=(CuFFTConfig const&) = delete;

  explicit CuFFTConfig(Tensor& input, int64_t signal_ndim, bool complex_input,
    bool complex_output, IntList checked_signal_sizes, bool onesided,
    IntList output_sizes) {

    // signal sizes
#ifdef __HIP_PLATFORM_HCC__
    std::vector<int> signal_sizes(checked_signal_sizes.begin(),
                                  checked_signal_sizes.end());
#else
    std::vector<long long int> signal_sizes(checked_signal_sizes.begin(),
                                            checked_signal_sizes.end());
#endif

    // input batch size
    long long int batch = input.size(0);

    // Since cuFFT has limited non-unit stride support and various constraints, we
    // use a flag to keep track throughout this function to see if we need to
    // input = input.clone();
    clone_input = false;

    // For half, base strides on the real part of real-to-complex and
    // complex-to-real transforms are not supported. Since our output is always
    // contiguous, only need to check real-to-complex case.
    if (input.type().scalarType() == ScalarType::Half) {
      // cuFFT on half requires compute capability of at least SM_53
      auto dev_prop = at::cuda::getCurrentDeviceProperties();
      if (dev_prop->major < 5 || (dev_prop->major == 5 && dev_prop->minor < 3)) {
        std::ostringstream ss;
        ss << "cuFFT doesn't support signals of half type with compute "
           << "capability less than SM_53, but the device containing input half "
           << "tensor only has SM_" << dev_prop->major << dev_prop->minor;
        throw std::runtime_error(ss.str());
      }
      for (int64_t i = 0; i < signal_ndim; i++) {
        auto signal_size = checked_signal_sizes[i];
        if (!is_pow_of_two(signal_size)) {
          std::ostringstream ss;
          ss << "cuFFT doesn't support signals of half type with size at any "
             << "dimension that is not a power of two, but got a signal size of "
             << checked_signal_sizes;
          throw std::runtime_error(ss.str());
        }
      }
      clone_input |= input.stride(signal_ndim) != 1;
    }

    // check the input sizes and strides to see if we need to make it contiguous
    // cuFFT doesn't support batch dim with stride 0
    clone_input |= input.stride(0) == 0;

    if (complex_input) {
      // Real/imag dimension must be like complex type.
      clone_input |= input.stride(-1) != 1;
      // Strides of other dimensions needs to be aligned when viewed as of complex
      // type, i.e., multiples of 2. We check the batch dim and last signal dim
      // here. If the input can be viewed as having embedded strides, the other
      // signal dims will also satisfy this.
      // See NOTE [ cuFFT Embedded Strides ] in native/cuda/SpectralOps.cu.
      clone_input |= (batch > 0 && input.stride(0) % 2 != 0) ||
                      input.stride(signal_ndim) % 2 != 0;
    }

    // Checks if input strides can be viewed as embedded.
    // See NOTE [ cuFFT Embedded Strides ].
    //
    // TODO: Figure out why windows fails to compile
    //         at::optional<std::vector<long long int>> inembed_opt = at::nullopt;
    //       Then move the following to a helper function.
#ifdef __HIP_PLATFORM_HCC__
    std::vector<int> inembed(signal_ndim);
#else
    std::vector<long long int> inembed(signal_ndim);
#endif
    if (!clone_input) {
      auto istrides = input.strides();
      auto last_istride = istrides[signal_ndim];
      clone_input = last_istride <= 0;
      for (auto i = signal_ndim - 1; !clone_input && i > 0 /* inembed[0] doesn't matteer */; i--) {
        auto istride = istrides[i];
        if (istride > 0 && istride % last_istride == 0) {
          inembed[i] = istride / last_istride;
          last_istride = istride;
        } else {
          clone_input = true;
        }
      }
    }

    // Check if we can take advantage of simple data layout.
    //
    // Note that this is before the actual cloning. This is intentional so we can
    // check for advanced data layout with complex-to-real transform. cuFFT
    // out-of-place complex-to-real transforms with advanced layout may overwrite
    // input, and we need to clone the input.
    //
    // This just needs contiguity in cases except for twosided real-to-complex
    // transform where we won't have simple data layout as output is two sided.
    //
    // See NOTE [ cuFFT Embedded Strides ] in native/cuda/SpectralOps.cu.

    bool simple_layout = !(!complex_input && complex_output && !onesided) &&  // not twosided R2C
                         (clone_input || input.is_contiguous());              // contiguous
    if (!simple_layout && complex_input && !complex_output) {
      clone_input = true;
      simple_layout = true;
    }

    // if input should be cloned but simple layout can't be used (e.g. twosided R2C)
    if (clone_input && !simple_layout) {
      auto input_size = input.sizes();
      std::copy(input_size.begin() + 1,                // begin of signal dim in input
                input_size.begin() + signal_ndim + 1,  // end of signal dim in input
                inembed.begin());                      // begin of output
    }

#ifdef __HIP_PLATFORM_HCC__

    hipfftType exec_type;
    if (input.type().scalarType() == ScalarType::Float) {
      if (complex_input && complex_output) {
<<<<<<< HEAD
	exec_type = HIPFFT_C2C;
      } else if (complex_input && !complex_output) {
	exec_type = HIPFFT_C2R;
      } else if (!complex_input && complex_output) {
	exec_type = HIPFFT_R2C;
=======
        exec_type = HIPFFT_C2C;
      } else if (complex_input && !complex_output) {
        exec_type = HIPFFT_C2R;
      } else if (!complex_input && complex_output) {
        exec_type = HIPFFT_R2C;
>>>>>>> e1a17d5a
      } else {
        throw std::runtime_error("hipFFT doesn't support r2r (float)");
      }
    } else if (input.type().scalarType() == ScalarType::Double) {
      if (complex_input && complex_output) {
        exec_type = HIPFFT_Z2Z;
      } else if (complex_input && !complex_output) {
        exec_type = HIPFFT_Z2D;
      } else if (!complex_input && complex_output) {
        exec_type = HIPFFT_D2Z;
      } else {
        throw std::runtime_error("hipFFT doesn't support r2r (double)");
      }
    } else {
      std::ostringstream ss;
      ss << "hipFFT doesn't support tensor of type: "
         << at::toString(input.type().scalarType());
      throw std::runtime_error(ss.str());
    }

#else
    cudaDataType itype, otype, exec_type;
    if (input.type().scalarType() == ScalarType::Float) {
      itype = complex_input ? CUDA_C_32F : CUDA_R_32F;
      otype = complex_output ? CUDA_C_32F : CUDA_R_32F;
      exec_type = CUDA_C_32F;
    } else if (input.type().scalarType() == ScalarType::Double) {
      itype = complex_input ? CUDA_C_64F : CUDA_R_64F;
      otype = complex_output ? CUDA_C_64F : CUDA_R_64F;
      exec_type = CUDA_C_64F;
    } else if (input.type().scalarType() == ScalarType::Half) {
      itype = complex_input ? CUDA_C_16F : CUDA_R_16F;
      otype = complex_output ? CUDA_C_16F : CUDA_R_16F;
      exec_type = CUDA_C_16F;
    } else {
      std::ostringstream ss;
      ss << "cuFFT doesn't support tensor of type: "
         << at::toString(input.type().scalarType());
      throw std::runtime_error(ss.str());
    }
#endif

    // create plan
    auto raw_plan_ptr = new cufftHandle();
    CUFFT_CHECK(cufftCreate(raw_plan_ptr));
    plan_ptr.reset(raw_plan_ptr);

    // disable auto allocation of workspace to use THC allocator
    CUFFT_CHECK(cufftSetAutoAllocation(plan(), /* autoAllocate */ 0));

    size_t ws_size_t;

    // make plan
    if (simple_layout) {
      // If with unit-stride, we tell cuFFT by setting inembed == onembed == NULL.
      // In such case, cuFFT ignores base_istride, base_ostride, idist, and odist
      // by assuming base_istride = base_ostride = 1.
      //
      // See NOTE [ cuFFT Embedded Strides ] in native/cuda/SpectralOps.cu.
#ifdef __HIP_PLATFORM_HCC__
<<<<<<< HEAD
      int sizes = *signal_sizes.data();
      CUFFT_CHECK(hipfftMakePlanMany(plan(), signal_ndim, &sizes,
=======
      CUFFT_CHECK(hipfftMakePlanMany(plan(), signal_ndim, signal_sizes.data(),
>>>>>>> e1a17d5a
        /* inembed */ nullptr, /* base_istride */ 1, /* idist */ 1,
        /* onembed */ nullptr, /* base_ostride */ 1, /* odist */ 1,
	exec_type, batch, &ws_size_t));
#else
      CUFFT_CHECK(cufftXtMakePlanMany(plan(), signal_ndim, signal_sizes.data(),
        /* inembed */ nullptr, /* base_istride */ 1, /* idist */ 1, itype,
        /* onembed */ nullptr, /* base_ostride */ 1, /* odist */ 1, otype,
        batch, &ws_size_t, exec_type));
#endif
    } else {
      // set idist (stride at batch dim)
      // set base_istride (stride at innermost dim of signal)
      long long int idist, base_istride;
      if (clone_input) {
        idist = at::prod_intlist(input.sizes().slice(1, signal_ndim));
        base_istride = 1;
      } else if (complex_input) {
        idist = input.stride(0) >> 1;
        base_istride = input.stride(signal_ndim) >> 1;
      } else {
        idist = input.stride(0);
        base_istride = input.stride(signal_ndim);
      }
      // Even if batch dimension is one and idist (stride(0)) doesn't matter,
      // cuFFT errors if idist = 0. This is hack to make it succeed.
      if (idist == 0 && batch == 1) {
        idist = 1;
      }

      // set odist, onembed, base_ostride
#ifdef __HIP_PLATFORM_HCC__
      int odist = at::prod_intlist(output_sizes.slice(1, signal_ndim));
      std::vector<int> onembed(output_sizes.data() + 1, output_sizes.data() + signal_ndim + 1);
      int base_ostride = 1;

<<<<<<< HEAD
      int sizes = *signal_sizes.data();
      int istride = base_istride;
      int iidist = idist;
      CUFFT_CHECK(hipfftMakePlanMany(plan(), signal_ndim, &sizes,
=======
      int istride = base_istride;
      int iidist = idist;
      CUFFT_CHECK(hipfftMakePlanMany(plan(), signal_ndim, signal_sizes.data(),
>>>>>>> e1a17d5a
        inembed.data(), istride, iidist,
        onembed.data(), base_ostride, odist,
        exec_type, batch, &ws_size_t));
#else
      long long int odist = at::prod_intlist(output_sizes.slice(1, signal_ndim));
      std::vector<long long int> onembed(output_sizes.data() + 1, output_sizes.data() + signal_ndim + 1);
      long long int base_ostride = 1;

      CUFFT_CHECK(cufftXtMakePlanMany(plan(), signal_ndim, signal_sizes.data(),
            inembed.data(), base_istride, idist, itype,
            onembed.data(), base_ostride, odist, otype,
            batch, &ws_size_t, exec_type));
#endif
      }
    ws_size = static_cast<int64_t>(ws_size_t);
  }

#ifdef __HIP_PLATFORM_HCC__
  cufftHandle &plan() const { return *plan_ptr.get(); }
#else
  const cufftHandle &plan() const { return *plan_ptr.get(); }
#endif

  bool should_clone_input() const { return clone_input; }

  int64_t workspace_size() const { return ws_size; }

private:
  std::unique_ptr<cufftHandle, CuFFTHandleDeleter> plan_ptr;
  bool clone_input;
  int64_t ws_size;
};

// NB: cuFFT allocates a starting plan array of size 1024. It should grow the
//     array as more plans are created. However, a bug in cuFFT (at least
//     present in CUDA 9.1) causes the cufftSetAutoAllocation call on the
//     1024-th plan to fail with CUFFT_INVALID_PLAN. Therefore, we check that
//     cache size is leq 1023. The initial plan array size is 1024 for
//     CUDA 8.0 ~ 9.2 so setting this as a CUDA-version-agnostic constant should
//     be fine for now.
// TODO: When CUDA 10 comes out, check if the bug is fixed or if we need another
//       number for CUDA 10.
constexpr int64_t CUFFT_MAX_PLAN_NUM = 1023;
static_assert(CUFFT_MAX_PLAN_NUM >= 0 && CUFFT_MAX_PLAN_NUM <= std::numeric_limits<size_t>::max(),
              "CUFFT_MAX_PLAN_NUM not in size_t range");

// This cache assumes that the mapping from key to value never changes.
// This is **NOT** thread-safe. Please use a mutex when using it **AND** the
// value returned from try_emplace_value.
// The contract of using this cache is that try_emplace_value should only be
// used when the max_size is positive.
class CuFFTParamsLRUCache {
public:
  using kv_t = typename std::pair<CuFFTParams, CuFFTConfig>;
  using map_t = typename std::unordered_map<std::reference_wrapper<CuFFTParams>,
                                            typename std::list<kv_t>::iterator,
                                            ParamsHash<CuFFTParams>,
                                            ParamsEqual<CuFFTParams>>;
  using map_kkv_iter_t = typename map_t::iterator;


  CuFFTParamsLRUCache() : CuFFTParamsLRUCache(CUFFT_MAX_PLAN_NUM) {}

  CuFFTParamsLRUCache(int64_t max_size) {
    _set_max_size(max_size);
  }

  // If key is in this cache, return the cached config. Otherwise, emplace the
  // config in this cache using value_args and return it.
  // Return const reference because CuFFTConfig shouldn't be tampered with once
  // created.
  // This is similar to c++ 17 try_emplace.
  template<typename K, class ...VArgs>
  const CuFFTConfig &try_emplace_value(K&& key, VArgs&&... value_args) {
    AT_ASSERT(_max_size > 0);

    map_kkv_iter_t map_it = _cache_map.find(key);
    // Hit, put to list front
    if (map_it != _cache_map.end()) {
      _usage_list.splice(_usage_list.begin(), _usage_list, map_it->second);
      return map_it->second->second;
    }

    // Miss
    // remove if needed
    if (_usage_list.size() >= _max_size) {
      auto last = _usage_list.end();
      last--;
      _cache_map.erase(last->first);
      _usage_list.pop_back();
    }

    // construct new plan at list front, then insert into _cache_map
    _usage_list.emplace_front(std::piecewise_construct,
                       std::forward_as_tuple(key),
                       std::forward_as_tuple(value_args...));
    auto kv_it = _usage_list.begin();
    _cache_map.emplace(std::piecewise_construct,
                std::forward_as_tuple(kv_it->first),
                std::forward_as_tuple(kv_it));
    return kv_it->second;
  }

  void clear() {
    _cache_map.clear();
    _usage_list.clear();
  }

  void resize(int64_t new_size) {
    _set_max_size(new_size);

    auto cur_size = _usage_list.size();
    if (cur_size > _max_size) {
      auto delete_it = _usage_list.end();
      for (size_t i = 0; i < cur_size - _max_size; i++) {
        delete_it--;
        _cache_map.erase(delete_it->first);
      }
      _usage_list.erase(delete_it, _usage_list.end());
    }
  }

  size_t size() const { return _cache_map.size(); }

  size_t max_size() const noexcept { return _max_size; }

private:
  // Only sets size and does value check. Does not resize the data structures.
  void _set_max_size(int64_t new_size) {
    AT_CHECK(new_size <= CUFFT_MAX_PLAN_NUM,
             "cuFFT plan cache size can not be larger than ", CUFFT_MAX_PLAN_NUM, ", but got ", new_size);
    AT_CHECK(new_size >= 0,
             "cuFFT plan cache size must be non-negative, but got ", new_size);
    _max_size = static_cast<size_t>(new_size);
  }

  std::list<kv_t> _usage_list;
  map_t _cache_map;
  size_t _max_size;
};

// Since ATen is separated into CPU build and CUDA build, we need a way to call
// these functions only when CUDA is loaded. We use CUDA hooks for this purpose
// (at cuda/detail/CUDAHooks.cpp), and call the hooked functions from the actual
// native function counterparts (at native/SpectralOps.cpp), i.e.,
// _cufft_get_plan_cache_max_size, _cufft_set_plan_cache_max_size
// _cufft_get_plan_cache_size, and _cufft_clear_plan_cache.
int64_t cufft_get_plan_cache_max_size_impl();
void cufft_set_plan_cache_max_size_impl(int64_t max_size);
int64_t cufft_get_plan_cache_size_impl();
void cufft_clear_plan_cache_impl();

}}} // namespace at::native::detail<|MERGE_RESOLUTION|>--- conflicted
+++ resolved
@@ -206,19 +206,11 @@
     hipfftType exec_type;
     if (input.type().scalarType() == ScalarType::Float) {
       if (complex_input && complex_output) {
-<<<<<<< HEAD
-	exec_type = HIPFFT_C2C;
-      } else if (complex_input && !complex_output) {
-	exec_type = HIPFFT_C2R;
-      } else if (!complex_input && complex_output) {
-	exec_type = HIPFFT_R2C;
-=======
         exec_type = HIPFFT_C2C;
       } else if (complex_input && !complex_output) {
         exec_type = HIPFFT_C2R;
       } else if (!complex_input && complex_output) {
         exec_type = HIPFFT_R2C;
->>>>>>> e1a17d5a
       } else {
         throw std::runtime_error("hipFFT doesn't support r2r (float)");
       }
@@ -279,12 +271,7 @@
       //
       // See NOTE [ cuFFT Embedded Strides ] in native/cuda/SpectralOps.cu.
 #ifdef __HIP_PLATFORM_HCC__
-<<<<<<< HEAD
-      int sizes = *signal_sizes.data();
-      CUFFT_CHECK(hipfftMakePlanMany(plan(), signal_ndim, &sizes,
-=======
       CUFFT_CHECK(hipfftMakePlanMany(plan(), signal_ndim, signal_sizes.data(),
->>>>>>> e1a17d5a
         /* inembed */ nullptr, /* base_istride */ 1, /* idist */ 1,
         /* onembed */ nullptr, /* base_ostride */ 1, /* odist */ 1,
 	exec_type, batch, &ws_size_t));
@@ -320,16 +307,9 @@
       std::vector<int> onembed(output_sizes.data() + 1, output_sizes.data() + signal_ndim + 1);
       int base_ostride = 1;
 
-<<<<<<< HEAD
-      int sizes = *signal_sizes.data();
-      int istride = base_istride;
-      int iidist = idist;
-      CUFFT_CHECK(hipfftMakePlanMany(plan(), signal_ndim, &sizes,
-=======
       int istride = base_istride;
       int iidist = idist;
       CUFFT_CHECK(hipfftMakePlanMany(plan(), signal_ndim, signal_sizes.data(),
->>>>>>> e1a17d5a
         inembed.data(), istride, iidist,
         onembed.data(), base_ostride, odist,
         exec_type, batch, &ws_size_t));
