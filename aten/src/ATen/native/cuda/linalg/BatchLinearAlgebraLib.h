#pragma once

#include <ATen/core/Tensor.h>
#include <ATen/Context.h>
#include <ATen/cuda/CUDAContext.h>
#include <c10/cuda/CUDACachingAllocator.h>

#include <ATen/native/TransposeType.h>
#include <ATen/native/cuda/MiscUtils.h>

<<<<<<< HEAD

#ifdef USE_ROCM
#include <hipblas/hipblas.h>
#endif


#if defined(CUDART_VERSION) && defined(CUSOLVER_VERSION)
#define USE_CUSOLVER
=======
#if (defined(CUDART_VERSION) && defined(CUSOLVER_VERSION)) || (defined(USE_ROCM) && ROCM_VERSION >= 50300)
#define USE_LINALG_SOLVER
>>>>>>> 70f36455
#endif

#if defined(USE_ROCM) && ROCM_VERSION >= 50300
#define USE_HIPSOLVER
#endif

// cusolverDn<T>potrfBatched may have numerical issue before cuda 11.3 release,
// (which is cusolver version 11101 in the header), so we only use cusolver potrf batched
// if cuda version is >= 11.3
#if CUSOLVER_VERSION >= 11101
  constexpr bool use_cusolver_potrf_batched_ = true;
#else
  constexpr bool use_cusolver_potrf_batched_ = false;
#endif

// cusolverDn<T>syevjBatched may have numerical issue before cuda 11.3.1 release,
// (which is cusolver version 11102 in the header), so we only use cusolver syevj batched
// if cuda version is >= 11.3.1
// See https://github.com/pytorch/pytorch/pull/53040#issuecomment-793626268 and https://github.com/cupy/cupy/issues/4847
#if CUSOLVER_VERSION >= 11102
  constexpr bool use_cusolver_syevj_batched_ = true;
#else
  constexpr bool use_cusolver_syevj_batched_ = false;
#endif

// From cuSOLVER doc: Jacobi method has quadratic convergence, so the accuracy is not proportional to number of sweeps.
//   To guarantee certain accuracy, the user should configure tolerance only.
// The current pytorch implementation sets gesvdj tolerance to epsilon of a C++ data type to target the best possible precision.
constexpr int cusolver_gesvdj_max_sweeps = 400;

namespace at {
namespace native {

void geqrf_batched_cublas(const Tensor& input, const Tensor& tau);
void triangular_solve_cublas(const Tensor& A, const Tensor& B, bool left, bool upper, TransposeType transpose, bool unitriangular);
void triangular_solve_batched_cublas(const Tensor& A, const Tensor& B, bool left, bool upper, TransposeType transpose, bool unitriangular);
void gels_batched_cublas(const Tensor& a, Tensor& b, Tensor& infos);
void ldl_factor_cusolver(
    const Tensor& LD,
    const Tensor& pivots,
    const Tensor& info,
    bool upper,
    bool hermitian);
void ldl_solve_cusolver(
    const Tensor& LD,
    const Tensor& pivots,
    const Tensor& B,
    bool upper);
void lu_factor_batched_cublas(const Tensor& A, const Tensor& pivots, const Tensor& infos, bool get_pivots);
void lu_solve_batched_cublas(const Tensor& LU, const Tensor& pivots, const Tensor& B, TransposeType transpose);

<<<<<<< HEAD
#if defined(USE_CUSOLVER) || defined(USE_HIPSOLVER)
=======
#if defined(USE_LINALG_SOLVER)
>>>>>>> 70f36455

// entrance of calculations of `svd` using cusolver gesvdj and gesvdjBatched
void svd_cusolver(const Tensor& A, const bool full_matrices, const bool compute_uv,
  const c10::optional<c10::string_view>& driver, const Tensor& U, const Tensor& S, const Tensor& V, const Tensor& info);

// entrance of calculations of `cholesky` using cusolver potrf and potrfBatched
void cholesky_helper_cusolver(const Tensor& input, bool upper, const Tensor& info);
Tensor _cholesky_solve_helper_cuda_cusolver(const Tensor& self, const Tensor& A, bool upper);
Tensor& cholesky_inverse_kernel_impl_cusolver(Tensor &result, Tensor& infos, bool upper);

void geqrf_cusolver(const Tensor& input, const Tensor& tau);
void ormqr_cusolver(const Tensor& input, const Tensor& tau, const Tensor& other, bool left, bool transpose);
Tensor& orgqr_helper_cusolver(Tensor& result, const Tensor& tau);

void linalg_eigh_cusolver(const Tensor& eigenvalues, const Tensor& eigenvectors, const Tensor& infos, bool upper, bool compute_eigenvectors);
void lu_solve_looped_cusolver(const Tensor& LU, const Tensor& pivots, const Tensor& B, TransposeType transpose);

void lu_factor_looped_cusolver(const Tensor& self, const Tensor& pivots, const Tensor& infos, bool get_pivots);

<<<<<<< HEAD
#endif  // USE_CUSOLVER || USE_HIPSOLVER
=======
#endif  // USE_LINALG_SOLVER
>>>>>>> 70f36455

#if defined(BUILD_LAZY_CUDA_LINALG)
namespace cuda { namespace detail {
// This is only used for an old-style dispatches
// Please do not add any new entires to it
struct LinalgDispatch {
   Tensor (*cholesky_solve_helper)(const Tensor& self, const Tensor& A, bool upper);
};
C10_EXPORT void registerLinalgDispatch(const LinalgDispatch&);
}} // namespace cuda::detail
#endif

}}  // namespace at::native<|MERGE_RESOLUTION|>--- conflicted
+++ resolved
@@ -8,19 +8,8 @@
 #include <ATen/native/TransposeType.h>
 #include <ATen/native/cuda/MiscUtils.h>
 
-<<<<<<< HEAD
-
-#ifdef USE_ROCM
-#include <hipblas/hipblas.h>
-#endif
-
-
-#if defined(CUDART_VERSION) && defined(CUSOLVER_VERSION)
-#define USE_CUSOLVER
-=======
 #if (defined(CUDART_VERSION) && defined(CUSOLVER_VERSION)) || (defined(USE_ROCM) && ROCM_VERSION >= 50300)
 #define USE_LINALG_SOLVER
->>>>>>> 70f36455
 #endif
 
 #if defined(USE_ROCM) && ROCM_VERSION >= 50300
@@ -72,11 +61,7 @@
 void lu_factor_batched_cublas(const Tensor& A, const Tensor& pivots, const Tensor& infos, bool get_pivots);
 void lu_solve_batched_cublas(const Tensor& LU, const Tensor& pivots, const Tensor& B, TransposeType transpose);
 
-<<<<<<< HEAD
-#if defined(USE_CUSOLVER) || defined(USE_HIPSOLVER)
-=======
 #if defined(USE_LINALG_SOLVER)
->>>>>>> 70f36455
 
 // entrance of calculations of `svd` using cusolver gesvdj and gesvdjBatched
 void svd_cusolver(const Tensor& A, const bool full_matrices, const bool compute_uv,
@@ -96,11 +81,7 @@
 
 void lu_factor_looped_cusolver(const Tensor& self, const Tensor& pivots, const Tensor& infos, bool get_pivots);
 
-<<<<<<< HEAD
-#endif  // USE_CUSOLVER || USE_HIPSOLVER
-=======
 #endif  // USE_LINALG_SOLVER
->>>>>>> 70f36455
 
 #if defined(BUILD_LAZY_CUDA_LINALG)
 namespace cuda { namespace detail {
