--- conflicted
+++ resolved
@@ -5521,12 +5521,8 @@
   use_c10_dispatcher: full
   variants: function, method
 
-<<<<<<< HEAD
 - func: index_add.dimname(Tensor self, Dimname dim, Tensor index, Tensor source, Scalar alpha=1) -> Tensor
-=======
-- func: index_add.dimname(Tensor self, Dimname dim, Tensor index, Tensor source) -> Tensor
-  use_c10_dispatcher: full
->>>>>>> ccd64669
+  use_c10_dispatcher: full
   variants: function, method
 
 - func: index_fill_.int_Scalar(Tensor(a!) self, int dim, Tensor index, Scalar value) -> Tensor(a!)
