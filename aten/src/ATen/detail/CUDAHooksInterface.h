--- conflicted
+++ resolved
@@ -89,7 +89,6 @@
     return false;
   }
 
-<<<<<<< HEAD
   virtual cudaStream_t getCurrentCUDAStream(THCState*) const {
     AT_ERROR("Cannot getCurrentCUDAStream() without ATen_cuda library. ", CUDA_HELP);
   }
@@ -98,13 +97,6 @@
       const {
     AT_ERROR("Cannot getCurrentCUDAStream() without ATen_cuda library. ", CUDA_HELP);
   }
-=======
-#ifndef __HIP_PLATFORM_HCC__
-  virtual cusparseHandle_t getCurrentCUDASparseHandle(THCState*) const {
-    AT_ERROR("Cannot getCurrentCUDASparseHandle() without ATen_cuda library. ", CUDA_HELP);
-  }
-#endif
->>>>>>> 62465266
 
   virtual struct cudaDeviceProp* getCurrentDeviceProperties(THCState*) const {
     AT_ERROR("Cannot getCurrentDeviceProperties() without ATen_cuda library. ", CUDA_HELP);
