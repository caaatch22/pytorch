#ifndef THC_GENERIC_FILE
#define THC_GENERIC_FILE "THC/generic/THCTensorMathPointwise.cu"
#else

#include <ATen/MemoryOverlap.h>
#include <ATen/NamedTensorUtils.h>
#include <ATen/core/EnableNamedTensor.h>

void THCTensor_(cbitand)(THCState* state, THCTensor *self_, THCTensor *src1, THCTensor *src2)
{
#if defined(THC_REAL_IS_HALF) || defined(THC_REAL_IS_FLOAT) || defined(THC_REAL_IS_DOUBLE) || defined(THC_REAL_IS_BFLOAT16)
  return THError("cbitand is only supported for integer type tensors");
#else
  THAssert(THCTensor_(checkGPU)(state, 3, self_, src1, src2));
  THArgCheck(THCTensor_(nElement)(state, src1) ==
             THCTensor_(nElement)(state, src2), 3, "sizes do not match");

  if (self_ == src1) {
    // self /= src2
    if (!THC_pointwiseApply2<scalar_t, scalar_t>(state, self_, src2, TensorBitAndOp<scalar_t>())) {
      THArgCheck(false, 2, CUTORCH_DIM_WARNING);
    }
  } else {
    THCTensor_(resizeAs)(state, self_, src1);

    // self = src1 / src2
    if (!THC_pointwiseApply3<scalar_t, scalar_t, scalar_t>(state, self_, src1, src2, TensorBitAndOp<scalar_t>())) {
      THArgCheck(false, 2, CUTORCH_DIM_WARNING);
    }
  }

  THCudaCheck(cudaGetLastError());
#endif
}

void THCTensor_(cbitor)(THCState* state, THCTensor *self_, THCTensor *src1, THCTensor *src2)
{
#if defined(THC_REAL_IS_HALF) || defined(THC_REAL_IS_FLOAT) || defined(THC_REAL_IS_DOUBLE) || defined(THC_REAL_IS_BFLOAT16)
  return THError("cbitor is only supported for integer type tensors");
#else
  THAssert(THCTensor_(checkGPU)(state, 3, self_, src1, src2));
  THArgCheck(THCTensor_(nElement)(state, src1) ==
             THCTensor_(nElement)(state, src2), 3, "sizes do not match");

  if (self_ == src1) {
    // self /= src2
    if (!THC_pointwiseApply2<scalar_t, scalar_t>(state, self_, src2, TensorBitOrOp<scalar_t>())) {
      THArgCheck(false, 2, CUTORCH_DIM_WARNING);
    }
  } else {
    THCTensor_(resizeAs)(state, self_, src1);

    // self = src1 / src2
    if (!THC_pointwiseApply3<scalar_t, scalar_t, scalar_t>(state, self_, src1, src2, TensorBitOrOp<scalar_t>())) {
      THArgCheck(false, 2, CUTORCH_DIM_WARNING);
    }
  }

  THCudaCheck(cudaGetLastError());
#endif
}

void THCTensor_(cbitxor)(THCState* state, THCTensor *self_, THCTensor *src1, THCTensor *src2)
{
#if defined(THC_REAL_IS_HALF) || defined(THC_REAL_IS_FLOAT) || defined(THC_REAL_IS_DOUBLE) || defined(THC_REAL_IS_BFLOAT16)
  return THError("cbitxor is only supported for integer type tensors");
#else
  THAssert(THCTensor_(checkGPU)(state, 3, self_, src1, src2));
  THArgCheck(THCTensor_(nElement)(state, src1) ==
             THCTensor_(nElement)(state, src2), 3, "sizes do not match");

  if (self_ == src1) {
    // self /= src2
    if (!THC_pointwiseApply2<scalar_t, scalar_t>(state, self_, src2, TensorBitXorOp<scalar_t>())) {
      THArgCheck(false, 2, CUTORCH_DIM_WARNING);
    }
  } else {
    THCTensor_(resizeAs)(state, self_, src1);

    // self = src1 / src2
    if (!THC_pointwiseApply3<scalar_t, scalar_t, scalar_t>(state, self_, src1, src2, TensorBitXorOp<scalar_t>())) {
      THArgCheck(false, 2, CUTORCH_DIM_WARNING);
    }
  }

  THCudaCheck(cudaGetLastError());
#endif
}

void THCTensor_(cmax)(THCState *state, THCTensor *self, THCTensor *src1, THCTensor *src2)
{
  THCAssertSameGPU(THCTensor_(checkGPU)(state, 3, self, src1, src2));
  THArgCheck(THCTensor_(nElement)(state, src1) ==
             THCTensor_(nElement)(state, src2), 2, "sizes do not match");

  if (self == src1) {
    if (!THC_pointwiseApply2<scalar_t, scalar_t>(state, self, src2, TensorMaxOp<scalar_t>())) {
      THArgCheck(false, 2, CUTORCH_DIM_WARNING);
    }
  } else {
    THCTensor_(resizeAs)(state, self, src1);
    if (!THC_pointwiseApply3<scalar_t, scalar_t, scalar_t>(state, self, src1, src2, TensorMaxOp<scalar_t>())) {
      THArgCheck(false, 2, CUTORCH_DIM_WARNING);
    }
  }
}

void THCTensor_(cmin)(THCState *state, THCTensor *self, THCTensor *src1, THCTensor *src2)
{
  THCAssertSameGPU(THCTensor_(checkGPU)(state, 3, self, src1, src2));
  THArgCheck(THCTensor_(nElement)(state, src1) ==
             THCTensor_(nElement)(state, src2), 2, "sizes do not match");

  if (self == src1) {
    if (!THC_pointwiseApply2<scalar_t, scalar_t>(state, self, src2, TensorMinOp<scalar_t>())) {
      THArgCheck(false, 2, CUTORCH_DIM_WARNING);
    }
  } else {
    THCTensor_(resizeAs)(state, self, src1);
    if (!THC_pointwiseApply3<scalar_t, scalar_t, scalar_t>(state, self, src1, src2, TensorMinOp<scalar_t>())) {
      THArgCheck(false, 2, CUTORCH_DIM_WARNING);
    }
  }
}

void THCTensor_(cmaxValue)(THCState *state, THCTensor *self, THCTensor *src, scalar_t value)
{
  THCAssertSameGPU(THCTensor_(checkGPU)(state, 2, self, src));

  if (self == src) {
    if (!THC_pointwiseApply1<scalar_t>(state, self, TensorMaxValueOp<scalar_t>(value))) {
      THArgCheck(false, 2, CUTORCH_DIM_WARNING);
    }
  } else {
    THCTensor_(resizeAs)(state, self, src);
    if (!THC_pointwiseApply2<scalar_t, scalar_t>(state, self, src, TensorMaxValueOp<scalar_t>(value))) {
      THArgCheck(false, 2, CUTORCH_DIM_WARNING);
    }
  }
}

void THCTensor_(cminValue)(THCState *state, THCTensor *self, THCTensor *src, scalar_t value)
{
  THCAssertSameGPU(THCTensor_(checkGPU)(state, 2, self, src));

  if (self == src) {
    if (!THC_pointwiseApply1<scalar_t>(state, self, TensorMinValueOp<scalar_t>(value))) {
      THArgCheck(false, 2, CUTORCH_DIM_WARNING);
    }
  } else {
    THCTensor_(resizeAs)(state, self, src);
    if (!THC_pointwiseApply2<scalar_t, scalar_t>(state, self, src, TensorMinValueOp<scalar_t>(value))) {
      THArgCheck(false, 2, CUTORCH_DIM_WARNING);
    }
  }
}

#if !defined(THC_REAL_IS_BOOL)

static void propagate_names_if_named_tensor_enabled(THCTensor* result, THCTensor* src) {
#ifdef BUILD_NAMEDTENSOR
  at::namedinference::propagate_names(result, src);
#endif
}

#define IMPLEMENT_CUDA_TENSOR_BASIC_FUNC_(NAME, CFUNC, REAL)             \
  struct Tensor_##NAME##_##REAL##_Op {                                  \
    __device__ __forceinline__ void operator()(scalar_t* out, scalar_t* in) const { \
      *out = CFUNC(*in);                                                \
    }                                                                   \
                                                                        \
    __device__ __forceinline__ void operator()(scalar_t* v) const {         \
      *v = CFUNC(*v);                                                   \
    }                                                                   \
  };                                                                    \
                                                                        \
  void THCTensor_(NAME)(THCState* state, THCTensor* self_, THCTensor* src) { \
    THCAssertSameGPU(THCTensor_(checkGPU)(state, 2, self_, src));       \
    at::assert_no_internal_overlap(self_);                              \
    if (self_ == src) {                                                 \
      if (!THC_pointwiseApply1<scalar_t>(state, self_, Tensor_##NAME##_##REAL##_Op())) { \
        THArgCheck(false, 2, CUTORCH_DIM_WARNING);                      \
      }                                                                 \
    } else {                                                            \
      THCTensor_(resizeAs)(state, self_, src);                          \
                                                                        \
      if (!THC_pointwiseApply2<scalar_t, scalar_t>(state, self_, src, Tensor_##NAME##_##REAL##_Op())) { \
        THArgCheck(false, 2, CUTORCH_DIM_WARNING);                      \
      }                                                                 \
    }                                                                   \
                                                                        \
    THCudaCheck(cudaGetLastError());                                    \
    propagate_names_if_named_tensor_enabled(self_, src);                \
  }

#define IMPLEMENT_CUDA_TENSOR_BASIC_FUNC(NAME, CFUNC, REAL) \
  IMPLEMENT_CUDA_TENSOR_BASIC_FUNC_(NAME, CFUNC, REAL)

#if defined(THC_REAL_IS_FLOAT) || defined(THC_REAL_IS_DOUBLE) || defined(THC_REAL_IS_HALF)

IMPLEMENT_CUDA_TENSOR_BASIC_FUNC(log10, THCNumerics<scalar_t>::log10, Real)
IMPLEMENT_CUDA_TENSOR_BASIC_FUNC(log1p, THCNumerics<scalar_t>::log1p, Real)
IMPLEMENT_CUDA_TENSOR_BASIC_FUNC( log2, THCNumerics<scalar_t>::log2,  Real)
IMPLEMENT_CUDA_TENSOR_BASIC_FUNC(  exp, THCNumerics<scalar_t>::exp,   Real)
IMPLEMENT_CUDA_TENSOR_BASIC_FUNC(  cos, THCNumerics<scalar_t>::cos,   Real)
IMPLEMENT_CUDA_TENSOR_BASIC_FUNC(  sin, THCNumerics<scalar_t>::sin,   Real)
IMPLEMENT_CUDA_TENSOR_BASIC_FUNC( sqrt, THCNumerics<scalar_t>::sqrt,  Real)

IMPLEMENT_CUDA_TENSOR_BASIC_FUNC(  acos, THCNumerics<scalar_t>::acos,  Real)
IMPLEMENT_CUDA_TENSOR_BASIC_FUNC(  cosh, THCNumerics<scalar_t>::cosh,  Real)
IMPLEMENT_CUDA_TENSOR_BASIC_FUNC(  asin, THCNumerics<scalar_t>::asin,  Real)
IMPLEMENT_CUDA_TENSOR_BASIC_FUNC(  sinh, THCNumerics<scalar_t>::sinh,  Real)
IMPLEMENT_CUDA_TENSOR_BASIC_FUNC(   tan, THCNumerics<scalar_t>::tan,   Real)
IMPLEMENT_CUDA_TENSOR_BASIC_FUNC(  atan, THCNumerics<scalar_t>::atan,  Real)
IMPLEMENT_CUDA_TENSOR_BASIC_FUNC(  tanh, THCNumerics<scalar_t>::tanh,  Real)
IMPLEMENT_CUDA_TENSOR_BASIC_FUNC(   erf, THCNumerics<scalar_t>::erf,   Real)
IMPLEMENT_CUDA_TENSOR_BASIC_FUNC(  erfc, THCNumerics<scalar_t>::erfc,  Real)
IMPLEMENT_CUDA_TENSOR_BASIC_FUNC(  frac, THCNumerics<scalar_t>::frac,  Real)
IMPLEMENT_CUDA_TENSOR_BASIC_FUNC(  cinv, THCNumerics<scalar_t>::cinv,  Real)

#endif

IMPLEMENT_CUDA_TENSOR_BASIC_FUNC(  abs, THCNumerics<scalar_t>::abs,   Real)

#undef IMPLEMENT_CUDA_TENSOR_BASIC_FUNC_
#undef IMPLEMENT_CUDA_TENSOR_BASIC_FUNC

void THCTensor_(clamp)(THCState *state, THCTensor *self_, THCTensor *src, scalar_t min_value,
  scalar_t max_value)
{
  THCAssertSameGPU(THCTensor_(checkGPU)(state, 2, self_, src));
  if (self_ == src) {
    if (!THC_pointwiseApply1<scalar_t>(state, self_, TensorClampOp<scalar_t>(min_value, max_value))) {
      THArgCheck(false, 2, CUTORCH_DIM_WARNING);
    }
  } else {
    THCTensor_(resizeAs)(state, self_, src);

    if (!THC_pointwiseApply2<scalar_t, scalar_t>(state, self_, src, TensorClampOp<scalar_t>(min_value, max_value))) {
      THArgCheck(false, 2, CUTORCH_DIM_WARNING);
    }
  }

  THCudaCheck(cudaGetLastError());
}

void THCTensor_(crossKernel)(THCState *state, THCTensor *self, THCTensor *x, THCTensor *y, int dimension)
{
  THCAssertSameGPU(THCTensor_(checkGPU)(state, 3, self, x, y));

  int64_t sx = THCTensor_(stride)(state, x, dimension);
  int64_t sy = THCTensor_(stride)(state, y, dimension);
  int64_t so = THCTensor_(stride)(state, self, dimension);
  THCTensor *nx = THCTensor_(newNarrow)(state, x, dimension, 0, 1);
  THCTensor *ny = THCTensor_(newNarrow)(state, y, dimension, 0, 1);
  THCTensor *nself = THCTensor_(newNarrow)(state, self, dimension, 0, 1);
  if (!THC_pointwiseApply3<scalar_t, scalar_t, scalar_t>(state, nself, nx, ny, TensorCrossOp<scalar_t>(sx, sy, so))) {
    THArgCheck(false, 2, CUTORCH_DIM_WARNING);
  }
  THCTensor_(free)(state, nx);
  THCTensor_(free)(state, ny);
  THCTensor_(free)(state, nself);
}

#if defined(THC_REAL_IS_FLOAT) || defined(THC_REAL_IS_DOUBLE) || defined(THC_REAL_IS_HALF) || defined(THC_REAL_IS_BFLOAT16)

void THCTensor_(sigmoid)(THCState* state, THCTensor* self_, THCTensor* src) {
  THCAssertSameGPU(THCTensor_(checkGPU)(state, 2, self_, src));
  if (self_ == src) {
    if (!THC_pointwiseApply1<scalar_t>(state, self_, TensorSigmoidOp<scalar_t>())) {
      THArgCheck(false, 2, CUTORCH_DIM_WARNING);
    }
  } else {
    THCTensor_(resizeAs)(state, self_, src);

    if (!THC_pointwiseApply2<scalar_t, scalar_t>(state, self_, src, TensorSigmoidOp<scalar_t>())) {
      THArgCheck(false, 2, CUTORCH_DIM_WARNING);
    }
  }

  THCudaCheck(cudaGetLastError());
#ifdef BUILD_NAMEDTENSOR
  at::namedinference::propagate_names(self_, src);
#endif
}

#endif

namespace {
c10::intrusive_ptr<at::TensorImpl, at::UndefinedTensorImpl> retainTensorImpl(THCTensor* self) {
  c10::raw::intrusive_ptr::incref(self);
  return c10::intrusive_ptr<at::TensorImpl, at::UndefinedTensorImpl>::reclaim(self);
}
}

void THCTensor_(cadd)(THCState *state, THCTensor *self_, THCTensor* src1, scalar_t value, THCTensor *src2)
{
  auto out = at::Tensor(retainTensorImpl(self_));
#ifdef THC_REAL_IS_HALF
  auto alpha = at::Half(value);
#elif defined(THC_REAL_IS_BFLOAT16)
  auto alpha = at::BFloat16(value);
#else
  auto alpha = value;
#endif
  at::add_out(out, at::Tensor(retainTensorImpl(src1)), at::Tensor(retainTensorImpl(src2)), alpha);
}

void THCTensor_(csub)(THCState *state, THCTensor *self_, THCTensor* src1, scalar_t value, THCTensor *src2)
{
  auto out = at::Tensor(retainTensorImpl(self_));
#ifdef THC_REAL_IS_HALF
  auto alpha = at::Half(value);
#elif defined(THC_REAL_IS_BFLOAT16)
  auto alpha = at::BFloat16(value);
#else
  auto alpha = value;
#endif
  at::sub_out(out, at::Tensor(retainTensorImpl(src1)), at::Tensor(retainTensorImpl(src2)), alpha);
}

void THCTensor_(cmul)(THCState *state, THCTensor *self_, THCTensor *src1, THCTensor *src2)
{
  auto out = at::Tensor(retainTensorImpl(self_));
  at::mul_out(out, at::Tensor(retainTensorImpl(src1)), at::Tensor(retainTensorImpl(src2)));
}

<<<<<<< HEAD
void THCTensor_(cpow)(THCState *state, THCTensor *self_, THCTensor *src1, THCTensor *src2)
{
  THCAssertSameGPU(THCTensor_(checkGPU)(state, 3, self_, src1, src2));
  THArgCheck(THCTensor_(nElement)(state, src1) ==
             THCTensor_(nElement)(state, src2), 3, "sizes do not match");

  if (self_ == src1) {
    // self = pow(self, src2)
    if (!THC_pointwiseApply2<scalar_t, scalar_t>(state, self_, src2, TensorCPowOp<scalar_t>())) {
      THArgCheck(false, 2, CUTORCH_DIM_WARNING);
    }
  } else {
    THCTensor_(resizeAs)(state, self_, src1);

    // self = pow(src1, src2)
    if (!THC_pointwiseApply3<scalar_t, scalar_t, scalar_t>(state, self_, src1, src2, TensorCPowOp<scalar_t>())) {
      THArgCheck(false, 2, CUTORCH_DIM_WARNING);
    }
  }

  THCudaCheck(cudaGetLastError());
}

void THCTensor_(pow)(THCState *state, THCTensor *self_, THCTensor *src, scalar_t value) {
#if defined(THC_REAL_IS_BYTE) || defined(THC_REAL_IS_CHAR) || defined(THC_REAL_IS_SHORT) || defined(THC_REAL_IS_INT) || defined(THC_REAL_IS_LONG)
  if (THCNumerics<scalar_t>::lt(value, ScalarConvert<int, scalar_t>::to(0))) {
    THError("Integers to negative integer powers are not allowed.");
  }
#endif
  THCAssertSameGPU(THCTensor_(checkGPU)(state, 2, self_, src));
  if (self_ == src) {
    if (THCNumerics<scalar_t>::eq(value, ScalarConvert<int, scalar_t>::to(1))) {
      if (!THC_pointwiseApply1<scalar_t>(state, self_, TensorPowOp<scalar_t, 1>(value))) {
        THArgCheck(false, 2, CUTORCH_DIM_WARNING);
      }
    } else if (THCNumerics<scalar_t>::eq(value, ScalarConvert<int, scalar_t>::to(2))) {
      if (!THC_pointwiseApply1<scalar_t>(state, self_, TensorPowOp<scalar_t, 2>(value))) {
        THArgCheck(false, 2, CUTORCH_DIM_WARNING);
      }
    } else if (THCNumerics<scalar_t>::eq(value, ScalarConvert<int, scalar_t>::to(3))) {
      if (!THC_pointwiseApply1<scalar_t>(state, self_, TensorPowOp<scalar_t, 3>(value))) {
        THArgCheck(false, 2, CUTORCH_DIM_WARNING);
      }
#if defined(THC_REAL_IS_HALF) || defined(THC_REAL_IS_FLOAT) || defined(THC_REAL_IS_DOUBLE) || defined(THC_REAL_IS_BFLOAT16)
    } else if (THCNumerics<scalar_t>::eq(value, ScalarConvert<int, scalar_t>::to(-1))) {
      if (!THC_pointwiseApply1<scalar_t>(state, self_, TensorPowOp<scalar_t, -1>(value))) {
        THArgCheck(false, 2, CUTORCH_DIM_WARNING);
      }
    } else if (THCNumerics<scalar_t>::eq(value, ScalarConvert<int, scalar_t>::to(-2))) {
      if (!THC_pointwiseApply1<scalar_t>(state, self_, TensorPowOp<scalar_t, -2>(value))) {
        THArgCheck(false, 2, CUTORCH_DIM_WARNING);
      }
#endif
    } else {
      // fallback implementation using pow
      if (!THC_pointwiseApply1<scalar_t>(state, self_, TensorPowOp<scalar_t, -3>(value))) {
        THArgCheck(false, 2, CUTORCH_DIM_WARNING);
      }
    }
  } else {
    THCTensor_(resizeAs)(state, self_, src);

    if (THCNumerics<scalar_t>::eq(value, ScalarConvert<int, scalar_t>::to(1))) {
      if (!THC_pointwiseApply2<scalar_t, scalar_t>(state, self_, src, TensorPowOp<scalar_t, 1>(value))) {
        THArgCheck(false, 2, CUTORCH_DIM_WARNING);
      }
    } else if (THCNumerics<scalar_t>::eq(value, ScalarConvert<int, scalar_t>::to(2))) {
      if (!THC_pointwiseApply2<scalar_t, scalar_t>(state, self_, src, TensorPowOp<scalar_t, 2>(value))) {
        THArgCheck(false, 2, CUTORCH_DIM_WARNING);
      }
    } else if (THCNumerics<scalar_t>::eq(value, ScalarConvert<int, scalar_t>::to(3))) {
      if (!THC_pointwiseApply2<scalar_t, scalar_t>(state, self_, src, TensorPowOp<scalar_t, 3>(value))) {
        THArgCheck(false, 2, CUTORCH_DIM_WARNING);
      }
#if defined(THC_REAL_IS_HALF) || defined(THC_REAL_IS_FLOAT) || defined(THC_REAL_IS_DOUBLE) || defined(THC_REAL_IS_BFLOAT16)
    } else if (THCNumerics<scalar_t>::eq(value, ScalarConvert<int, scalar_t>::to(-1))) {
      if (!THC_pointwiseApply2<scalar_t, scalar_t>(state, self_, src, TensorPowOp<scalar_t, -1>(value))) {
        THArgCheck(false, 2, CUTORCH_DIM_WARNING);
      }
    } else if (THCNumerics<scalar_t>::eq(value, ScalarConvert<int, scalar_t>::to(-2))) {
      if (!THC_pointwiseApply2<scalar_t, scalar_t>(state, self_, src, TensorPowOp<scalar_t, -2>(value))) {
        THArgCheck(false, 2, CUTORCH_DIM_WARNING);
      }
#endif
    } else {
      // fallback implementation using pow
      if (!THC_pointwiseApply2<scalar_t, scalar_t>(state, self_, src, TensorPowOp<scalar_t, -3>(value))) {
        THArgCheck(false, 2, CUTORCH_DIM_WARNING);
      }
    }
  }

  THCudaCheck(cudaGetLastError());
}

void THCTensor_(tpow)(THCState *state, THCTensor *self_, scalar_t value, THCTensor *src)
{
  THCAssertSameGPU(THCTensor_(checkGPU)(state, 2, self_, src));
  if (self_ == src) {
    if (!THC_pointwiseApply1<scalar_t>(state, self_, TensorTPowOp<scalar_t>(value))) {
      THArgCheck(false, 2, CUTORCH_DIM_WARNING);
    }
  } else {
    THCTensor_(resizeAs)(state, self_, src);

    if (!THC_pointwiseApply2<scalar_t, scalar_t>(state, self_, src, TensorTPowOp<scalar_t>(value))) {
      THArgCheck(false, 2, CUTORCH_DIM_WARNING);
    }
  }

  THCudaCheck(cudaGetLastError());
}
=======
>>>>>>> e33ec394
void THCTensor_(cdiv)(THCState* state, THCTensor *self_, THCTensor *src1, THCTensor *src2)
{
  auto out = at::Tensor(retainTensorImpl(self_));
  at::div_out(out, at::Tensor(retainTensorImpl(src1)), at::Tensor(retainTensorImpl(src2)));
}

void THCTensor_(clshift)(THCState* state, THCTensor *self_, THCTensor *src1, THCTensor *src2)
{
#if defined(THC_REAL_IS_HALF)
  return THError("clshift not supported for torch.CudaHalfTensor");
#elif defined(THC_REAL_IS_BFLOAT16)
  return THError("clshift not supported for torch.CudaBFloat16Tensor");
#else
  THAssert(THCTensor_(checkGPU)(state, 3, self_, src1, src2));
  THArgCheck(THCTensor_(nElement)(state, src1) ==
             THCTensor_(nElement)(state, src2), 3, "sizes do not match");

  if (self_ == src1) {
    // self /= src2
    if (!THC_pointwiseApply2<scalar_t, scalar_t>(state, self_, src2, TensorLShiftOp<scalar_t>())) {
      THArgCheck(false, 2, CUTORCH_DIM_WARNING);
    }
  } else {
    THCTensor_(resizeAs)(state, self_, src1);

    // self = src1 / src2
    if (!THC_pointwiseApply3<scalar_t, scalar_t, scalar_t>(state, self_, src1, src2, TensorLShiftOp<scalar_t>())) {
      THArgCheck(false, 2, CUTORCH_DIM_WARNING);
    }
  }

  THCudaCheck(cudaGetLastError());
#endif
}

void THCTensor_(crshift)(THCState* state, THCTensor *self_, THCTensor *src1, THCTensor *src2)
{
#if defined(THC_REAL_IS_HALF)
  return THError("crshift not supported for torch.CudaHalfTensor");
#elif defined(THC_REAL_IS_BFLOAT16)
  return THError("crshift not supported for torch.CudaBFloat16Tensor");
#else
  THAssert(THCTensor_(checkGPU)(state, 3, self_, src1, src2));
  THArgCheck(THCTensor_(nElement)(state, src1) ==
             THCTensor_(nElement)(state, src2), 3, "sizes do not match");

  if (self_ == src1) {
    // self /= src2
    if (!THC_pointwiseApply2<scalar_t, scalar_t>(state, self_, src2, TensorRShiftOp<scalar_t>())) {
      THArgCheck(false, 2, CUTORCH_DIM_WARNING);
    }
  } else {
    THCTensor_(resizeAs)(state, self_, src1);

    // self = src1 / src2
    if (!THC_pointwiseApply3<scalar_t, scalar_t, scalar_t>(state, self_, src1, src2, TensorRShiftOp<scalar_t>())) {
      THArgCheck(false, 2, CUTORCH_DIM_WARNING);
    }
  }

  THCudaCheck(cudaGetLastError());
#endif
}

void THCTensor_(cremainder)(THCState *state, THCTensor *self, THCTensor *src1, THCTensor *src2)
{
  THCAssertSameGPU(THCTensor_(checkGPU)(state, 3, self, src1, src2));
  THArgCheck(THCTensor_(nElement)(state, src1) ==
             THCTensor_(nElement)(state, src2), 2, "sizes do not match");

  if (self == src1) {
    if (!THC_pointwiseApply2<scalar_t, scalar_t>(state, self, src2, TensorCRemainderOp<scalar_t>())) {
      THArgCheck(false, 2, CUTORCH_DIM_WARNING);
    }
  } else {
    THCTensor_(resizeAs)(state, self, src1);
    if (!THC_pointwiseApply3<scalar_t, scalar_t, scalar_t>(state, self, src1, src2, TensorCRemainderOp<scalar_t>())) {
      THArgCheck(false, 2, CUTORCH_DIM_WARNING);
    }
  }
}

void THCTensor_(cfmod)(THCState *state, THCTensor *self, THCTensor *src1, THCTensor *src2)
{
  THCAssertSameGPU(THCTensor_(checkGPU)(state, 3, self, src1, src2));
  THArgCheck(THCTensor_(nElement)(state, src1) ==
             THCTensor_(nElement)(state, src2), 2, "sizes do not match");

  if (self == src1) {
    if (!THC_pointwiseApply2<scalar_t, scalar_t>(state, self, src2, TensorCFmodOp<scalar_t>())) {
      THArgCheck(false, 2, CUTORCH_DIM_WARNING);
    }
  } else {
    THCTensor_(resizeAs)(state, self, src1);
    if (!THC_pointwiseApply3<scalar_t, scalar_t, scalar_t>(state, self, src1, src2, TensorCFmodOp<scalar_t>())) {
      THArgCheck(false, 2, CUTORCH_DIM_WARNING);
    }
  }
}

#endif
#endif<|MERGE_RESOLUTION|>--- conflicted
+++ resolved
@@ -325,121 +325,6 @@
   at::mul_out(out, at::Tensor(retainTensorImpl(src1)), at::Tensor(retainTensorImpl(src2)));
 }
 
-<<<<<<< HEAD
-void THCTensor_(cpow)(THCState *state, THCTensor *self_, THCTensor *src1, THCTensor *src2)
-{
-  THCAssertSameGPU(THCTensor_(checkGPU)(state, 3, self_, src1, src2));
-  THArgCheck(THCTensor_(nElement)(state, src1) ==
-             THCTensor_(nElement)(state, src2), 3, "sizes do not match");
-
-  if (self_ == src1) {
-    // self = pow(self, src2)
-    if (!THC_pointwiseApply2<scalar_t, scalar_t>(state, self_, src2, TensorCPowOp<scalar_t>())) {
-      THArgCheck(false, 2, CUTORCH_DIM_WARNING);
-    }
-  } else {
-    THCTensor_(resizeAs)(state, self_, src1);
-
-    // self = pow(src1, src2)
-    if (!THC_pointwiseApply3<scalar_t, scalar_t, scalar_t>(state, self_, src1, src2, TensorCPowOp<scalar_t>())) {
-      THArgCheck(false, 2, CUTORCH_DIM_WARNING);
-    }
-  }
-
-  THCudaCheck(cudaGetLastError());
-}
-
-void THCTensor_(pow)(THCState *state, THCTensor *self_, THCTensor *src, scalar_t value) {
-#if defined(THC_REAL_IS_BYTE) || defined(THC_REAL_IS_CHAR) || defined(THC_REAL_IS_SHORT) || defined(THC_REAL_IS_INT) || defined(THC_REAL_IS_LONG)
-  if (THCNumerics<scalar_t>::lt(value, ScalarConvert<int, scalar_t>::to(0))) {
-    THError("Integers to negative integer powers are not allowed.");
-  }
-#endif
-  THCAssertSameGPU(THCTensor_(checkGPU)(state, 2, self_, src));
-  if (self_ == src) {
-    if (THCNumerics<scalar_t>::eq(value, ScalarConvert<int, scalar_t>::to(1))) {
-      if (!THC_pointwiseApply1<scalar_t>(state, self_, TensorPowOp<scalar_t, 1>(value))) {
-        THArgCheck(false, 2, CUTORCH_DIM_WARNING);
-      }
-    } else if (THCNumerics<scalar_t>::eq(value, ScalarConvert<int, scalar_t>::to(2))) {
-      if (!THC_pointwiseApply1<scalar_t>(state, self_, TensorPowOp<scalar_t, 2>(value))) {
-        THArgCheck(false, 2, CUTORCH_DIM_WARNING);
-      }
-    } else if (THCNumerics<scalar_t>::eq(value, ScalarConvert<int, scalar_t>::to(3))) {
-      if (!THC_pointwiseApply1<scalar_t>(state, self_, TensorPowOp<scalar_t, 3>(value))) {
-        THArgCheck(false, 2, CUTORCH_DIM_WARNING);
-      }
-#if defined(THC_REAL_IS_HALF) || defined(THC_REAL_IS_FLOAT) || defined(THC_REAL_IS_DOUBLE) || defined(THC_REAL_IS_BFLOAT16)
-    } else if (THCNumerics<scalar_t>::eq(value, ScalarConvert<int, scalar_t>::to(-1))) {
-      if (!THC_pointwiseApply1<scalar_t>(state, self_, TensorPowOp<scalar_t, -1>(value))) {
-        THArgCheck(false, 2, CUTORCH_DIM_WARNING);
-      }
-    } else if (THCNumerics<scalar_t>::eq(value, ScalarConvert<int, scalar_t>::to(-2))) {
-      if (!THC_pointwiseApply1<scalar_t>(state, self_, TensorPowOp<scalar_t, -2>(value))) {
-        THArgCheck(false, 2, CUTORCH_DIM_WARNING);
-      }
-#endif
-    } else {
-      // fallback implementation using pow
-      if (!THC_pointwiseApply1<scalar_t>(state, self_, TensorPowOp<scalar_t, -3>(value))) {
-        THArgCheck(false, 2, CUTORCH_DIM_WARNING);
-      }
-    }
-  } else {
-    THCTensor_(resizeAs)(state, self_, src);
-
-    if (THCNumerics<scalar_t>::eq(value, ScalarConvert<int, scalar_t>::to(1))) {
-      if (!THC_pointwiseApply2<scalar_t, scalar_t>(state, self_, src, TensorPowOp<scalar_t, 1>(value))) {
-        THArgCheck(false, 2, CUTORCH_DIM_WARNING);
-      }
-    } else if (THCNumerics<scalar_t>::eq(value, ScalarConvert<int, scalar_t>::to(2))) {
-      if (!THC_pointwiseApply2<scalar_t, scalar_t>(state, self_, src, TensorPowOp<scalar_t, 2>(value))) {
-        THArgCheck(false, 2, CUTORCH_DIM_WARNING);
-      }
-    } else if (THCNumerics<scalar_t>::eq(value, ScalarConvert<int, scalar_t>::to(3))) {
-      if (!THC_pointwiseApply2<scalar_t, scalar_t>(state, self_, src, TensorPowOp<scalar_t, 3>(value))) {
-        THArgCheck(false, 2, CUTORCH_DIM_WARNING);
-      }
-#if defined(THC_REAL_IS_HALF) || defined(THC_REAL_IS_FLOAT) || defined(THC_REAL_IS_DOUBLE) || defined(THC_REAL_IS_BFLOAT16)
-    } else if (THCNumerics<scalar_t>::eq(value, ScalarConvert<int, scalar_t>::to(-1))) {
-      if (!THC_pointwiseApply2<scalar_t, scalar_t>(state, self_, src, TensorPowOp<scalar_t, -1>(value))) {
-        THArgCheck(false, 2, CUTORCH_DIM_WARNING);
-      }
-    } else if (THCNumerics<scalar_t>::eq(value, ScalarConvert<int, scalar_t>::to(-2))) {
-      if (!THC_pointwiseApply2<scalar_t, scalar_t>(state, self_, src, TensorPowOp<scalar_t, -2>(value))) {
-        THArgCheck(false, 2, CUTORCH_DIM_WARNING);
-      }
-#endif
-    } else {
-      // fallback implementation using pow
-      if (!THC_pointwiseApply2<scalar_t, scalar_t>(state, self_, src, TensorPowOp<scalar_t, -3>(value))) {
-        THArgCheck(false, 2, CUTORCH_DIM_WARNING);
-      }
-    }
-  }
-
-  THCudaCheck(cudaGetLastError());
-}
-
-void THCTensor_(tpow)(THCState *state, THCTensor *self_, scalar_t value, THCTensor *src)
-{
-  THCAssertSameGPU(THCTensor_(checkGPU)(state, 2, self_, src));
-  if (self_ == src) {
-    if (!THC_pointwiseApply1<scalar_t>(state, self_, TensorTPowOp<scalar_t>(value))) {
-      THArgCheck(false, 2, CUTORCH_DIM_WARNING);
-    }
-  } else {
-    THCTensor_(resizeAs)(state, self_, src);
-
-    if (!THC_pointwiseApply2<scalar_t, scalar_t>(state, self_, src, TensorTPowOp<scalar_t>(value))) {
-      THArgCheck(false, 2, CUTORCH_DIM_WARNING);
-    }
-  }
-
-  THCudaCheck(cudaGetLastError());
-}
-=======
->>>>>>> e33ec394
 void THCTensor_(cdiv)(THCState* state, THCTensor *self_, THCTensor *src1, THCTensor *src2)
 {
   auto out = at::Tensor(retainTensorImpl(self_));
