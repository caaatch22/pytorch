#ifndef THC_GENERIC_FILE
#define THC_GENERIC_FILE "THC/generic/THCTensorMathPointwise.cu"
#else

#include <ATen/MemoryOverlap.h>
#include <ATen/NamedTensorUtils.h>

void THCTensor_(cbitand)(THCState* state, THCTensor *self_, THCTensor *src1, THCTensor *src2)
{
#if defined(THC_REAL_IS_HALF) || defined(THC_REAL_IS_FLOAT) || defined(THC_REAL_IS_DOUBLE) || defined(THC_REAL_IS_BFLOAT16)
  return THError("cbitand is only supported for integer type tensors");
#else
  THAssert(THCTensor_(checkGPU)(state, 3, self_, src1, src2));
  THArgCheck(THCTensor_(nElement)(state, src1) ==
             THCTensor_(nElement)(state, src2), 3, "sizes do not match");

  if (self_ == src1) {
    // self /= src2
    if (!THC_pointwiseApply2<scalar_t, scalar_t>(state, self_, src2, TensorBitAndOp<scalar_t>())) {
      THArgCheck(false, 2, CUTORCH_DIM_WARNING);
    }
  } else {
    THCTensor_(resizeAs)(state, self_, src1);

    // self = src1 / src2
    if (!THC_pointwiseApply3<scalar_t, scalar_t, scalar_t>(state, self_, src1, src2, TensorBitAndOp<scalar_t>())) {
      THArgCheck(false, 2, CUTORCH_DIM_WARNING);
    }
  }

  THCudaCheck(cudaGetLastError());
#endif
}

void THCTensor_(cbitor)(THCState* state, THCTensor *self_, THCTensor *src1, THCTensor *src2)
{
#if defined(THC_REAL_IS_HALF) || defined(THC_REAL_IS_FLOAT) || defined(THC_REAL_IS_DOUBLE) || defined(THC_REAL_IS_BFLOAT16)
  return THError("cbitor is only supported for integer type tensors");
#else
  THAssert(THCTensor_(checkGPU)(state, 3, self_, src1, src2));
  THArgCheck(THCTensor_(nElement)(state, src1) ==
             THCTensor_(nElement)(state, src2), 3, "sizes do not match");

  if (self_ == src1) {
    // self /= src2
    if (!THC_pointwiseApply2<scalar_t, scalar_t>(state, self_, src2, TensorBitOrOp<scalar_t>())) {
      THArgCheck(false, 2, CUTORCH_DIM_WARNING);
    }
  } else {
    THCTensor_(resizeAs)(state, self_, src1);

    // self = src1 / src2
    if (!THC_pointwiseApply3<scalar_t, scalar_t, scalar_t>(state, self_, src1, src2, TensorBitOrOp<scalar_t>())) {
      THArgCheck(false, 2, CUTORCH_DIM_WARNING);
    }
  }

  THCudaCheck(cudaGetLastError());
#endif
}

void THCTensor_(cmax)(THCState *state, THCTensor *self, THCTensor *src1, THCTensor *src2)
{
  THCAssertSameGPU(THCTensor_(checkGPU)(state, 3, self, src1, src2));
  THArgCheck(THCTensor_(nElement)(state, src1) ==
             THCTensor_(nElement)(state, src2), 2, "sizes do not match");

  if (self == src1) {
    if (!THC_pointwiseApply2<scalar_t, scalar_t>(state, self, src2, TensorMaxOp<scalar_t>())) {
      THArgCheck(false, 2, CUTORCH_DIM_WARNING);
    }
  } else {
    THCTensor_(resizeAs)(state, self, src1);
    if (!THC_pointwiseApply3<scalar_t, scalar_t, scalar_t>(state, self, src1, src2, TensorMaxOp<scalar_t>())) {
      THArgCheck(false, 2, CUTORCH_DIM_WARNING);
    }
  }
}

void THCTensor_(cmin)(THCState *state, THCTensor *self, THCTensor *src1, THCTensor *src2)
{
  THCAssertSameGPU(THCTensor_(checkGPU)(state, 3, self, src1, src2));
  THArgCheck(THCTensor_(nElement)(state, src1) ==
             THCTensor_(nElement)(state, src2), 2, "sizes do not match");

  if (self == src1) {
    if (!THC_pointwiseApply2<scalar_t, scalar_t>(state, self, src2, TensorMinOp<scalar_t>())) {
      THArgCheck(false, 2, CUTORCH_DIM_WARNING);
    }
  } else {
    THCTensor_(resizeAs)(state, self, src1);
    if (!THC_pointwiseApply3<scalar_t, scalar_t, scalar_t>(state, self, src1, src2, TensorMinOp<scalar_t>())) {
      THArgCheck(false, 2, CUTORCH_DIM_WARNING);
    }
  }
}

void THCTensor_(cmaxValue)(THCState *state, THCTensor *self, THCTensor *src, scalar_t value)
{
  THCAssertSameGPU(THCTensor_(checkGPU)(state, 2, self, src));

  if (self == src) {
    if (!THC_pointwiseApply1<scalar_t>(state, self, TensorMaxValueOp<scalar_t>(value))) {
      THArgCheck(false, 2, CUTORCH_DIM_WARNING);
    }
  } else {
    THCTensor_(resizeAs)(state, self, src);
    if (!THC_pointwiseApply2<scalar_t, scalar_t>(state, self, src, TensorMaxValueOp<scalar_t>(value))) {
      THArgCheck(false, 2, CUTORCH_DIM_WARNING);
    }
  }
}

void THCTensor_(cminValue)(THCState *state, THCTensor *self, THCTensor *src, scalar_t value)
{
  THCAssertSameGPU(THCTensor_(checkGPU)(state, 2, self, src));

  if (self == src) {
    if (!THC_pointwiseApply1<scalar_t>(state, self, TensorMinValueOp<scalar_t>(value))) {
      THArgCheck(false, 2, CUTORCH_DIM_WARNING);
    }
  } else {
    THCTensor_(resizeAs)(state, self, src);
    if (!THC_pointwiseApply2<scalar_t, scalar_t>(state, self, src, TensorMinValueOp<scalar_t>(value))) {
      THArgCheck(false, 2, CUTORCH_DIM_WARNING);
    }
  }
}

#if !defined(THC_REAL_IS_BOOL)

static void propagate_names_if_named_tensor_enabled(THCTensor* result, THCTensor* src) {
  at::namedinference::propagate_names(result, src);
}

#define IMPLEMENT_CUDA_TENSOR_BASIC_FUNC_(NAME, CFUNC, REAL)             \
  struct Tensor_##NAME##_##REAL##_Op {                                  \
    __device__ __forceinline__ void operator()(scalar_t* out, scalar_t* in) const { \
      *out = CFUNC(*in);                                                \
    }                                                                   \
                                                                        \
    __device__ __forceinline__ void operator()(scalar_t* v) const {         \
      *v = CFUNC(*v);                                                   \
    }                                                                   \
  };                                                                    \
                                                                        \
  void THCTensor_(NAME)(THCState* state, THCTensor* self_, THCTensor* src) { \
    THCAssertSameGPU(THCTensor_(checkGPU)(state, 2, self_, src));       \
    at::assert_no_internal_overlap(self_);                              \
    if (self_ == src) {                                                 \
      if (!THC_pointwiseApply1<scalar_t>(state, self_, Tensor_##NAME##_##REAL##_Op())) { \
        THArgCheck(false, 2, CUTORCH_DIM_WARNING);                      \
      }                                                                 \
    } else {                                                            \
      THCTensor_(resizeAs)(state, self_, src);                          \
                                                                        \
      if (!THC_pointwiseApply2<scalar_t, scalar_t>(state, self_, src, Tensor_##NAME##_##REAL##_Op())) { \
        THArgCheck(false, 2, CUTORCH_DIM_WARNING);                      \
      }                                                                 \
    }                                                                   \
                                                                        \
    THCudaCheck(cudaGetLastError());                                    \
    propagate_names_if_named_tensor_enabled(self_, src);                \
  }

#define IMPLEMENT_CUDA_TENSOR_BASIC_FUNC(NAME, CFUNC, REAL) \
  IMPLEMENT_CUDA_TENSOR_BASIC_FUNC_(NAME, CFUNC, REAL)

#if defined(THC_REAL_IS_FLOAT) || defined(THC_REAL_IS_DOUBLE) || defined(THC_REAL_IS_HALF) || defined(THC_REAL_IS_BFLOAT16)

IMPLEMENT_CUDA_TENSOR_BASIC_FUNC(  exp, THCNumerics<scalar_t>::exp,   Real)
IMPLEMENT_CUDA_TENSOR_BASIC_FUNC(  cos, THCNumerics<scalar_t>::cos,   Real)
IMPLEMENT_CUDA_TENSOR_BASIC_FUNC( sqrt, THCNumerics<scalar_t>::sqrt,  Real)

IMPLEMENT_CUDA_TENSOR_BASIC_FUNC(  cosh, THCNumerics<scalar_t>::cosh,  Real)
IMPLEMENT_CUDA_TENSOR_BASIC_FUNC(   tan, THCNumerics<scalar_t>::tan,   Real)
IMPLEMENT_CUDA_TENSOR_BASIC_FUNC(  atan, THCNumerics<scalar_t>::atan,  Real)
IMPLEMENT_CUDA_TENSOR_BASIC_FUNC(  tanh, THCNumerics<scalar_t>::tanh,  Real)
IMPLEMENT_CUDA_TENSOR_BASIC_FUNC(   erf, THCNumerics<scalar_t>::erf,   Real)
IMPLEMENT_CUDA_TENSOR_BASIC_FUNC(  erfc, THCNumerics<scalar_t>::erfc,  Real)

#endif
#undef IMPLEMENT_CUDA_TENSOR_BASIC_FUNC_
#undef IMPLEMENT_CUDA_TENSOR_BASIC_FUNC

void THCTensor_(clamp)(THCState *state, THCTensor *self_, THCTensor *src, scalar_t min_value,
  scalar_t max_value)
{
  THCAssertSameGPU(THCTensor_(checkGPU)(state, 2, self_, src));
  if (self_ == src) {
    if (!THC_pointwiseApply1<scalar_t>(state, self_, TensorClampOp<scalar_t>(min_value, max_value))) {
      THArgCheck(false, 2, CUTORCH_DIM_WARNING);
    }
  } else {
    THCTensor_(resizeAs)(state, self_, src);

    if (!THC_pointwiseApply2<scalar_t, scalar_t>(state, self_, src, TensorClampOp<scalar_t>(min_value, max_value))) {
      THArgCheck(false, 2, CUTORCH_DIM_WARNING);
    }
  }

  THCudaCheck(cudaGetLastError());
}

void THCTensor_(crossKernel)(THCState *state, THCTensor *self, THCTensor *x, THCTensor *y, int dimension)
{
  THCAssertSameGPU(THCTensor_(checkGPU)(state, 3, self, x, y));

  int64_t sx = THCTensor_(stride)(state, x, dimension);
  int64_t sy = THCTensor_(stride)(state, y, dimension);
  int64_t so = THCTensor_(stride)(state, self, dimension);
  THCTensor *nx = THCTensor_(newNarrow)(state, x, dimension, 0, 1);
  THCTensor *ny = THCTensor_(newNarrow)(state, y, dimension, 0, 1);
  THCTensor *nself = THCTensor_(newNarrow)(state, self, dimension, 0, 1);
  if (!THC_pointwiseApply3<scalar_t, scalar_t, scalar_t>(state, nself, nx, ny, TensorCrossOp<scalar_t>(sx, sy, so))) {
    THArgCheck(false, 2, CUTORCH_DIM_WARNING);
  }
  THCTensor_(free)(state, nx);
  THCTensor_(free)(state, ny);
  THCTensor_(free)(state, nself);
}

<<<<<<< HEAD
#if defined(THC_REAL_IS_FLOAT) || defined(THC_REAL_IS_DOUBLE) || defined(THC_REAL_IS_HALF) || defined(THC_REAL_IS_BFLOAT16)

void THCTensor_(sigmoid)(THCState* state, THCTensor* self_, THCTensor* src) {
  THCAssertSameGPU(THCTensor_(checkGPU)(state, 2, self_, src));
  if (self_ == src) {
    if (!THC_pointwiseApply1<scalar_t>(state, self_, TensorSigmoidOp<scalar_t>())) {
      THArgCheck(false, 2, CUTORCH_DIM_WARNING);
    }
  } else {
    THCTensor_(resizeAs)(state, self_, src);

    if (!THC_pointwiseApply2<scalar_t, scalar_t>(state, self_, src, TensorSigmoidOp<scalar_t>())) {
      THArgCheck(false, 2, CUTORCH_DIM_WARNING);
    }
  }

  THCudaCheck(cudaGetLastError());
#ifdef BUILD_NAMEDTENSOR
  at::namedinference::propagate_names(self_, src);
#endif
}

#endif

=======
>>>>>>> d2067569
namespace {
c10::intrusive_ptr<at::TensorImpl, at::UndefinedTensorImpl> retainTensorImpl(THCTensor* self) {
  c10::raw::intrusive_ptr::incref(self);
  return c10::intrusive_ptr<at::TensorImpl, at::UndefinedTensorImpl>::reclaim(self);
}
}

void THCTensor_(cadd)(THCState *state, THCTensor *self_, THCTensor* src1, scalar_t value, THCTensor *src2)
{
  auto out = at::Tensor(retainTensorImpl(self_));
#ifdef THC_REAL_IS_HALF
  auto alpha = at::Half(value);
#elif defined(THC_REAL_IS_BFLOAT16)
  auto alpha = at::BFloat16(value);
#else
  auto alpha = value;
#endif
  at::add_out(out, at::Tensor(retainTensorImpl(src1)), at::Tensor(retainTensorImpl(src2)), alpha);
}

void THCTensor_(csub)(THCState *state, THCTensor *self_, THCTensor* src1, scalar_t value, THCTensor *src2)
{
  auto out = at::Tensor(retainTensorImpl(self_));
#ifdef THC_REAL_IS_HALF
  auto alpha = at::Half(value);
#elif defined(THC_REAL_IS_BFLOAT16)
  auto alpha = at::BFloat16(value);
#else
  auto alpha = value;
#endif
  at::sub_out(out, at::Tensor(retainTensorImpl(src1)), at::Tensor(retainTensorImpl(src2)), alpha);
}

void THCTensor_(cmul)(THCState *state, THCTensor *self_, THCTensor *src1, THCTensor *src2)
{
  auto out = at::Tensor(retainTensorImpl(self_));
  at::mul_out(out, at::Tensor(retainTensorImpl(src1)), at::Tensor(retainTensorImpl(src2)));
}

void THCTensor_(cdiv)(THCState* state, THCTensor *self_, THCTensor *src1, THCTensor *src2)
{
  auto out = at::Tensor(retainTensorImpl(self_));
  at::div_out(out, at::Tensor(retainTensorImpl(src1)), at::Tensor(retainTensorImpl(src2)));
}

void THCTensor_(clshift)(THCState* state, THCTensor *self_, THCTensor *src1, THCTensor *src2)
{
#if defined(THC_REAL_IS_HALF)
  return THError("clshift not supported for torch.CudaHalfTensor");
#elif defined(THC_REAL_IS_BFLOAT16)
  return THError("clshift not supported for torch.CudaBFloat16Tensor");
#else
  THAssert(THCTensor_(checkGPU)(state, 3, self_, src1, src2));
  THArgCheck(THCTensor_(nElement)(state, src1) ==
             THCTensor_(nElement)(state, src2), 3, "sizes do not match");

  if (self_ == src1) {
    // self /= src2
    if (!THC_pointwiseApply2<scalar_t, scalar_t>(state, self_, src2, TensorLShiftOp<scalar_t>())) {
      THArgCheck(false, 2, CUTORCH_DIM_WARNING);
    }
  } else {
    THCTensor_(resizeAs)(state, self_, src1);

    // self = src1 / src2
    if (!THC_pointwiseApply3<scalar_t, scalar_t, scalar_t>(state, self_, src1, src2, TensorLShiftOp<scalar_t>())) {
      THArgCheck(false, 2, CUTORCH_DIM_WARNING);
    }
  }

  THCudaCheck(cudaGetLastError());
#endif
}

void THCTensor_(crshift)(THCState* state, THCTensor *self_, THCTensor *src1, THCTensor *src2)
{
#if defined(THC_REAL_IS_HALF)
  return THError("crshift not supported for torch.CudaHalfTensor");
#elif defined(THC_REAL_IS_BFLOAT16)
  return THError("crshift not supported for torch.CudaBFloat16Tensor");
#else
  THAssert(THCTensor_(checkGPU)(state, 3, self_, src1, src2));
  THArgCheck(THCTensor_(nElement)(state, src1) ==
             THCTensor_(nElement)(state, src2), 3, "sizes do not match");

  if (self_ == src1) {
    // self /= src2
    if (!THC_pointwiseApply2<scalar_t, scalar_t>(state, self_, src2, TensorRShiftOp<scalar_t>())) {
      THArgCheck(false, 2, CUTORCH_DIM_WARNING);
    }
  } else {
    THCTensor_(resizeAs)(state, self_, src1);

    // self = src1 / src2
    if (!THC_pointwiseApply3<scalar_t, scalar_t, scalar_t>(state, self_, src1, src2, TensorRShiftOp<scalar_t>())) {
      THArgCheck(false, 2, CUTORCH_DIM_WARNING);
    }
  }

  THCudaCheck(cudaGetLastError());
#endif
}

void THCTensor_(cremainder)(THCState *state, THCTensor *self, THCTensor *src1, THCTensor *src2)
{
  THCAssertSameGPU(THCTensor_(checkGPU)(state, 3, self, src1, src2));
  THArgCheck(THCTensor_(nElement)(state, src1) ==
             THCTensor_(nElement)(state, src2), 2, "sizes do not match");

  if (self == src1) {
    if (!THC_pointwiseApply2<scalar_t, scalar_t>(state, self, src2, TensorCRemainderOp<scalar_t>())) {
      THArgCheck(false, 2, CUTORCH_DIM_WARNING);
    }
  } else {
    THCTensor_(resizeAs)(state, self, src1);
    if (!THC_pointwiseApply3<scalar_t, scalar_t, scalar_t>(state, self, src1, src2, TensorCRemainderOp<scalar_t>())) {
      THArgCheck(false, 2, CUTORCH_DIM_WARNING);
    }
  }
}

void THCTensor_(cfmod)(THCState *state, THCTensor *self, THCTensor *src1, THCTensor *src2)
{
  THCAssertSameGPU(THCTensor_(checkGPU)(state, 3, self, src1, src2));
  THArgCheck(THCTensor_(nElement)(state, src1) ==
             THCTensor_(nElement)(state, src2), 2, "sizes do not match");

  if (self == src1) {
    if (!THC_pointwiseApply2<scalar_t, scalar_t>(state, self, src2, TensorCFmodOp<scalar_t>())) {
      THArgCheck(false, 2, CUTORCH_DIM_WARNING);
    }
  } else {
    THCTensor_(resizeAs)(state, self, src1);
    if (!THC_pointwiseApply3<scalar_t, scalar_t, scalar_t>(state, self, src1, src2, TensorCFmodOp<scalar_t>())) {
      THArgCheck(false, 2, CUTORCH_DIM_WARNING);
    }
  }
}

#endif
#endif<|MERGE_RESOLUTION|>--- conflicted
+++ resolved
@@ -220,33 +220,6 @@
   THCTensor_(free)(state, nself);
 }
 
-<<<<<<< HEAD
-#if defined(THC_REAL_IS_FLOAT) || defined(THC_REAL_IS_DOUBLE) || defined(THC_REAL_IS_HALF) || defined(THC_REAL_IS_BFLOAT16)
-
-void THCTensor_(sigmoid)(THCState* state, THCTensor* self_, THCTensor* src) {
-  THCAssertSameGPU(THCTensor_(checkGPU)(state, 2, self_, src));
-  if (self_ == src) {
-    if (!THC_pointwiseApply1<scalar_t>(state, self_, TensorSigmoidOp<scalar_t>())) {
-      THArgCheck(false, 2, CUTORCH_DIM_WARNING);
-    }
-  } else {
-    THCTensor_(resizeAs)(state, self_, src);
-
-    if (!THC_pointwiseApply2<scalar_t, scalar_t>(state, self_, src, TensorSigmoidOp<scalar_t>())) {
-      THArgCheck(false, 2, CUTORCH_DIM_WARNING);
-    }
-  }
-
-  THCudaCheck(cudaGetLastError());
-#ifdef BUILD_NAMEDTENSOR
-  at::namedinference::propagate_names(self_, src);
-#endif
-}
-
-#endif
-
-=======
->>>>>>> d2067569
 namespace {
 c10::intrusive_ptr<at::TensorImpl, at::UndefinedTensorImpl> retainTensorImpl(THCTensor* self) {
   c10::raw::intrusive_ptr::incref(self);
