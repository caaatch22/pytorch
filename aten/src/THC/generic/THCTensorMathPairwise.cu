--- conflicted
+++ resolved
@@ -83,30 +83,6 @@
 #endif
 }
 
-<<<<<<< HEAD
-=======
-void THCTensor_(bitxor)(THCState* state, THCTensor *self_, THCTensor *src_, scalar_t value)
-{
-#if defined(THC_REAL_IS_FLOAT) || defined(THC_REAL_IS_DOUBLE) || defined(THC_REAL_IS_HALF) || defined(THC_REAL_IS_BFLOAT16)
-  return THError("bitxor only supported for integer type tensors");
-#else
-  if (self_ == src_) {
-    if (!THC_pointwiseApply1<scalar_t>(state, self_, TensorBitXorConstantOp<scalar_t>(value))) {
-      THArgCheck(false, 2, CUTORCH_DIM_WARNING);
-    }
-  } else {
-    THCTensor_(resizeAs)(state, self_, src_);
-
-    if (!THC_pointwiseApply2<scalar_t, scalar_t>(state, self_, src_, TensorBitXorConstantOp<scalar_t>(value))) {
-      THArgCheck(false, 2, CUTORCH_DIM_WARNING);
-    }
-  }
-
-  THCudaCheck(cudaGetLastError());
-#endif
-}
-
->>>>>>> 1baa5bd5
 #if !defined(THC_REAL_IS_BOOL)
 
 void THCTensor_(mul)(THCState *state, THCTensor *self_, THCTensor *src_, scalar_t value)
