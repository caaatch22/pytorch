#ifndef THC_GENERIC_FILE
#define THC_GENERIC_FILE "THC/generic/THCStorage.cpp"
#else

#include <c10/util/intrusive_ptr.h>
#include <c10/util/typeid.h>

scalar_t* THCStorage_(data)(THCState *state, const THCStorage *self)
{
  return self->data<scalar_t>();
}

ptrdiff_t THCStorage_(size)(THCState *state, const THCStorage *self)
{
  return THStorage_size(self);
}

int THCStorage_(elementSize)(THCState *state)
{
  return sizeof(scalar_t);
}

void THCStorage_(set)(THCState *state, THCStorage *self, ptrdiff_t index, scalar_t value)
{
  THArgCheck((index >= 0) && (index < self->numel()), 2, "index out of bounds");
<<<<<<< HEAD
  cudaStream_t stream = THCState_getCurrentStream(state);
#ifdef __HIP_PLATFORM_HCC__
  THCudaCheck(hipMemcpyWithStream(THCStorage_(data)(state, self) + index, &value, sizeof(scalar_t),
                              cudaMemcpyHostToDevice,
                              stream));
#else
=======
  cudaStream_t stream = c10::cuda::getCurrentCUDAStream();
>>>>>>> d5b768df
  THCudaCheck(cudaMemcpyAsync(THCStorage_(data)(state, self) + index, &value, sizeof(scalar_t),
                              cudaMemcpyHostToDevice,
                              stream));
  THCudaCheck(cudaStreamSynchronize(stream));
#endif
}

scalar_t THCStorage_(get)(THCState *state, const THCStorage *self, ptrdiff_t index)
{
  THArgCheck((index >= 0) && (index < self->numel()), 2, "index out of bounds");
  scalar_t value;
<<<<<<< HEAD
  cudaStream_t stream = THCState_getCurrentStream(state);
#ifdef __HIP_PLATFORM_HCC__
  THCudaCheck(hipMemcpyWithStream(&value, THCStorage_(data)(state, self) + index, sizeof(scalar_t),
                              cudaMemcpyDeviceToHost, stream));
#else
=======
  cudaStream_t stream = c10::cuda::getCurrentCUDAStream();
>>>>>>> d5b768df
  THCudaCheck(cudaMemcpyAsync(&value, THCStorage_(data)(state, self) + index, sizeof(scalar_t),
                              cudaMemcpyDeviceToHost, stream));
  THCudaCheck(cudaStreamSynchronize(stream));
#endif
  return value;
}

THCStorage* THCStorage_(new)(THCState *state)
{
  THStorage* storage = c10::make_intrusive<at::StorageImpl>(
      caffe2::TypeMeta::Make<scalar_t>(),
      0,
      c10::cuda::CUDACachingAllocator::get(),
      true).release();
  return storage;
}

THCStorage* THCStorage_(newWithSize)(THCState *state, ptrdiff_t size)
{
  THStorage* storage = c10::make_intrusive<at::StorageImpl>(
      caffe2::TypeMeta::Make<scalar_t>(),
      size,
      c10::cuda::CUDACachingAllocator::get(),
      true).release();
  return storage;
}

THCStorage* THCStorage_(newWithAllocator)(THCState *state, ptrdiff_t size,
                                          at::Allocator* allocator)
{
  THStorage* storage = c10::make_intrusive<at::StorageImpl>(
      caffe2::TypeMeta::Make<scalar_t>(),
      size,
      allocator,
      true).release();
  return storage;
}

THCStorage* THCStorage_(newWithSize1)(THCState *state, scalar_t data0)
{
  THCStorage *self = THCStorage_(newWithSize)(state, 1);
  THCStorage_(set)(state, self, 0, data0);
  return self;
}

THCStorage* THCStorage_(newWithSize2)(THCState *state, scalar_t data0, scalar_t data1)
{
  THCStorage *self = THCStorage_(newWithSize)(state, 2);
  THCStorage_(set)(state, self, 0, data0);
  THCStorage_(set)(state, self, 1, data1);
  return self;
}

THCStorage* THCStorage_(newWithSize3)(THCState *state, scalar_t data0, scalar_t data1, scalar_t data2)
{
  THCStorage *self = THCStorage_(newWithSize)(state, 3);
  THCStorage_(set)(state, self, 0, data0);
  THCStorage_(set)(state, self, 1, data1);
  THCStorage_(set)(state, self, 2, data2);
  return self;
}

THCStorage* THCStorage_(newWithSize4)(THCState *state, scalar_t data0, scalar_t data1, scalar_t data2, scalar_t data3)
{
  THCStorage *self = THCStorage_(newWithSize)(state, 4);
  THCStorage_(set)(state, self, 0, data0);
  THCStorage_(set)(state, self, 1, data1);
  THCStorage_(set)(state, self, 2, data2);
  THCStorage_(set)(state, self, 3, data3);
  return self;
}

THCStorage* THCStorage_(newWithMapping)(THCState *state, const char *fileName, ptrdiff_t size, int isShared)
{
  THError("not available yet for THCStorage");
  return NULL;
}

THCStorage* THCStorage_(newWithDataAndAllocator)(
    THCState* state,
    at::DataPtr&& data,
    ptrdiff_t size,
    at::Allocator* allocator) {
  THStorage* storage = c10::make_intrusive<at::StorageImpl>(
      caffe2::TypeMeta::Make<scalar_t>(),
      size,
      std::move(data),
      allocator,
      allocator != nullptr).release();
  return storage;
}

void THCStorage_(retain)(THCState *state, THCStorage *self)
{
  THStorage_retain(self);
}

void THCStorage_(free)(THCState *state, THCStorage *self)
{
  THStorage_free(self);
}
#endif<|MERGE_RESOLUTION|>--- conflicted
+++ resolved
@@ -23,16 +23,12 @@
 void THCStorage_(set)(THCState *state, THCStorage *self, ptrdiff_t index, scalar_t value)
 {
   THArgCheck((index >= 0) && (index < self->numel()), 2, "index out of bounds");
-<<<<<<< HEAD
-  cudaStream_t stream = THCState_getCurrentStream(state);
+  cudaStream_t stream = c10::cuda::getCurrentStream();
 #ifdef __HIP_PLATFORM_HCC__
   THCudaCheck(hipMemcpyWithStream(THCStorage_(data)(state, self) + index, &value, sizeof(scalar_t),
                               cudaMemcpyHostToDevice,
                               stream));
 #else
-=======
-  cudaStream_t stream = c10::cuda::getCurrentCUDAStream();
->>>>>>> d5b768df
   THCudaCheck(cudaMemcpyAsync(THCStorage_(data)(state, self) + index, &value, sizeof(scalar_t),
                               cudaMemcpyHostToDevice,
                               stream));
@@ -44,15 +40,11 @@
 {
   THArgCheck((index >= 0) && (index < self->numel()), 2, "index out of bounds");
   scalar_t value;
-<<<<<<< HEAD
-  cudaStream_t stream = THCState_getCurrentStream(state);
+  cudaStream_t stream = c10::cuda::getCurrentStream();
 #ifdef __HIP_PLATFORM_HCC__
   THCudaCheck(hipMemcpyWithStream(&value, THCStorage_(data)(state, self) + index, sizeof(scalar_t),
                               cudaMemcpyDeviceToHost, stream));
 #else
-=======
-  cudaStream_t stream = c10::cuda::getCurrentCUDAStream();
->>>>>>> d5b768df
   THCudaCheck(cudaMemcpyAsync(&value, THCStorage_(data)(state, self) + index, sizeof(scalar_t),
                               cudaMemcpyDeviceToHost, stream));
   THCudaCheck(cudaStreamSynchronize(stream));
