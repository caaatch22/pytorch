--- conflicted
+++ resolved
@@ -1304,12 +1304,7 @@
     # If you get this wrong, you'll get a complaint like 'ld: cannot find -lrocblas-targets'
     if(ROCM_VERSION_DEV VERSION_GREATER_EQUAL "4.1.0")
       list(APPEND Caffe2_PUBLIC_HIP_DEPENDENCY_LIBS
-<<<<<<< HEAD
-        roc::rocblas hip::hipfft hip::hiprand roc::hipsparse
-        roc::rocsolver roc::hipsolver)
-=======
         roc::rocblas hip::hipfft hip::hiprand roc::hipsparse roc::hipsolver)
->>>>>>> 70f36455
     else()
       list(APPEND Caffe2_PUBLIC_HIP_DEPENDENCY_LIBS
         roc::rocblas roc::rocfft hip::hiprand roc::hipsparse)
