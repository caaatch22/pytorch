--- conflicted
+++ resolved
@@ -1240,13 +1240,8 @@
     # TODO: There is a bug in rocblas's & rocfft's cmake files that exports the wrong targets name in ${rocblas_LIBRARIES}
     # If you get this wrong, you'll get a complaint like 'ld: cannot find -lrocblas-targets'
     if(ROCM_VERSION_DEV VERSION_GREATER_EQUAL "4.1.0")
-<<<<<<< HEAD
-      list(APPEND Caffe2_PUBLIC_HIP_DEPENDENCY_LIBS
-        roc::rocblas roc::rocfft hip::hipfft hip::hiprand roc::hipsparse)
-=======
       list(APPEND Caffe2_HIP_DEPENDENCY_LIBS
         roc::rocblas hip::hipfft hip::hiprand roc::hipsparse)
->>>>>>> d49beba0
     else()
       list(APPEND Caffe2_PUBLIC_HIP_DEPENDENCY_LIBS
         roc::rocblas roc::rocfft hip::hiprand roc::hipsparse)
