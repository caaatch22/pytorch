## @package data_parallel_model
# Module caffe2.python.data_parallel_model
from __future__ import absolute_import
from __future__ import division
from __future__ import print_function

from collections import OrderedDict
from future.utils import viewitems, viewkeys, viewvalues
import logging
import copy

from multiprocessing import cpu_count

from caffe2.python import \
    model_helper, dyndep, scope, workspace, core, memonger, utils
from caffe2.proto import caffe2_pb2

import numpy as np
import warnings

dyndep.InitOpsLibrary("@/caffe2/caffe2/contrib/nccl:nccl_ops")
dyndep.InitOpsLibrary("@/caffe2/caffe2/contrib/gloo:gloo_ops")
dyndep.InitOpsLibrary("@/caffe2/caffe2/contrib/gloo:gloo_ops_gpu")

log = logging.getLogger("data_parallel_model")
log.setLevel(logging.INFO)

_DEFAULT_TIMEOUT_SEC = 30
_DEFAULT_BARRIER_NET_TIMEOUT_SEC = 300


def Parallelize_GPU(*args, **kwargs):
    kwargs['cpu_device'] = False
    Parallelize(*args, **kwargs)


def Parallelize_CPU(*args, **kwargs):
    kwargs['cpu_device'] = True
    Parallelize(*args, **kwargs)


def Parallelize(
    model_helper_obj,
    input_builder_fun,
    forward_pass_builder_fun,
    param_update_builder_fun=None,
    optimizer_builder_fun=None,
    post_sync_builder_fun=None,
    pre_grad_net_transformer_fun=None,
    net_transformer_fun=None,
    devices=None,
    rendezvous=None,
    net_type='dag',
    broadcast_computed_params=True,
    optimize_gradient_memory=False,
    dynamic_memory_management=False,
    blobs_to_keep=None,
    use_nccl=False,
    max_concurrent_distributed_ops=16,
    cpu_device=False,
    num_threads_per_device=4,
    shared_model=False,
    combine_spatial_bn=False,
    barrier_net_timeout_sec=_DEFAULT_BARRIER_NET_TIMEOUT_SEC,
):
    '''
    Function to create a model that can run on many GPUs or CPUs.
      model_helper_obj: an object of ModelHelper
      input_builder_fun:
                         Function that adds the input operators
                         Note: Remember to instantiate reader outside of this
                         function so all devices share same reader object.
                         Signature:  input_builder_fun(model)
      forward_pass_builder_fun:
                        Function to add the operators to the model.
                        Must return list of loss-blob references that
                        are used to build the gradient. Loss scale parameter
                        is passed, as you should scale the loss of your model
                        by 1.0 / the total number of devices.
                        Signature: forward_pass_builder_fun(model, loss_scale)
      param_update_builder_fun:
                        Function that adds operators that are run after
                        gradient update, such as updating the weights and
                        weight decaying. This is called for each GPU separately.
                        Signature: param_update_builder_fun(model)
      optimizer_builder_fun:
                        Alternative to param_update_builder_fun, allows one
                        to add an optimizer for the whole model. Called only
                        once, without name or devicescope.
      net_transformer_fun:
                        Optional function to transform the network after the
                        network is built. It will be called once (NOT once per
                        GPU.)
                        Signature:
                        net_transformer_fun(
                            model, num_devices, device_prefix, device_type)
      pre_grad_net_transformer_fun:
                        Optional function to transform the network similar to
                        net_transformer_fun, but happens before gradient ops
                        been add.
                        Signature: pre_grad_net_transformer_fun(model)
      post_sync_builder_fun:
                        Function applied after initial parameter sync has been
                        completed, such as keeping multi-precision parameters
                        in sync.
                        Signature: post_sync_builder_fun(model)
      devices:          List of GPU ids, such as [0, 1, 2, 3],
      rendezvous:       used for rendezvous in distributed computation, if None
                        then only one node is used. To create rendezvous,
                        use <TBD>.
      net_type:         Network type
      optimize_gradient_memory: whether to apply 'memonger' to share blobs
      shared_model      (only for CPU) use same parameters on each device
                        in gradient computation to reduce memory footprint.
      dynamic_memory_management: Whether to apply dynamic memory optimization
                        by freeing unused blobs. The underlying (de)allocation
                        uses cached allocator. For GPU training PLEASE MAKE SURE
                        caffe2_cuda_memory_pool is set.
      blobs_to_keep :   A list of blob names to keep and don't free during
                        dynamic memory optimization (for example loss blob).
      cpu_device        Use CPU instead of GPU.
      combine_spatial_bn:
                        When set to True, applies batch normalization across
                        all devices within the node. If False, batch
                        normalization will be done separately for each device.
                        This option is currently only supported on the CPU.
      barrier_net_timeout_sec:
                        The timeout in seconds of the barrier net, which is run
                        to synchronize shards before a training epoch starts.
                        Defaults to 300 seconds.
    '''
    assert scope.CurrentDeviceScope() is None \
        or scope.CurrentDeviceScope().device_type == caffe2_pb2.CPU, \
        "Parallelize must be called without device-scope, \
        device scope was: {}".format(scope.CurrentDeviceScope())

    if devices is None:
<<<<<<< HEAD
        devices = list(range(0, workspace.NumGpuDevices())),
=======
        if not cpu_device:
            devices = list(range(0, workspace.NumCudaDevices()))
        else:
            devices = list(range(0, cpu_count()))
>>>>>>> 8e76dcf1

    if not cpu_device:
        for gpu in devices:
            if gpu >= workspace.NumGpuDevices():
                log.warning("** Only {} GPUs available, GPUs {} requested".format(
                    workspace.NumGpuDevices(), devices))
                break
        model_helper_obj._device_type = caffe2_pb2.HIP if workspace.has_hip_support else caffe2_pb2.CUDA
        model_helper_obj._device_prefix = "gpu"
        model_helper_obj._shared_model = False
        device_name = "GPU"
        assert shared_model is False, "Shared model only supported on CPU"
    else:
        model_helper_obj._device_type = caffe2_pb2.CPU
        model_helper_obj._device_prefix = "cpu"
        device_name = "CPU"
        model_helper_obj._shared_model = shared_model
        if shared_model and rendezvous is not None:
            assert "Shared model only supported on single-node currently"

    log.info("Parallelizing model for devices: {}".format(devices))
    extra_workers = 8 if rendezvous is not None else 0  # best-guess
    num_workers = len(devices) * num_threads_per_device + extra_workers
    max_concurrent_distributed_ops =\
        min(max_concurrent_distributed_ops, num_workers - 1)
    model_helper_obj.net.Proto().num_workers = num_workers
    model_helper_obj.net.Proto().type = net_type

    # Store some information in the model -- a bit ugly
    model_helper_obj._devices = devices
    model_helper_obj._rendezvous = rendezvous
    model_helper_obj._sync_barrier_net = None

    model_helper_obj._broadcast_context = None
    model_helper_obj._grad_names = []

    assert isinstance(model_helper_obj, model_helper.ModelHelper)
    # Keep track of params that were in the model before: they are not
    # data parallel, so we need to handle them separately
    non_datapar_params = copy.copy(model_helper_obj.params)

    # Add input and model
    log.info("Create input and model training operators")

    losses_by_gpu = {}
    num_shards = 1 if rendezvous is None else rendezvous['num_shards']
    loss_scale = 1.0 / (len(devices) * num_shards)

    has_parameter_updates = param_update_builder_fun is not None or \
        optimizer_builder_fun is not None
    assert not (
        param_update_builder_fun is not None and
        optimizer_builder_fun is not None
    ), 'Can only specify one of param_update_builder_fun, optimizer_builder_fun'

    # Check that a model that is used for validation/testing has
    # init_params False, otherwise running the param init net will overwrite
    # synchronized values by the training net
    if not has_parameter_updates and model_helper_obj.init_params:
        log.warning('')
        log.warning("############# WARNING #############")
        log.warning("Model {}/{} is used for testing/validation but".format(
            model_helper_obj.name, model_helper_obj))
        log.warning("has init_params=True!")
        log.warning("This can conflict with model training.")
        log.warning("Please ensure model = ModelHelper(init_params=False)")
        log.warning('####################################')
        log.warning('')
        # TODO: make into assert

    for device in devices:
        if workspace.has_hip_support:
            device_opt = core.DeviceOption(model_helper_obj._device_type, hip_gpu_id=device)
        else:
            device_opt = core.DeviceOption(model_helper_obj._device_type, cuda_gpu_id=device)
        with core.DeviceScope(device_opt):
            with core.NameScope("{}_{}".format(model_helper_obj._device_prefix,
                                               device)):
                log.info("Model for {} : {}".format(device_name, device))
                input_builder_fun(model_helper_obj)
                losses = forward_pass_builder_fun(model_helper_obj, loss_scale)
                # Losses are not needed for test net
                if has_parameter_updates:
                    assert isinstance(losses, list), \
                        'Model builder function must return list of loss blobs'
                    for loss in losses:
                        assert isinstance(loss, core.BlobReference), \
                            'Model builder func must return list of loss blobs'

                losses_by_gpu[device] = losses
    _ValidateParams(model_helper_obj.params)

    # Create parameter map
    model_helper_obj._device_grouped_blobs =\
        _GroupByDevice(model_helper_obj, devices,
                       model_helper_obj.params, non_datapar_params)

    # computed params
    computed_params_grouped =\
        _GroupByDevice(model_helper_obj, devices,
                       model_helper_obj.GetComputedParams(''), [])
    model_helper_obj._device_grouped_blobs.update(computed_params_grouped)

    model_helper_obj._param_names =\
        list(viewkeys(model_helper_obj._device_grouped_blobs))
    model_helper_obj._computed_param_names =\
        list(viewkeys(computed_params_grouped))

    if pre_grad_net_transformer_fun:
        pre_grad_net_transformer_fun(model_helper_obj)

    if has_parameter_updates:
        log.info("Adding gradient operators")
        _AddGradientOperators(devices, model_helper_obj, losses_by_gpu)

    if net_transformer_fun:
        net_transformer_fun(
            model_helper_obj,
            len(devices),
            model_helper_obj._device_prefix,
            model_helper_obj._device_type)

    if not has_parameter_updates:
        log.info("Parameter update function not defined --> only forward")
        _InferBlobDevice(model_helper_obj)
        return

    if combine_spatial_bn:
        assert(cpu_device), \
            'combine_spatial_bn is currently only supported on the CPU'
        assert(has_parameter_updates), \
            'combine_spatial_bn should only be used for train model'
        _InterleaveOps(model_helper_obj)
        _InterDeviceBatchNormalization(model_helper_obj)

    _ValidateParams(model_helper_obj.params)

    # Group gradients by device and register to blob lookup
    param_to_grad = model_helper_obj.param_to_grad
    grads_ordered = [param_to_grad[p] for p in
                     model_helper_obj.params if p in param_to_grad]
    non_datapar_grads = [param_to_grad[p] for p in non_datapar_params]

    gradients_grouped = _GroupByDevice(
        model_helper_obj,
        devices,
        grads_ordered,
        non_datapar_grads
    )
    model_helper_obj._device_grouped_blobs.update(gradients_grouped)
    model_helper_obj._grad_names = list(viewkeys(gradients_grouped))
    model_helper_obj._losses_by_gpu = losses_by_gpu

    _InferBlobDevice(model_helper_obj)

    log.info("Add gradient all-reduces for SyncSGD")
    if broadcast_computed_params:
        _BroadcastComputedParams(devices, model_helper_obj, rendezvous, use_nccl)

    if len(model_helper_obj._grad_names) > 0:
        # Gradients in reverse order
        reverse_ordered_grads = _GetReverseOrderedGrads(model_helper_obj)
        assert(len(reverse_ordered_grads) > 0)
        _AllReduceBlobs(
            reverse_ordered_grads,
            devices,
            model_helper_obj,
            model_helper_obj.net,
            rendezvous,
            use_nccl,
            max_concurrent_distributed_ops,
        )
    else:
        log.info("NOTE: Param builder function did not create any parameters.")

    log.info("Post-iteration operators for updating params")
    num_shards = 1 if rendezvous is None else rendezvous['num_shards']

    all_params = set(model_helper_obj.GetParams(''))
    if shared_model:
        _PruneParametersForSharing(model_helper_obj)

    if param_update_builder_fun is not None:
        for device in devices:
            if workspace.has_hip_support:
                device_opt = core.DeviceOption(model_helper_obj._device_type, hip_gpu_id=device)
            else:
                device_opt = core.DeviceOption(model_helper_obj._device_type, cuda_gpu_id=device)
            with core.DeviceScope(device_opt):
                with core.NameScope(
                    "{}_{}".format(model_helper_obj._device_prefix, device)
                ):
                    param_update_builder_fun(model_helper_obj)
    else:
        log.info("Calling optimizer builder function")
        optimizer = optimizer_builder_fun(model_helper_obj)
        model_helper_obj._optimizer = optimizer

    (sync_blobs, sync_names) = _ComputeBlobsToSync(model_helper_obj)
    sync_blobs_grouped = _GroupByDevice(
        model_helper_obj,
        devices,
        sync_blobs,
        [],
    )
    model_helper_obj._device_grouped_blobs.update(sync_blobs_grouped)

    _InferBlobDevice(model_helper_obj)
    _AnalyzeOperators(model_helper_obj)

    # Configure dagnet to run with only one worker on the first iteration,
    # to prevent concurrency problems with allocs and nccl.
    arg = model_helper_obj.Proto().arg.add()
    arg.name = "first_iter_only_one_worker"
    arg.i = 1

    # Add initial parameter syncs
    log.info("Add initial parameter sync")
    _SyncAllParams(
        devices,
        model_helper_obj,
        model_helper_obj.param_init_net,
        model_helper_obj.param_init_net,
        rendezvous,
        sync_names,
        max_concurrent_distributed_ops=1
    )

    # Handle any operations that need to be done after parameter sync
    # i.e. making sure multi-precision copies of parameters are up-to-date
    if post_sync_builder_fun is not None:
        for device in devices:
            if workspace.has_hip_support:
                device_opt = core.DeviceOption(model_helper_obj._device_type, hip_gpu_id=device)
            else:
                device_opt = core.DeviceOption(model_helper_obj._device_type, cuda_gpu_id=device)
            with core.DeviceScope(device_opt):
                with core.NameScope(
                    "{}_{}".format(model_helper_obj._device_prefix, device)
                ):
                    post_sync_builder_fun(model_helper_obj)

    assert not (optimize_gradient_memory and dynamic_memory_management), \
        """It is not advised to use gradient optimization ('memonger')
        with dynamic memory management."""

    if optimize_gradient_memory:
        _OptimizeGradientMemorySimple(model_helper_obj, losses_by_gpu, devices)

    if dynamic_memory_management:
        _AddDynamicMemoryOptimization(model_helper_obj, blobs_to_keep, devices)


    model_helper_obj._data_parallel_model_init_nets = [
        model_helper_obj.param_init_net,
    ]

    model_helper_obj._data_parallel_model_nets = [
        model_helper_obj.net
    ]
    _AddBarrierToModelNets(model_helper_obj, barrier_net_timeout_sec)

    if shared_model:
        _RemapParameterBlobsForSharedModel(model_helper_obj, all_params)


def Parallelize_GPU_BMUF(*args, **kwargs):
    kwargs['cpu_device'] = False
    Parallelize_BMUF(*args, **kwargs)


def Parallelize_CPU_BMUF(*args, **kwargs):
    kwargs['cpu_device'] = True
    Parallelize_BMUF(*args, **kwargs)


def Parallelize_BMUF(
    model_helper_obj,
    input_builder_fun,
    forward_pass_builder_fun,
    param_update_builder_fun,
    block_learning_rate=1.0,
    block_momentum=None,
    devices=None,
    rendezvous=None,
    net_type='dag',
    master_device=None,
    use_nccl=False,
    nesterov=False,
    optimize_gradient_memory=False,
    reset_momentum_sgd=False,
    warmup_iterations=None,
    max_concurrent_distributed_ops=4,
    add_blobs_to_sync=None,
    num_threads_per_device=4,
    cpu_device=False,
    barrier_net_timeout_sec=_DEFAULT_BARRIER_NET_TIMEOUT_SEC,
):
    '''
    Function to create model that run on many GPUs and creates a net for
    parameter_updates that can be run independently for number of iterations
    then followed by another net that runs once to compute the final parameter
    updates according to block wise model update filtering rule described
    in : Scalable Training of Deep Learning Machines by Incremental Block
    Training with Intra-block Parallel Optimization and Blockwise Model-Update
    Filtering (ICASSP 2016).
    '''
    assert scope.CurrentDeviceScope() is None \
        or scope.CurrentDeviceScope().device_type == caffe2_pb2.CPU, \
        "Parallelize must be called without device-scope, \
        device scope was: {}".format(scope.CurrentDeviceScope())

    assert isinstance(model_helper_obj, model_helper.ModelHelper)

    if devices is None:
        devices = list(range(0, workspace.NumGpuDevices()))
    if master_device is None:
        master_device = devices[0]

    if not cpu_device:
        for gpu in devices:
            if gpu >= workspace.NumGpuDevices():
                log.warning("** Only {} GPUs available, GPUs {} requested".format(
                    workspace.NumGpuDevices(), devices))
                break
        model_helper_obj._device_type = caffe2_pb2.HIP if workspace.has_hip_support else caffe2_pb2.CUDA
        model_helper_obj._device_prefix = "gpu"
    else:
        model_helper_obj._device_type = caffe2_pb2.CPU
        model_helper_obj._device_prefix = "cpu"

    model_helper_obj._devices = devices
    model_helper_obj._rendezvous = rendezvous
    model_helper_obj._sync_barrier_net = None
    model_helper_obj._broadcast_context = None
    model_helper_obj._shared_model = False
    if workspace.has_hip_support:
        master_dev_opt = core.DeviceOption(model_helper_obj._device_type, hip_gpu_id=master_device)
    else:
        master_dev_opt = core.DeviceOption(model_helper_obj._device_type, cuda_gpu_id=master_device)

    # question: rendezvous structure
    num_shards = rendezvous['num_shards'] if rendezvous else 1
    # num_devices is #devices across all machines
    num_devices = len(devices) * num_shards
    # num_workers is #threads to execute the DAG per shard
    num_workers = num_threads_per_device * len(devices)
    if rendezvous:
        num_workers += 8

    loss_scale = 1.0 / num_devices
    if block_momentum is None:
        block_momentum = 1.0 - 1.0 / num_devices

    max_concurrent_distributed_ops = min(
        max_concurrent_distributed_ops,
        num_workers - 1
    )

    model_helper_obj.net.Proto().num_workers = num_workers
    model_helper_obj.net.Proto().type = net_type

    # A net for initializing global model parameters. Its called once in the
    # same step as net parameters initialization.
    model_helper_obj._global_model_init_net = core.Net('global_model_init')
    model_helper_obj._global_model_init_net.Proto().type = net_type
    model_helper_obj._global_model_init_net.Proto().num_workers = \
        num_workers

    # A net for computing final parameter updates. Its will run once after
    # running net (local models updates) for `num_local_iterations` times.
    model_helper_obj._global_model_param_updates_net = core.Net('global_model')
    model_helper_obj._global_model_param_updates_net.Proto().type = net_type
    model_helper_obj._global_model_param_updates_net.Proto().num_workers = \
        num_workers

    def _v(param):
        return "{}_v".format(param)

    def _g(param):
        return "{}_g".format(param)

    def _v_prev(param):
        return "{}_prev".format(param)

    # Keep track of params that were in the model before: they are not
    # data parallel, so we need to handle them separately
    non_datapar_params = copy.copy(model_helper_obj.params)
    model_helper_obj._losses_by_gpu = {}

    def _InitializeModels(gpu_id):
        input_builder_fun(model_helper_obj)
        loss = forward_pass_builder_fun(model_helper_obj, loss_scale)
        model_helper_obj._losses_by_gpu[gpu_id] = loss
    _ForEachDevice(
        devices,
        _InitializeModels,
        device_type=model_helper_obj._device_type,
        device_prefix=model_helper_obj._device_prefix,
        scoped=True
    )
    _ValidateParams(model_helper_obj.params)

    model_helper_obj._device_grouped_blobs =\
        _GroupByDevice(model_helper_obj, devices,
                       model_helper_obj.params, non_datapar_params)

    model_helper_obj._param_names =\
        list(viewkeys(model_helper_obj._device_grouped_blobs))

    _AddGradientOperators(
        devices, model_helper_obj, model_helper_obj._losses_by_gpu
    )
    _ValidateParams(model_helper_obj.params)

    _InferBlobDevice(model_helper_obj)

    def _InitializeParamUpdate(gpu_id):
        param_update_builder_fun(model_helper_obj)
    _ForEachDevice(
        devices,
        _InitializeParamUpdate,
        device_type=model_helper_obj._device_type,
        device_prefix=model_helper_obj._device_prefix,
        scoped=True
    )

    model_parameter_names = list(
        viewkeys(model_helper_obj._device_grouped_blobs)
    )
    if warmup_iterations is not None:
        model_helper_obj._warmup_iterations = warmup_iterations
        # A net for broadcasting gpu-0 (master shard) parameters after
        # running net for `warmup_iterartions`.
        model_helper_obj._warmup_broadcast = core.Net('warmup-broadcast')
        model_helper_obj._warmup_broadcast.Proto().type = net_type
        model_helper_obj._warmup_broadcast.Proto().num_workers = \
           num_workers

        _SyncAllParams(
            devices,
            model_helper_obj,
            model_helper_obj.param_init_net,
            model_helper_obj._warmup_broadcast,
            rendezvous,
            model_parameter_names,
            max_concurrent_distributed_ops
        )
        for param_name in viewkeys(model_helper_obj._device_grouped_blobs):
            param = model_helper_obj._device_grouped_blobs[param_name][master_device]
            with core.DeviceScope(master_dev_opt):
                model_helper_obj._warmup_broadcast.Copy(param, _g(param))

    # (Step-0) Initialize momentum parameters on master device.
    for param_name in viewkeys(model_helper_obj._device_grouped_blobs):
        param = model_helper_obj._device_grouped_blobs[param_name][master_device]
        with core.DeviceScope(master_dev_opt):
            model_helper_obj._global_model_init_net.ConstantFill(
                param, _v(param), value=0.0
            )
            model_helper_obj._global_model_init_net.Copy(param, _g(param))
            if nesterov:
                model_helper_obj._global_model_init_net.ConstantFill(
                    param, _v_prev(param), value=0.0
                )

    # (Step-1) Update models for num_local_iterations.

    # (Step-2) Compute post-local-updates average of the params.
    # Sum model params across GPUs and store resutls in param_avg blob.
    _AllReduceBlobs(
        model_parameter_names,
        devices,
        model_helper_obj,
        model_helper_obj._global_model_param_updates_net,
        rendezvous,
        use_nccl,
        max_concurrent_distributed_ops
    )

    # (Step-3) Update momentum params :
    # param_v = block_momentum * param_v
    # + block_learning_Rate * (param_avg - param)
    # if nesterov momentum:
    # param = param + param_v
    # - block_momentum * (param_v - param_v_prev)
    # param_v_prev = param_v
    # else:
    # param = param + param_v
    for param_name in model_parameter_names:
        param = model_helper_obj._device_grouped_blobs[param_name][master_device]
        with core.DeviceScope(master_dev_opt):
            # TODO(ataei) : Stop building the graph here to get model average ?
            model_helper_obj._global_model_param_updates_net.Scale(
                param, param, scale=1.0 / num_devices
            )
            model_helper_obj._global_model_param_updates_net.Sub(
                [param, _g(param)], param
            )
            model_helper_obj._global_model_param_updates_net.Scale(
                param, param, scale=block_learning_rate
            )
            model_helper_obj._global_model_param_updates_net.Scale(
                _v(param), _v(param), scale=block_momentum
            )
            model_helper_obj._global_model_param_updates_net.Add(
                [_v(param), param], _v(param)
            )
            model_helper_obj._global_model_param_updates_net.Add(
                [_g(param), _v(param)], _g(param)
            )
            if nesterov:
                model_helper_obj._global_model_param_updates_net.Sub(
                    [_v(param), _v_prev(param)], _v_prev(param)
                )
                model_helper_obj._global_model_param_updates_net.Scale(
                    _v_prev(param), _v_prev(param), scale=block_momentum
                )
                model_helper_obj._global_model_param_updates_net.Sub(
                    [_g(param), _v_prev(param)], _g(param)
                )
                model_helper_obj._global_model_param_updates_net.Copy(
                    _v(param), _v_prev(param)
                )
            model_helper_obj._global_model_param_updates_net.Copy(
                _g(param), param
            )


    _SyncAllParams(
        devices,
        model_helper_obj,
        model_helper_obj.param_init_net,
        model_helper_obj._global_model_param_updates_net,
        rendezvous,
        model_parameter_names,
        max_concurrent_distributed_ops
    )

    # Add additional syncs
    if add_blobs_to_sync is not None:
        AddBlobSync(
            model_helper_obj,
            add_blobs_to_sync,
            net=model_helper_obj._global_model_param_updates_net)

    # Reset momentum-SGD parameters
    if reset_momentum_sgd:
        momentum_ops = [op for op in model_helper_obj.net.Proto().op
                        if op.type == 'MomentumSGDUpdate']
        for op in momentum_ops:
            momentum_blob = op.input[1]
            with core.DeviceScope(op.device_option):
                model_helper_obj._global_model_param_updates_net.ConstantFill(
                    [momentum_blob], momentum_blob, value=0.0
                )

    if optimize_gradient_memory:
        _OptimizeGradientMemorySimple(
            model_helper_obj, model_helper_obj._losses_by_gpu, devices
        )

    model_helper_obj._data_parallel_model_init_nets = [
        model_helper_obj.param_init_net,
        model_helper_obj._global_model_init_net
    ]

    model_helper_obj._data_parallel_model_nets = [
        model_helper_obj.net,
        (model_helper_obj._global_model_param_updates_net, 1)
    ]
    _AddBarrierToModelNets(model_helper_obj, barrier_net_timeout_sec)

def CreateNet(model, overwrite=False):
    for net_iters in model._data_parallel_model_nets:
        if isinstance(net_iters, tuple):
            workspace.CreateNet(net_iters[0], overwrite=overwrite)
        else:
            workspace.CreateNet(net_iters, overwrite=overwrite)


def RunInitNet(model):
    for init_net in model._data_parallel_model_init_nets:
        workspace.RunNetOnce(init_net)
    CreateNet(model)


def RunWarmup(model):
    workspace.RunNet(model.net, model._warmup_iterations)
    workspace.RunNetOnce(model._warmup_broadcast)


def RunNet(model, num_iterations):
    for net_iter in model._data_parallel_model_nets:
        if isinstance(net_iter, tuple):
            workspace.RunNet(net_iter[0].Proto().name, net_iter[1])
        else:
            workspace.RunNet(net_iter, num_iterations)


def _AddBarrierToModelNets(model, barrier_net_timeout_sec):
    if model._rendezvous is not None and model._rendezvous['engine'] == 'GLOO':
        # Synchronize DPM at the start of each epoch. This allows shards that
        # starts an epoch sooner to wait for slower shards.  Without this,
        # shards that are faster than others will begin training the next epoch
        # while stragglers are blocked on IO, and may timeout after 30 seconds
        # (_DEFAULT_TIMEOUT_SEC).
        # We pass in model.param_init_net so that the barrier net can be run as
        # part of the param_init_net.

        model._barrier_init_net = core.Net("barrier_init_net")

        model._barrier_net = _CreateBarrierNet(model, model._barrier_init_net,
        "pre_training", barrier_net_timeout_sec)

        model._data_parallel_model_init_nets.insert(0, model._barrier_init_net)

        model._data_parallel_model_nets.insert(0, model._barrier_net)


def _CreateBarrierNet(model, init_net, name_prefix, timeout_sec):
    log.info("Creating barrier net")
    assert model._rendezvous['engine'] == 'GLOO', "Engine does not support barrier"
    comm_world = _CreateOrCloneCommonWorld(
        init_net,
        name_prefix + "_barrier_cw",
        rendezvous=model._rendezvous,
        timeout_sec=timeout_sec,
    )
    barrier_net = core.Net(name_prefix + "_barrier_net")
    barrier_net.Barrier(
        inputs=[comm_world],
        outputs=[],
        engine=model._rendezvous['engine'],
    )
    return barrier_net


# DEPRECATED: See warnings below.
def Synchronize(model, timeout_sec=_DEFAULT_BARRIER_NET_TIMEOUT_SEC):
    warnings.warn("The Synchronize API has been deprecated.  We now have a "
            "barrier net which runs before training to ensure all hosts wait "
            "before training starts.  The default timeout for the barrier is "
            "300s and it can be overridden using the barrier_net_timeout_sec "
            "parameter when calling Parallelize.",
            category=DeprecationWarning, stacklevel=2)
    if model._rendezvous is None or model._rendezvous['num_shards'] <= 1:
        # Single host case
        return

    if model._sync_barrier_net is None:
        barrier_init_net = core.Net("sync_barrier_init_net")
        model._sync_barrier_net = _CreateBarrierNet(
            model, barrier_init_net, "sync", timeout_sec)
        workspace.RunNetOnce(barrier_init_net)
        workspace.CreateNet(model._sync_barrier_net)
        model._sync_barrier_net_timeout = timeout_sec
    assert model._sync_barrier_net_timeout == timeout_sec, \
        "Must use fixed timeout, {} != {}".format(
            model._sync_barrier_net_timeout, timeout_sec
        )
    log.info("Synchronize run barrier net.")
    workspace.RunNet(model._sync_barrier_net)


def ConvertNetForDevice(net, device=None):
    '''
    Converts all blobs in the net to have namescope gpu_X, and correct
    device scope. You can use this to enable AppendNet with a
    forward_pass_builder_fun:

       def builder_fun(model):
          ...
          model.net.AppendNet(
             data_parallel_model.ConvertNetForDevice(othermodel.net))
          model.param_init_net.AppendNet(
             data_parallel_model.ConvertNetForDevice(othermodel.param_init_net))
    '''
    mnet = copy.deepcopy(net)

    if device is None:
        device = scope.CurrentDeviceScope()

    device_prefix = "gpu" if (device.device_type == caffe2_pb2.CUDA or device.device_type == caffe2_pb2.HIP) else "cpu"

    namescope = "{}_{}/".format(device_prefix, device.hip_gpu_id if workspace.has_hip_support else device.cuda_gpu_id)
    for op in mnet.Proto().op:
        if "RecurrentNetwork" in op.type:
            raise("RecurrentNetwork conversion not yet supported")
        for i, inputb in enumerate(op.input):
            op.input[i] = namescope + inputb
        for i, outputb in enumerate(op.output):
            op.output[i] = namescope + outputb
        for i, blob in enumerate(op.control_input):
            op.control_input[i] = namescope + blob
        op.device_option.CopyFrom(device)
    for i, einp in enumerate(mnet.Proto().external_input):
        mnet.Proto().external_input[i] = namescope + einp
    for i, eoutp in enumerate(mnet.Proto().external_output):
        mnet.Proto().external_output[i] = namescope + eoutp
    return mnet


def _ForEachDevice(devices, f, device_type, device_prefix, scoped=False,
                   *args, **kwargs):
    for device in devices:
        if workspace.has_hip_support:
            device_opt = core.DeviceOption(device_type, hip_gpu_id=device)
        else:
            device_opt = core.DeviceOption(device_type, cuda_gpu_id=device)
        with core.DeviceScope(device_opt):
            if scoped:
                with core.NameScope("{}_{}".format(device_prefix, device)):
                    f(device, *args, **kwargs)
            else:
                f(device, *args, **kwargs)


def _AddGradientOperators(devices, model, losses_by_gpu):
    def create_grad(lossp):
        return model.ConstantFill(lossp, str(lossp) + "_grad", value=1.0)

    loss_grad = {}
    # Explicitly need to create gradients on each GPU
    for gpu_id in devices:
        if workspace.has_hip_support:
            device = core.DeviceOption(model._device_type, hip_gpu_id=gpu_id)
        else:
            device = core.DeviceOption(model._device_type, cuda_gpu_id=gpu_id)
        with core.DeviceScope(device):
            for l in losses_by_gpu[gpu_id]:
                lg = create_grad(l)
                loss_grad[str(l)] = str(lg)

    model.AddGradientOperators(loss_grad)


def ExtractPredictorNet(model, inputs, outputs, device):
    '''
    Returns (net, params) that can be exported to be used as a prediction
    net.
    '''
    master_device = model._devices[0]
    prefix = "{}_{}/".format(model._device_prefix, master_device)
    prefix_inputs = [prefix + str(b) for b in inputs]
    prefix_outputs = [prefix + str(b) for b in outputs]
    (predictor_net, export_blobs) = model_helper.ExtractPredictorNet(
        net_proto=model.net.Proto(),
        input_blobs=prefix_inputs,
        output_blobs=prefix_outputs,
        device=device,
        renames={
            a: b
            for (a, b) in zip(prefix_inputs + prefix_outputs, inputs + outputs)
        },
    )

    return (predictor_net, export_blobs)


def GetCheckpointParams(model):
    '''
    Returns a set of blobs that are needed for a complete check point.
    They are blobs for the first gpu and iteration blobs.
    '''
    (all_blobs, _) = _ComputeBlobsToSync(model)
    first_gpu_blobs = {
        b
        for b in all_blobs
        if str(b)
        .startswith("{}_{}/".format(model._device_prefix, model._devices[0]))
    }

    # Add iteration blobs that do not have namescope separately, since
    # it is important to checkpoint iteration counter
    iteration_blobs = set()
    for op in model.net.Proto().op:
        if op.type == 'Iter' or op.type == 'AtomicIter':
            if not op.output[0].startswith("{}_".format(model._device_prefix)):
                iteration_blobs.add(op.output[0])

    return first_gpu_blobs.union(iteration_blobs)


def FinalizeAfterCheckpoint(model, blobs=None):
    '''
    This function should be called after loading parameters from a
    checkpoint / initial parameters file.
    '''

    if not hasattr(model, "_checkpoint_net"):
        if blobs is None:
            (_, uniq_blob_names) = _ComputeBlobsToSync(model)
        else:
            uniq_blob_names = [stripBlobName(p) for p in blobs]

        # Synchronize to the blob lookup map, as the provided
        # blobs might have non-parameters, such as momemtum blobs.
        log.info("Creating checkpoint synchronization net")
        devices = model.GetDevices()
        for name in uniq_blob_names:
            if name not in model._device_grouped_blobs:
                grouped = {
                    d:
                    core.BlobReference("{}_{}{}{}".format(
                        model._device_prefix,
                        d,
                        scope._NAMESCOPE_SEPARATOR,
                        name)
                    ) for d in devices}
                model._device_grouped_blobs[name] = grouped

        model._checkpoint_net = core.Net("checkpoint_sync_net")
        model._checkpoint_net.RunAllOnGPU()

        checkpoint_init_net = None
        if (model._rendezvous is not None and model._rendezvous['num_shards'] > 1):
            checkpoint_init_net = core.Net("checkpoint_init_net")
            checkpoint_init_net.RunAllOnGPU()

        _SyncAllParams(
            devices,
            model,
            checkpoint_init_net,
            model._checkpoint_net,
            model._rendezvous,
            uniq_blob_names,
            max_concurrent_distributed_ops=1
        )
        if (checkpoint_init_net):
            workspace.RunNetOnce(checkpoint_init_net)

        workspace.CreateNet(model._checkpoint_net)

    # Run the sync
    log.info("Run checkpoint net")
    workspace.RunNet(model._checkpoint_net.Proto().name)


def GetLearningRateBlobNames(model):
    '''
    Returns a list of learning rates blob names used in the optimizer.
    '''
    if model._optimizer is not None:
        if model._device_type == caffe2_pb2.CPU:
            return [model._optimizer.get_cpu_blob_name('lr')]
        elif model._device_type == caffe2_pb2.CUDA or model._device_type == caffe2_pb2.HIP:
            return [model._optimizer.get_gpu_blob_name('lr', gpu, '')
                    for gpu in model._devices]
        else:
            raise Exception(
                "Unsupported device type : {}".format(model._device_type)
            )
    else:
        lr_blob_names = []
        for op in model.net.Proto().op:
            if op.type == "LearningRate":
                lr_blob_names.append(op.output(0))
        return lr_blob_names


def _Broadcast(devices, model, net, param, use_nccl=False):
    # Copy params from gpu_0 to other
    master_dev = devices[0]

    if use_nccl:
        if _IsGPUBlob(model, param):
            if workspace.has_hip_support:
                master_device_opt = core.DeviceOption(model._device_type, hip_gpu_id=master_dev)
            else:
                master_device_opt = core.DeviceOption(model._device_type, cuda_gpu_id=master_dev)
            with core.DeviceScope(master_device_opt):
                # Note that the root is the root _rank_ and not the root
                # _device_. Thus we always use root=0, regardless of the
                # devices used.
                net.NCCLBroadcast(
                    list(viewvalues(model._device_grouped_blobs[param])),
                    list(viewvalues(model._device_grouped_blobs[param])),
                    root=0,
                )
                return
    for dev_idx in devices[1:]:
        if _IsGPUBlob(model, param):
            if workspace.has_hip_support:
                device_opt = core.DeviceOption(caffe2_pb2.HIP, hip_gpu_id=dev_idx)
            else:
                device_opt = core.DeviceOption(caffe2_pb2.CUDA, cuda_gpu_id=dev_idx)
        else:
            device_opt = core.DeviceOption(caffe2_pb2.CPU, 0)
        with core.DeviceScope(device_opt):
            net.Copy(
                model._device_grouped_blobs[param][master_dev],
                model._device_grouped_blobs[param][dev_idx]
            )


def _AllReduce(devices, model, net, param, use_nccl=False, control_input=None):
    blobs_group = list(viewvalues(model._device_grouped_blobs[param]))
    if model._device_type == caffe2_pb2.CUDA and use_nccl:
        # TODO: for _shared_model, do only NCCLReduce
        model.NCCLAllreduce(
            blobs_group, blobs_group, control_input=control_input
        )
        return

    if model._device_type == caffe2_pb2.CUDA:
        p2p_access_pattern = workspace.GetCudaPeerAccessPattern()
    elif model._device_type == caffe2_pb2.HIP:
        p2p_access_pattern = workspace.GetHipPeerAccessPattern()
    else:
        p2p_access_pattern = None

    def sumN(*dev_indices):
        """Create a Sum op for 2 or more blobs on different devices.
        Saves the result on the first device.

        Arguments:
        dev_indices -- a list of device indices, which can be translated into
                       CUDA identifiers with model._devices
        """
        devices = [model._devices[idx] for idx in dev_indices]
        blobs = [blobs_group[idx] for idx in dev_indices]
        for i, peer in enumerate(devices):
            if i == 0:
                continue  # Skip the first device
            if p2p_access_pattern is not None and not p2p_access_pattern[
                devices[0], peer
            ]:
                # Copy from peer to d0
                blobs[i] = model.Copy(
                    blobs[i],
                    'gpu_{}/{}_gpu{}_copy'.format(devices[0], param, peer)
                )
        if workspace.has_hip_support:
            device_opt = core.DeviceOption(model._device_type, hip_gpu_id=devices[0])
        else:
            device_opt = core.DeviceOption(model._device_type, cuda_gpu_id=devices[0])
        with core.DeviceScope(device_opt):
            net.Sum(blobs, [blobs[0]], name='dpm')

    if len(devices) == 16:
        # Special tree reduction for 16 gpus, TODO generalize like in muji.py
        for j in range(8):
            sumN(j * 2, j * 2 + 1)
        for j in range(4):
            sumN(j * 4, j * 4 + 2)
        for j in range(2):
            sumN(j * 8, j * 8 + 4)
        sumN(0, 8)
    elif len(devices) == 8:
        for j in range(4):
            sumN(j * 2, j * 2 + 1)
        for j in range(2):
            sumN(j * 4, j * 4 + 2)
        sumN(0, 4)
    elif len(devices) == 4:
        sumN(0, 1)
        sumN(2, 3)
        sumN(0, 2)
    else:
        sumN(*range(len(devices)))
    # TODO: for _shared_model, no need to broadcast
    _Broadcast(devices, model, net, param)


def _SyncAllParams(
    devices,
    model,
    init_net,
    net,
    rendezvous,
    unique_param_names,
    max_concurrent_distributed_ops=4
):
    if rendezvous is None or rendezvous['num_shards'] <= 1:
        _SyncAllParamsSingleHost(devices, model, net, unique_param_names)
    else:
        _SyncAllParamsDistributed(
            devices,
            model,
            init_net,
            net,
            rendezvous,
            unique_param_names,
            max_concurrent_distributed_ops
        )


def AddBlobSync(model, blobs, net=None):
    '''
    Sync a blob across devices and hosts
    '''
    if len(blobs) == 0:
        return
    net = model.net if net is None else net
    for b in blobs:
        assert not b.startswith(model._device_prefix), \
            "Provide unprefixed blob name: {}".format(b)
        model._device_grouped_blobs[b] = {
            d: core.BlobReference("{}_{}/{}".format(model._device_prefix, d, b))
            for d in model._devices
        }

    _SyncAllParams(
        model._devices,
        model,
        model.param_init_net,
        net,
        model._rendezvous,
        set(blobs))


def AddDistributedBlobSync(model, blobs):
    '''
    Sync blobs across machines (but not across devices)
    '''
    if model._rendezvous is None:
        return
    synth_name = "_".join([str(b) for b in blobs])
    comm_world = _CreateOrCloneCommonWorld(
        model.param_init_net,
        "blob_sync_cw_" + synth_name,
        rendezvous=model._rendezvous,
    )

    model.net.Allreduce(
        inputs=[comm_world] + blobs,
        outputs=blobs,
        engine=model._rendezvous['engine'],
    )


def _SyncAllParamsDistributed(
    devices,
    model,
    init_net,
    net,
    rendezvous,
    unique_param_names,
    max_concurrent_distributed_ops
):
    assert rendezvous['num_shards'] > 1
    if workspace.has_hip_support:
        gpu_device_opt = core.DeviceOption(model._device_type, hip_gpu_id=devices[0])
    else:
        gpu_device_opt = core.DeviceOption(model._device_type, cuda_gpu_id=devices[0])
    cpu_device_opt = core.DeviceOption(caffe2_pb2.CPU)

    if model._broadcast_context is None:
        model._broadcast_context = CollectivesConcurrencyControl(
            "broadcast",
            max_concurrent_distributed_ops,
            init_net,
            rendezvous
        )
    context = model._broadcast_context

    for param_name in sorted(unique_param_names):
        master_param = model._device_grouped_blobs[param_name][devices[0]]
        params_group = list(viewvalues(model._device_grouped_blobs[param_name]))

        def broadcast(params):
            comm_world, control_input = context.get_control_and_context(params)
            net.Broadcast(
                inputs=[comm_world] + params,
                outputs=params,
                name=param_name,
                engine=rendezvous['engine'],
                control_input=control_input
            )

        device_opt = gpu_device_opt if _IsGPUBlob(
            model, param_name
        ) else cpu_device_opt

        if rendezvous['engine'] == 'GLOO':
            with core.DeviceScope(device_opt):
                broadcast(params_group)
        else:
            # Copy between GPU and CPU
            with core.DeviceScope(device_opt):
                param_cpu = net.CopyGPUToCPU(
                    master_param,
                    str(master_param) + "cpu"
                )
            with core.DeviceScope(cpu_device_opt):
                broadcast([param_cpu])
            with core.DeviceScope(device_opt):
                net.CopyCPUToGPU(param_cpu, master_param)

            # Broadcast locally
            _Broadcast(devices, model, net, param_name)


def _SyncAllParamsSingleHost(devices, model, net, unique_param_names):
    for param in unique_param_names:
        _Broadcast(devices, model, net, param)


def _AllReduceBlobs(blob_names, devices, model, net, rendezvous, use_nccl,
                    max_concurrent_distributed_ops):
    if rendezvous is None or rendezvous['num_shards'] <= 1:
        _AllReduceBlobsSingleHost(
            blob_names,
            devices,
            model,
            net,
            use_nccl
        )
    else:
        _AllReduceBlobsDistributed(
            blob_names,
            devices,
            model,
            net,
            rendezvous,
            max_concurrent_distributed_ops,
        )


def _PruneParametersForSharing(model):
    assert model._shared_model
    master_prefix = "{}_{}/".format(model._device_prefix, model._devices[0])

    # Remove non-master parameters so that they will not receive parameter
    # update operators.
    model.params = model.GetParams(master_prefix)
    paramset = set(model.params)

    model.param_to_grad = {
        p: model.param_to_grad[p]
        for p in model.param_to_grad if p in paramset
    }
    model.weights = [w for w in model.weights if w in paramset]
    model.biases = [w for w in model.biases if w in paramset]


def _RemapParameterBlobsForSharedModel(model, all_params):
    assert model._shared_model
    master_prefix = "{}_{}/".format(
        model._device_prefix, model._devices[0])
    log.info("Remapping param blobs to master -> {}".format(master_prefix))
    master_params = set(model.GetParams())

    # Remove all but master params
    def modify_ops(net):
        ops = []
        for op in net.Proto().op:
            delete_op = False
            # Delete ops that output non-master version of parameter
            for outp in op.output:
                if outp in all_params and outp not in master_params:
                    delete_op = True
                    log.debug("Delete b/c {}:  {}".format(outp, str(op)))
                    break
            if delete_op:
                continue
            # Remap inputs to point to the master param
            for j, inp in enumerate(op.input):
                if inp in all_params and inp not in master_params:
                    op.input[j] = master_prefix + stripBlobName(inp)
            ops.append(op)
        del net.Proto().op[:]
        net.Proto().op.extend(ops)

    modify_ops(model.param_init_net)
    modify_ops(model.net)


class CollectivesConcurrencyControl(object):
    """
    Creates common worlds (up to max_concurrent_context) and manage the
    sequential execution of collectives that shares the same context with
    cyclic control inputs.
    """
    def __init__(
        self,
        name,
        max_concurrent_context,
        param_init_net,
        rendezvous
    ):
        self.name = name
        self.param_init_net = param_init_net
        self.max_concurrent_context = max_concurrent_context
        self.counter = 0
        self.common_worlds = []
        self.control_inputs = []
        self.rendezvous = rendezvous

    def get_control_and_context(self, control_output_blob):
        common_world, control_input = [None, None]
        current_slot = self.counter % self.max_concurrent_context
        if len(self.common_worlds) < self.max_concurrent_context:
            common_world = _CreateOrCloneCommonWorld(
                self.param_init_net,
                "{}_{}_cw".format(self.name, current_slot),
                rendezvous=self.rendezvous,
            )
            self.common_worlds.append(common_world)
            self.control_inputs.append(control_output_blob)
        else:
            common_world = self.common_worlds[current_slot]
            control_input = self.control_inputs[current_slot]
            self.control_inputs[current_slot] = control_output_blob
        self.counter += 1
        return common_world, control_input


def _AllReduceBlobsDistributed(
    blob_names,
    devices,
    model,
    net,
    rendezvous,
    max_concurrent_distributed_ops,
):
    num_workers = model.net.Proto().num_workers
    assert num_workers > 1, "Please specify more than 1 worker"
    all_reduce_engine = rendezvous['engine']
    if workspace.has_hip_support:
        master_device_opt = core.DeviceOption(model._device_type, hip_gpu_id=devices[0])
    else:
        master_device_opt = core.DeviceOption(model._device_type, cuda_gpu_id=devices[0])

    reducing_device_opt = master_device_opt

    context = CollectivesConcurrencyControl(
        "allreduce",
        max_concurrent_distributed_ops,
        model.param_init_net,
        rendezvous
    )

    nccl_control_blob = None

    for blob_name in blob_names:
        master_blob = model._device_grouped_blobs[blob_name][devices[0]]
        blobs_group = list(viewvalues(model._device_grouped_blobs[blob_name]))

        assert master_blob in blobs_group

        # Remark: NCCLReduce does not support in-place modifications
        # so we need a temporary blob
        reduced_blob = str(master_blob) + "_red"

        def allreduce(blobs, **kwargs):
            with core.DeviceScope(reducing_device_opt):
                comm_world, control_input = \
                    context.get_control_and_context(blobs[0])
                net.Allreduce(
                    inputs=[comm_world] + blobs,
                    outputs=blobs,
                    name=blob_name,
                    engine=all_reduce_engine,
                    control_input=control_input,
                    **kwargs
                )

        if rendezvous['engine'] == 'GLOO':
            # With Gloo cross GPU and cross machine allreduce
            # can be executed in a single operation.
            # Try to use GPUDirect if transport == ibverbs.
            allreduce(
                blobs_group,
                gpu_direct=(rendezvous.get("transport", None) == "ibverbs"),
            )
        else:
            # Step 1: sum blobs from local GPUs to master GPU
            with core.DeviceScope(master_device_opt):
                model.ConstantFill(master_blob, reduced_blob, value=0.0)

                # Temp fix since NCCLReduce does not work
                net.NCCLAllreduce(
                    blobs_group,
                    blobs_group,
                    control_input=nccl_control_blob,
                )
                nccl_control_blob = blobs_group[0]
                net.Copy(master_blob, reduced_blob)

            # Step 2: allreduce between all hosts, between master GPUs
            allreduce([reduced_blob])

            with core.DeviceScope(master_device_opt):
                net.Copy(reduced_blob, master_blob)

            # Step 3: broadcast locally
            _Broadcast(devices, model, net, blob_name)


def _AllReduceBlobsSingleHost(blob_names, devices, model, net, use_nccl):
    """Performs NCCL AllReduce to distribute blobs to all the GPUs."""

    if len(devices) == 1:
        return

    # Now we need to Allreduce blobs on all the GPUs.
    # Pick GPU #0 as a master GPU.
    if workspace.has_hip_support:
        master_device_opt = core.DeviceOption(model._device_type, hip_gpu_id=devices[0])
    else:
        master_device_opt = core.DeviceOption(model._device_type, cuda_gpu_id=devices[0])
    last_out = None
    concatenated_idx = set()

    for blob_name in blob_names:
        # Group by blob_name for reduce.
        blobs_group = list(viewvalues(model._device_grouped_blobs[blob_name]))
        if len(blobs_group) == 1:
            # Non-reducible
            continue
        assert len(blobs_group) == len(devices), \
            "Each GPU from {}, should have a copy of {}.".format(
                devices, blob_name)

        if _IsGPUBlob(model, blob_name):
            with core.DeviceScope(master_device_opt):
                if not isinstance(blobs_group[0], core.GradientSlice):
                    _AllReduce(
                        devices, model, net, blob_name, use_nccl, last_out
                    )
                    # last_out is used to serialize the execution of nccls
                    last_out = blobs_group[0]

                else:
                    # Sparse gradients: all-gather for indices and values
                    master_ns = "{}_{}".format(model._device_prefix, devices[0])
                    '''
                    Skip if we have already copied concatenated indices
                    to the indices of GradientSlice. This happens when two
                    or more grad blobs are gathered with the same indices
                    blob
                    '''
                    skip_idx_concat = False
                    for g in blobs_group:
                        if g.indices in concatenated_idx:
                            skip_idx_concat = True

                    if not skip_idx_concat:
                        grad_idx_concat, _ = net.Concat(
                            [g.indices for g in blobs_group],
                            ["{}/{}_index_concat".format(master_ns, blob_name),
                             "{}/{}_index_splitinfo".format(master_ns, blob_name)],
                            axis=0,
                            name="note:data_parallel_model")

                        for gpu, g in viewitems(model._device_grouped_blobs[blob_name]):
                            if workspace.has_hip_support:
                                device_opt = core.DeviceOption(model._device_type, hip_gpu_id=gpu)
                            else:
                                device_opt = core.DeviceOption(model._device_type, cuda_gpu_id=gpu)
                            with core.DeviceScope(device_opt):
                                model.Copy(grad_idx_concat, g.indices)
                                concatenated_idx.add(g.indices)

                    grad_val_concat, _ = net.Concat(
                        [g.values for g in blobs_group],
                        ["{}/{}_val_concat".format(master_ns, blob_name),
                         "{}/{}_val_splitinfo".format(master_ns, blob_name)],
                        axis=0, name="note:data_parallel_model")

                    for gpu, g in viewitems(model._device_grouped_blobs[blob_name]):
                        if workspace.has_hip_support:
                            device_opt = core.DeviceOption(model._device_type, hip_gpu_id=gpu)
                        else:
                            device_opt = core.DeviceOption(model._device_type, cuda_gpu_id=gpu)
                        with core.DeviceScope(device_opt):
                            model.Copy(grad_val_concat, g.values)

        else:
            assert not isinstance(blobs_group[0], core.GradientSlice), \
                "Synchronizing gradient slices not supported"
            with core.DeviceScope(core.DeviceOption(caffe2_pb2.CPU)):
                # Poor man's allreduce
                net.Sum(blobs_group, [blobs_group[0]])
                if not model._shared_model:
                    _Broadcast(devices, model, net, blob_name)


def _BroadcastComputedParams(devices, model, rendezvous, use_nccl=False):
    if rendezvous is None:
        _BroadcastComputedParamsSingleHost(devices, model, use_nccl)
    else:
        _BroadcastComputedParamsDistributed(devices, model, rendezvous, use_nccl)


def _BroadcastComputedParamsDistributed(
    devices,
    model,
    rendezvous,
    use_nccl=False
):
    _BroadcastComputedParamsSingleHost(devices, model, use_nccl)
    log.warn("Distributed broadcast of computed params is not implemented yet")


def _BroadcastComputedParamsSingleHost(devices, model, use_nccl=False):
    '''
    Average computed params over all devices
    '''
    if len(devices) == 1:
        return

    for param_name in model._computed_param_names:
        # Copy from master to others -- averaging would be perhaps better,
        # but currently NCCLAllReduce is too prone to deadlock
        _Broadcast(devices, model, model.net, param_name, use_nccl)


def _GetReverseOrderedGrads(model):
    '''
    Returns the gradients in reverse order (namespace stripped),
    for the optimal synchronization order.
    '''
    return list(reversed(model._grad_names))


# A helper function to extract a parameter's name
def stripBlobName(param):
    # Format is "a/b/c/d" -> "b/c/d"
    if isinstance(param, core.GradientSlice):
        return stripBlobName(param.indices) + ":" + stripBlobName(param.values)
    else:
        name = str(param)
    return name[name.index(scope._NAMESCOPE_SEPARATOR) + 1:]


def _AnalyzeOperators(model):
    '''
    Look at all the operators and check that they do not cross device scopes
    '''
    for op in model.Proto().op:
        if "NCCL" in op.type or "Copy" in op.type or "Concat" in op.type:
            continue
        if "Sum" == op.type and op.name == "dpm":
            continue
        if "Allreduce" in op.type and "GLOO" in op.engine:
            continue

        op_dev = op.device_option
        op_gpu = op_dev.hip_gpu_id if workspace.has_hip_support else op_dev.cuda_gpu_id

        # This avoids failing on operators that are only for CPU
        if workspace.has_hip_support:
            if op_dev.device_type != caffe2_pb2.HIP:
                continue
        else:
            if op_dev.device_type != caffe2_pb2.CUDA:
                continue

        namescope = "{}_{}/".format(model._device_prefix, op_gpu)
        for inp in list(op.input) + list(op.output):
            if inp.startswith("{}_".format(model._device_prefix)
                             ) and not inp.startswith(namescope):
                raise Exception(
                    "Blob {} of op {}, should have namescope {}. Op: {}".format(
                        inp,
                        op.type,
                        "{}_{}/".format(model._device_prefix, op_gpu),
                        str(op),
                    )
                )


def _InferBlobDevice(model):
    '''
    Assign blob to device option based on the operator outputing it
    '''
    mapping = {}

    def map_ops(proto):
        for op in proto.op:
            device_option = op.device_option
            if op.type == "Iter":
                # Hack for Iters which have blob in CPU context
                device_option = caffe2_pb2.DeviceOption()
                device_option.device_type = caffe2_pb2.CPU
            for b in list(op.input) + list(op.output):
                if b not in mapping:
                    mapping[b] = device_option
            if op.type.startswith('RecurrentNetwork'):
                step_args = [a for a in op.arg if a.name.endswith("step_net")]
                for step_arg in step_args:
                    map_ops(step_arg.n)
    map_ops(model.param_init_net.Proto())
    map_ops(model.net.Proto())
    model._blob_to_device = mapping

def _IsGPUBlob(model, blob_name):
    if blob_name in model._blob_to_device:
        return model._blob_to_device[blob_name].device_type == caffe2_pb2.CUDA or \
                model._blob_to_device[blob_name].device_type == caffe2_pb2.HIP
    else:
        blob_name = "{}_{}/{}".format(
            model._device_prefix, model._devices[0], blob_name
        )
        if blob_name not in model._blob_to_device:
            return model._device_type == caffe2_pb2.CUDA or model._device_type == caffe2_pb2.HIP
        return model._blob_to_device[blob_name].device_type == caffe2_pb2.CUDA or \
                model._blob_to_device[blob_name].device_type == caffe2_pb2.HIP


def _GroupByDevice(model, devices, params, non_data_params):
    '''
    Groups blobs by device, returning a map of [blobname] = {0: BlobRef, 1: ..}.
    Returns ordered dictionary, ensuring the original order.
    '''
    grouped = OrderedDict()
    # Only consider params that were created to be  "data parallel"
    params = params[len(non_data_params):]

    for _i, p in enumerate(params):
        assert isinstance(p, core.BlobReference) or \
            isinstance(p, core.GradientSlice), \
            "Param {} is not BlobReference or GradientSlice".format(p)

        name = stripBlobName(p)
        gpuid = None

        if isinstance(p, core.BlobReference):
            gpuid = int(p.GetNameScope().split("_")[1].split("/")[0])
            assert "{}_{}/".format(model._device_prefix, gpuid) in p.GetNameScope(),\
                "Param {} expected to have namescope '{}_{}'".format(str(p), model._device_prefix, gpuid)
        else:
            gpuid = int(p.indices.GetNameScope().split("_")[1].split("/")[0])
            assert "{}_{}/".format(model._device_prefix, gpuid) in p.indices.GetNameScope(),\
                "Indices {} expected to have namescope '{}_{}'".format(str(p), model._device_prefix, gpuid)
            assert "{}_{}/".format(model._device_prefix, gpuid) in p.values.GetNameScope(),\
                "Values {} expected to have namescope '{}_{}'".format(str(p), model._device_prefix, gpuid)

        if name not in grouped:
            grouped[name] = {}
        grouped[name][gpuid] = p

    return grouped


def _ValidateParams(params):
    set_params = set(params)
    if len(params) > len(set_params):
        dupes = []
        sp = sorted(params)
        for j, p in enumerate(sp):
            if j > 0 and sp[j - 1] == p:
                dupes.append(p)

        assert len(params) == len(set_params), \
            "Duplicate entries in params: {}".format(dupes)


def _ComputeBlobsToSync(model):
    '''
    We sync all blobs that are generated by param init net and
    are 'data parallel', i.e assigned to a device
    '''
    sync_names = set()

    # We don't sync params if the model is shared
    if model._shared_model:
        blobs_to_sync = [str(p) for p in model.GetComputedParams('')]
        sync_names = [stripBlobName(p) for p in blobs_to_sync]
    else:
        blobs_to_sync = []

        for op in model.param_init_net.Proto().op:
            dp_outputs = [
                o for o in op.output
                if o.startswith("{}_".format(model._device_prefix))
            ]
            sync_names.update([stripBlobName(o) for o in dp_outputs])
            blobs_to_sync.extend(dp_outputs)

        # Sanity check
        diff = set(model._param_names) - sync_names
        assert diff == set(), \
           "Some params not instantiated in param init net: {}".format(diff)

    # Remove duplicates and sort
    prefixlen = len(model._device_prefix) + 1

    def extract_sort_key(b):
        # Sort first based on device id, and then by whole string
        deviceid = int(b[prefixlen:b.index(scope._NAMESCOPE_SEPARATOR)])
        return (deviceid, b)

    blobs_to_sync = sorted(
        list(set(blobs_to_sync)),
        key=extract_sort_key)

    blobs_to_sync = [core.BlobReference(b) for b in blobs_to_sync]
    return (blobs_to_sync, sync_names)


def _OptimizeGradientMemorySimple(model, losses_by_gpu, devices):
    log.warning("------- DEPRECATED API, please use " +
                   "data_parallel_model.OptimizeGradientMemory() ----- ")
    for device in devices:
        namescope = "{}_{}/".format(model._device_prefix, device)
        model.net._net = memonger.share_grad_blobs(
            model.net,
            losses_by_gpu[device],
            set(viewvalues(model.param_to_grad)),
            namescope,
            share_activations=False,
        )


def _AddDynamicMemoryOptimization(model, blobs_to_keep, devices):
    blobs_to_keep_all_devices = set()
    if blobs_to_keep is not None:
        for device in devices:
            for blob_name in blobs_to_keep:
                blobs_to_keep_all_devices.add(
                    "{}_{}/{}".format(model._device_prefix, device, blob_name)
                )

    if model._rendezvous is not None:
        # GLOO operators expect the tensor addresses to remain same over
        # iterations so we need to remove param grads from the dynamic memory
        # management.
        blobs_to_keep_all_devices.update(
            [str(b) for b in viewvalues(model.param_to_grad)]
        )

    model.net._net = memonger.release_blobs_when_used(
        model.net.Proto(),
        blobs_to_keep_all_devices
    )


def OptimizeGradientMemory(model,
                           input_shapes,
                           excluded_blobs,
                           recycle_activations):
    """
    Optimize memory usage of the backward pass by recycling blobs for gradient
    inputs that have been 'used'.
    input_shapes:  dict of blob name to shape for the inputs of the model.
                   Pass empty dictionary if not known.
    excluded_blobs: list of blobs that cannot be recycled. These are blobs
                   that you will access externally.
    recycle_activations: whether to also recycle forward pass activations
    """
    if input_shapes is not None:
        input_shapes_all_devices = {}
        for b, shp in viewitems(input_shapes):
            for d in model._devices:
                input_shapes_all_devices["{}_{}/{}".
                                         format(model._device_prefix, d, b)] = shp

        (shapes, types) = workspace.InferShapesAndTypes(
            [model.param_init_net, model.net],
            input_shapes_all_devices,
        )
    else:
        shapes = None

    for device in model._devices:
        namescope = "{}_{}/".format(model._device_prefix, device)
        excluded_blobs_by_device = set(namescope + b for b in excluded_blobs)
        model.net._net = memonger.share_grad_blobs(
            model.net,
            model._losses_by_gpu[device],
            set(viewvalues(model.param_to_grad)),
            namescope,
            dont_share_blobs=excluded_blobs_by_device,
            share_activations=recycle_activations,
            blob_shapes=shapes,
        )


def _CreateOrCloneCommonWorld(
        net,
        common_world_blob,
        rendezvous,
        name=None,
        timeout_sec=None):

    if timeout_sec is None:
        timeout_sec = _DEFAULT_TIMEOUT_SEC

    timeout_ms = timeout_sec * 1000

    # Check if there is an existing CreateCommonWorld
    # with the same timeout we're looking for. If so,
    # we can clone it instead of creating a new one.
    existing = None
    for op in net.Proto().op:
        if op.type != "CreateCommonWorld":
            continue

        # Find common world timeout
        op_timeout_ms = -1
        for arg in op.arg:
            if arg.name == 'timeout_ms':
                op_timeout_ms = arg.i
                break
        if op_timeout_ms != timeout_ms:
            continue

        # This common world was created with the same timeout we're
        # looking for, so we can clone it
        existing = op.output[0]
        break

    if name is None:
        name = "{}_op".format(common_world_blob)

    if existing is not None:
        comm_world = net.CloneCommonWorld(
            [existing],
            common_world_blob,
            name=name,
            engine=rendezvous['engine'],
        )
    else:
        kwargs=dict()
        if 'transport' in rendezvous:
            kwargs['transport'] = rendezvous['transport']
        if 'interface' in rendezvous:
            kwargs['interface'] = rendezvous['interface']
        if 'mpi_rendezvous' in rendezvous:
            kwargs['mpi_rendezvous'] = rendezvous['mpi_rendezvous']
        comm_world = net.CreateCommonWorld(
            rendezvous['kv_handler'] or [],
            common_world_blob,
            name=name,
            size=rendezvous['num_shards'],
            rank=rendezvous['shard_id'],
            engine=rendezvous['engine'],
            timeout_ms=timeout_ms,
            **kwargs
        )

    return comm_world


def _RunComparison(model, blob_name, device=None):
    if device is None:
        device = model._blob_to_device[blob_name]
    with core.DeviceScope(device):
        rendezvous = model._rendezvous
        if rendezvous is None or rendezvous['num_shards'] == 1:
            return True

        test_data_arr = np.zeros(rendezvous['num_shards']).astype(np.float32)
        test_data_arr[rendezvous['shard_id']] = 1
        workspace.FeedBlob("compare_arr", test_data_arr)

        comparison_net = core.Net("allcompare_net")

        kwargs=dict()
        if 'mpi_rendezvous' in rendezvous:
            kwargs['mpi_rendezvous'] = rendezvous['mpi_rendezvous']
        comm_world = comparison_net.CreateCommonWorld(
            rendezvous['kv_handler'] or [],
            "initial_sync",
            name=model.net.Proto().name + ".cw_master_select",
            size=rendezvous['num_shards'],
            rank=rendezvous['shard_id'],
            engine=rendezvous['engine'],
            **kwargs
        )

        blob_name_checksum = blob_name + "_checksum"
        comparison_net.SumSqrElements(
            [blob_name], [blob_name_checksum], average=False
        )

        blob_name_gather = blob_name + "_gather"
        comparison_net.Mul(
            inputs=["compare_arr", blob_name_checksum],
            outputs=blob_name_gather,
            broadcast=1
        )

        comparison_net.Allreduce(
            inputs=[comm_world, blob_name_gather],
            outputs=[blob_name_gather],
            engine=rendezvous['engine'],
        )

        workspace.RunNetOnce(comparison_net)
        gather_arr = workspace.FetchBlob(blob_name_gather)

        baseline = gather_arr[0]
        for i in range(rendezvous['num_shards']):
            assert gather_arr[i] == baseline, \
                "allcompare failed on shard {}.".format(rendezvous['shard_id'])

        return True


def _InterleaveOps(model):
    '''
    Data Parallel Model creates a net with ops in one device grouped together.
    This will interleave the ops so that each op for each device is next
    to each other in the net. Kind of like combining decks of cards. This
    ensures that progress is made along the critical path roughly concurrently
    for each device, which is important due to the extra intra-node
    synchronization required for multi-device batch normalization.
    '''
    orig_ops = list(model.net.Proto().op)
    num_devices = len(model._devices)
    num_ops_per_dev = len(orig_ops) // num_devices
    assert num_devices * num_ops_per_dev == len(orig_ops), \
           'Number of ops per device in original net is not uniform'
    new_ops = []
    ops = {d: [] for d in range(num_devices)}
    for op in orig_ops:
        if workspace.has_hip_support:
            ops[op.device_option.hip_gpu_id].append(op)
        else:
            ops[op.device_option.cuda_gpu_id].append(op)

    for j in range(num_ops_per_dev):
        tp = None
        for d in model._devices:
            if tp is None:
                tp = ops[d][j].type
            new_ops.append(ops[d][j])
            # Sanity
            assert ops[d][j].type == tp, \
                "Type mismatch {} / {}".format(tp, ops[d][j].type)

    del model.net.Proto().op[:]
    model.net.Proto().op.extend(new_ops)


def _InterDeviceBatchNormalization(model):
    orig_ops = list(model.net.Proto().op)
    new_ops = []
    num_devices = len(model._devices)
    batch_norm_ops = []
    injected_ops = []

    spatial_bn_phase = False
    sums_blobs = []
    sumsq_blobs = []
    name = []
    input_blob_name = None

    spatial_bn_gradient_phase = False
    scale_grad_blobs = []
    bias_grad_blobs = []

    for op in orig_ops:
        if op.type != 'SpatialBN' and op.type != 'SpatialBNGradient':
            if spatial_bn_phase:
                new_ops.extend(injected_ops)
                new_ops.append(
                    core.CreateOperator("Sum",
                                        sums_blobs,
                                        input_blob_name + "_sums_combined"))
                new_ops.append(
                    core.CreateOperator("Sum",
                                        sumsq_blobs,
                                        input_blob_name + "_sumsq_combined"))
                new_ops.extend(batch_norm_ops)
                injected_ops = []
                batch_norm_ops = []
                sums_blobs = []
                sumsq_blobs = []
                spatial_bn_phase = False
                input_blob_name = None
            elif spatial_bn_gradient_phase:
                new_ops.extend(injected_ops)
                scale_blob = \
                    "cpu_0/" + stripBlobName(scale_grad_blobs[0]) + "_combined"
                bias_blob = \
                    "cpu_0/" + stripBlobName(bias_grad_blobs[0]) + "_combined"
                new_ops.append(
                    core.CreateOperator("Sum", scale_grad_blobs, scale_blob))
                new_ops.append(
                    core.CreateOperator("Sum", bias_grad_blobs, bias_blob))
                for blob in scale_grad_blobs:
                    new_ops.append(
                        core.CreateOperator("Copy", scale_blob, blob))
                for blob in bias_grad_blobs:
                    new_ops.append(core.CreateOperator("Copy", bias_blob, blob))
                new_ops.extend(batch_norm_ops)
                injected_ops = []
                batch_norm_ops = []
                scale_grad_blobs = []
                bias_grad_blobs = []
                spatial_bn_gradient_phase = False
            new_ops.append(op)
        elif op.type == 'SpatialBN':
            spatial_bn_phase = True
            if input_blob_name is None:
                input_blob_name = op.input[0]
            name = op.input[0]
            injected_ops.append(
                core.CreateOperator(
                    "ChannelStats",
                    name,
                    [name + "_sums", name + "_sumsq"]))
            sums_blobs.append(name + "_sums")
            sumsq_blobs.append(name + "_sumsq")
            op.input.append(input_blob_name + "_sums_combined")
            op.input.append(input_blob_name + "_sumsq_combined")
            op.arg.extend([utils.MakeArgument("num_batches", num_devices)])
            batch_norm_ops.append(op)
        elif op.type == 'SpatialBNGradient':
            spatial_bn_gradient_phase = True
            injected_ops.append(
                core.CreateOperator("ChannelBackpropStats",
                                    [op.input[0], op.input[3], op.input[4],
                                     op.input[2]],
                                    [op.output[1], op.output[2]]))
            scale_grad_blobs.append(op.output[1])
            bias_grad_blobs.append(op.output[2])
            op.arg.extend([utils.MakeArgument("num_batches", num_devices)])
            op.input.extend([op.output[1], op.output[2]])
            batch_norm_ops.append(op)

    assert not spatial_bn_phase, \
        "Net modification for inter-device batch normalization failed"
    del model.net.Proto().op[:]
    model.net.Proto().op.extend(new_ops)<|MERGE_RESOLUTION|>--- conflicted
+++ resolved
@@ -135,14 +135,10 @@
         device scope was: {}".format(scope.CurrentDeviceScope())
 
     if devices is None:
-<<<<<<< HEAD
-        devices = list(range(0, workspace.NumGpuDevices())),
-=======
         if not cpu_device:
-            devices = list(range(0, workspace.NumCudaDevices()))
+            devices = list(range(0, workspace.NumGpuDevices()))
         else:
             devices = list(range(0, cpu_count()))
->>>>>>> 8e76dcf1
 
     if not cpu_device:
         for gpu in devices:
