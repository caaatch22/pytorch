#ifndef CAFFE2_UTILS_GPU_SCAN_UTILS_H_
#define CAFFE2_UTILS_GPU_SCAN_UTILS_H_

#include "caffe2/utils/GpuDefs.cuh"

namespace caffe2 {

// from the cutorch library; can probably be replaced with their CUB
// equivalents
// Collection of in-kernel scan / prefix sum utilities

// Inclusive prefix sum using shared memory
template <typename T, bool KillWARDependency, class BinaryFunction>
__device__ void inclusivePrefixScan(T* smem, T in, T* out, BinaryFunction binop) {
  // FIXME: this is a slow, simple implementation; need up/down sweep,
  // prevent smem conflicts
  smem[threadIdx.x] = in;

  __syncthreads();

  for (int offset = 1; offset < blockDim.x; offset *= 2) {
    T val = 0;

    if (threadIdx.x >= offset) {
      val = binop(smem[threadIdx.x - offset], smem[threadIdx.x]);
    }

    __syncthreads();
    if (threadIdx.x >= offset) {
      smem[threadIdx.x] = val;
    }

    __syncthreads();
  }

  *out = smem[threadIdx.x];

  // Prevent write-after-read dependencies on smem usage above if necessary
  if (KillWARDependency) {
    __syncthreads();
  }
}

// Exclusive prefix sum using shared memory
template <typename T, bool KillWARDependency, class BinaryFunction>
__device__ void exclusivePrefixScan(T* smem, T in, T* out, T* carry, BinaryFunction binop) {
  // FIXME: crappy implementation
  // We kill write-after-read dependencies separately below, hence the `false`
  inclusivePrefixScan<T, false, BinaryFunction>(smem, in, out, binop);

  *out -= in;
  *carry = smem[blockDim.x - 1];

  // Prevent write-after-read dependencies on smem usage above if necessary
  if (KillWARDependency) {
    __syncthreads();
  }
}

// Inclusive prefix sum for binary vars using intra-warp voting +
// shared memory
template <typename T, bool KillWARDependency, class BinaryFunction>
__device__ void inclusiveBinaryPrefixScan(T* smem, bool in, T* out, BinaryFunction binop) {
  // Within-warp, we use warp voting.
#if defined(__HIP_PLATFORM_HCC__)
  unsigned long long int vote = __ballot(in);

  T index = __popcll(getLaneMaskLe() & vote);
  T carry = __popcll(vote);
#else
#if CUDA_VERSION >= 9000
  T vote = __ballot_sync(__activemask(), in);
#else
  T vote = __ballot(in);
#endif  // CUDA_VERSION

  T index = __popc(getLaneMaskLe() & vote);
  T carry = __popc(vote);
#endif  // __HIP_PLATFORM_HCC__

  int warp = threadIdx.x / kWarpSize;

  // Per each warp, write out a value
  if (getLaneId() == 0) {
    smem[warp] = carry;
  }

  __syncthreads();

  // Sum across warps in one thread. This appears to be faster than a
  // warp shuffle scan for CC 3.0+
  if (threadIdx.x == 0) {
    int current = 0;
    for (int i = 0; i < blockDim.x / kWarpSize; ++i) {
      T v = smem[i];
      smem[i] = binop(smem[i], current);
      current = binop(current, v);
    }
  }

  __syncthreads();

  // load the carry from the preceding warp
  if (warp >= 1) {
    index = binop(index, smem[warp - 1]);
  }

  *out = index;

  if (KillWARDependency) {
    __syncthreads();
  }
}

// Exclusive prefix sum for binary vars using intra-warp voting +
// shared memory
template <typename T, bool KillWARDependency, class BinaryFunction>
__device__ void exclusiveBinaryPrefixScan(T* smem, bool in, T* out, T* carry, BinaryFunction binop) {
  inclusiveBinaryPrefixScan<T, false, BinaryFunction>(smem, in, out, binop);

  // Inclusive to exclusive
  *out -= (T) in;

  // The outgoing carry for all threads is the last warp's sum
#if defined(__HIP_PLATFORM_HCC__)
  *carry = smem[math::divUp<int>(blockDim.x, kWarpSize) - 1];
#else
<<<<<<< HEAD
  *carry = smem[(blockDim.x / 32) - 1];
=======
  *carry = smem[(blockDim.x / kWarpSize) - 1];
>>>>>>> bf00008a
#endif  // __HIP_PLATFORM_HCC__

  if (KillWARDependency) {
    __syncthreads();
  }
}

}  // namespace caffe2

#endif  // CAFFE2_UTILS_GPU_SCAN_UTILS_H_<|MERGE_RESOLUTION|>--- conflicted
+++ resolved
@@ -125,11 +125,7 @@
 #if defined(__HIP_PLATFORM_HCC__)
   *carry = smem[math::divUp<int>(blockDim.x, kWarpSize) - 1];
 #else
-<<<<<<< HEAD
-  *carry = smem[(blockDim.x / 32) - 1];
-=======
   *carry = smem[(blockDim.x / kWarpSize) - 1];
->>>>>>> bf00008a
 #endif  // __HIP_PLATFORM_HCC__
 
   if (KillWARDependency) {
