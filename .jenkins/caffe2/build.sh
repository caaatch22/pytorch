--- conflicted
+++ resolved
@@ -276,18 +276,8 @@
 pip install --user -b /tmp/pip_install_onnx "file://${ROOT_DIR}/third_party/onnx#egg=onnx"
 
 if [[ $BUILD_ENVIRONMENT == *rocm* ]]; then
-<<<<<<< HEAD
-  ORIG_COMP=/opt/rocm/hcc/bin/clang-*_original
-  if [ -e $ORIG_COMP ]; then
-    # runtime compilation of MIOpen kernels manages to crash sccache - hence undo the wrapping
-    # note that the wrapping always names the compiler "clang-7.0_original"
-    WRAPPED=/opt/rocm/hcc/bin/clang-?([0-9])?([0-9])[0-9]
-    sudo mv $ORIG_COMP $WRAPPED
-  fi
-=======
   # runtime compilation of MIOpen kernels manages to crash sccache - hence undo the wrapping
   bash tools/amd_build/unwrap_clang.sh
->>>>>>> 97c8c18a
 fi
 
 report_compile_cache_stats