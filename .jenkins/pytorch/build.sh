--- conflicted
+++ resolved
@@ -30,11 +30,8 @@
 pip install -r requirements.txt || true
 
 if [[ "$BUILD_ENVIRONMENT" == *rocm* ]]; then
-<<<<<<< HEAD
+  export MAX_JOBS=4
   # This is necessary in order to cross compile (or else we'll have missing GPU device).
-=======
-  export MAX_JOBS=4
->>>>>>> 2c7e7e37
   export HCC_AMDGPU_TARGET=gfx900
 
   # These environment variables are not set on CI when we were running as the Jenkins user.
@@ -49,9 +46,6 @@
   sudo chown -R jenkins:jenkins /usr/local
   rm -rf "$(dirname "${BASH_SOURCE[0]}")/../../../pytorch_amd/" || true
   python "$(dirname "${BASH_SOURCE[0]}")/../../tools/amd_build/build_pytorch_amd.py"
-
-  # ROCm builds experience OOM issues when buliding with sscache. (HCC Issue #785)
-  export MAX_JOBS=`expr $(nproc) - 1`
 
   USE_ROCM=1 python setup.py install
   exit
