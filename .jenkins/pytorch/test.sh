--- conflicted
+++ resolved
@@ -38,29 +38,6 @@
 if [[ "$BUILD_ENVIRONMENT" == *rocm* ]]; then
   # Print GPU info
   rocminfo | egrep 'Name:.*\sgfx|Marketing'
-<<<<<<< HEAD
-
-  # TODO: Remove this once ROCm CI images are >= ROCm 3.5
-  # ROCm 3.5 required a backwards-incompatible change; the kernel and thunk must match.
-  # Detect kernel version and upgrade thunk if this is a ROCm 3.3 container running on a 3.5 kernel.
-  ROCM_ASD_FW_VERSION=$(/opt/rocm/bin/rocm-smi --showfwinfo -d 1 | grep ASD |  awk '{print $6}')
-  if [[ $ROCM_ASD_FW_VERSION = 553648174 && "$BUILD_ENVIRONMENT" == *rocm3.3* ]]; then
-    # upgrade thunk to 3.5
-    mkdir rocm3.5-thunk
-    pushd rocm3.5-thunk
-    wget http://repo.radeon.com/rocm/apt/3.5/pool/main/h/hsakmt-roct3.5.0/hsakmt-roct3.5.0_1.0.9-347-gd4b224f_amd64.deb
-    wget http://repo.radeon.com/rocm/apt/3.5/pool/main/h/hsakmt-roct-dev3.5.0/hsakmt-roct-dev3.5.0_1.0.9-347-gd4b224f_amd64.deb
-    dpkg-deb -vx hsakmt-roct3.5.0_1.0.9-347-gd4b224f_amd64.deb .
-    dpkg-deb -vx hsakmt-roct-dev3.5.0_1.0.9-347-gd4b224f_amd64.deb .
-    sudo cp -r opt/rocm-3.5.0/* /opt/rocm-3.3.0/
-    popd
-    rm -rf rocm3.5-thunk
-  fi
-=======
-  # TODO: Move this to Docker
-  sudo apt-get -qq update
-  sudo apt-get -qq install --no-install-recommends libsndfile1
->>>>>>> 2f9c9796
 fi
 
 # --user breaks ppc64le builds and these packages are already in ppc64le docker
