--- conflicted
+++ resolved
@@ -34,11 +34,7 @@
     rocm_path = subprocess.check_output(["hipconfig", "--rocmpath"]).decode("utf-8")
 except subprocess.CalledProcessError:
     print(f"Warning: hipconfig --rocmpath failed, assuming {rocm_path}")
-<<<<<<< HEAD
-except FileNotFoundError:
-=======
 except (FileNotFoundError, PermissionError):
->>>>>>> 64852f55
     # Do not print warning. This is okay. This file can also be imported for non-ROCm builds.
     pass
 
