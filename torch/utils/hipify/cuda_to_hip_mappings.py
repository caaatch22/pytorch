--- conflicted
+++ resolved
@@ -4,13 +4,8 @@
 import subprocess
 
 from .constants import (API_BLAS, API_C10, API_CAFFE2, API_DRIVER, API_FFT,
-<<<<<<< HEAD
                         API_PYTORCH, API_PYT_EXT, API_RAND, API_ROCTX, API_RTC, API_RUNTIME,
-                        API_SPARSE, API_SOLVER, API_ROCMSMI, CONV_CACHE, CONV_CONTEXT, CONV_D3D9,
-=======
-                        API_PYTORCH, API_RAND, API_ROCTX, API_RTC, API_RUNTIME,
-                        API_SPECIAL, API_ROCMSMI, CONV_CACHE, CONV_CONTEXT, CONV_D3D9,
->>>>>>> 70f36455
+                        API_SPARSE, API_SPECIAL, API_ROCMSMI, CONV_CACHE, CONV_CONTEXT, CONV_D3D9,
                         CONV_D3D10, CONV_D3D11, CONV_DEF, CONV_DEVICE,
                         CONV_DEVICE_FUNC, CONV_EGL, CONV_ERROR, CONV_EVENT,
                         CONV_EXEC, CONV_GL, CONV_GRAPHICS, CONV_INCLUDE,
@@ -8803,12 +8798,7 @@
     CUDA_IDENTIFIER_MAP,
     CUDA_TYPE_NAME_MAP,
     CUDA_INCLUDE_MAP,
-<<<<<<< HEAD
-    CUDA_SPARSE_MAP,
-    CUDA_SOLVER_MAP,
-=======
     CUDA_SPECIAL_MAP,
->>>>>>> 70f36455
     C10_MAPPINGS,
     PYTORCH_SPECIFIC_MAPPINGS,
     CAFFE2_SPECIFIC_MAPPINGS,
