import builtins
import copy
import functools
import hashlib
import inspect
import json
import logging
import operator
import os
import os.path
import re
import threading
from enum import auto, Enum
from typing import Any, Callable, List, Optional, Set, Tuple

import torch

import torch.autograd.profiler as autograd_profiler
from torch._dynamo.utils import dynamo_timed

from . import config
from .codecache import cache_dir, CudaKernelParamCache
from .coordinate_descent_tuner import CoordescTuner

from .ir import ReductionHint, TileHint
from .utils import (
    ceildiv,
    conditional_product,
    create_bandwidth_info_str,
    do_bench,
    get_num_bytes,
    has_triton,
    next_power_of_2,
    triton_config_to_hashable,
)


log = logging.getLogger(__name__)

if has_triton():
    import triton
    from triton import Config
    from triton.runtime.jit import get_cuda_stream, KernelInterface
else:
    Config = object
    get_cuda_stream = None
    KernelInterface = object
    triton = None


class HeuristicType(Enum):
    POINTWISE = auto()
    REDUCTION = auto()
    PERSISTENT_REDUCTION = auto()
    TEMPLATE = auto()


class AutotuneHint(Enum):
    ELEMENTS_PER_WARP_32 = 0

    # Triton codegen tries to codegen set of AutotuneHints.
    # Enum.__repr__ looks like "<AutotuneHint.ELEMENTS_PER_WARP_32: 0>""
    # which isn't valid python.
    # Enum.__str__ will just return "AutotuneHint.ELEMENTS_PER_WARP_32".
    __repr__ = Enum.__str__


def autotune_hints_to_configs(
    hints: Set[AutotuneHint], size_hints, block_size
) -> List[Config]:
    """
    AutotuneHints can be attached to the metadata of triton kernels for providing
    suggestions about what to try for autotuning. One reason to do this is if there are
    some configs that are only useful in specific scenarios, in which case we can avoid
    wasting compile time on autotuning unless we know we are in one of those scenarios.

    Based on those hints, this function will generate a list of additional autotuning
    configs to try.
    """
    xyz_options: Tuple[Tuple[Any, ...], ...]
    configs = []

    for hint in hints:
        if hint == AutotuneHint.ELEMENTS_PER_WARP_32:
            if len(size_hints) == 1:
                xyz_options = ((block_size // 4,),)
            elif len(size_hints) == 2:
                xyz_options = ((block_size // 4, 1), (1, block_size // 4))
            elif len(size_hints) == 3:
                xyz_options = (
                    (block_size // 4, 1, 1),
                    (1, block_size // 4, 1),
                    (1, 1, block_size // 4),
                )
            for xyz in xyz_options:
                configs.append(
                    triton_config(  # type: ignore[misc]
                        size_hints,
                        *xyz,
                        num_elements_per_warp=32,
                    )
                )

    return configs


def disable_pointwise_autotuning():
    # Autotuning can give different benchmarking results from run to run, and
    # therefore we disable autotuning when use_deterministic flag is on.
    if torch.are_deterministic_algorithms_enabled():
        return True
    return not config.triton.autotune_pointwise


class CachingAutotuner(KernelInterface):
    """
    Simplified version of Triton autotuner that has no invalidation
    key and caches the best config to disk to improve cold start times.
    Unlike the main triton Autotuner, this version can precompile all
    configs, and does not rely on the Triton JIT.
    """

    def __init__(
        self,
        fn,
        meta,
        configs,
        save_cache_hook,
        mutated_arg_names,
        heuristic_type,
        size_hints=None,
    ):
        super().__init__()
        self.fn = fn
        self.meta = meta
        self.save_cache_hook = save_cache_hook
        self.mutated_arg_names = mutated_arg_names
        self.configs = configs
        self.heuristic_type = heuristic_type

        if log.isEnabledFor(logging.DEBUG):
            log.debug("CachingAutotuner gets %d configs", len(self.configs))
            for c in self.configs:
                log.debug(c)

        self.launchers = []
        self.lock = threading.Lock()
        if os.getenv("TRITON_CACHE_DIR") is None:
            os.environ["TRITON_CACHE_DIR"] = os.path.join(
                cache_dir(),
                "triton",
                str(self.meta.get("device", 0)),
            )

        self.coordesc_tuner = CoordescTuner(
            is_mm=False, name=self.fn.__name__, size_hints=size_hints
        )

        # pre-create the profiler context manager to reduce latency
        self.record_function_ctx = torch._C._profiler._RecordFunctionFast(
            self.meta.get("kernel_name", "triton kernel")
        )

    def precompile(self, warm_cache_only_with_cc=None):
        with self.lock:
            if self.launchers:
                return
            self.launchers = [
                self._precompile_config(c, warm_cache_only_with_cc)
                for c in self.configs
            ]
            self.configs = None

    def _precompile_config(self, cfg: Config, warm_cache_only_with_cc: Optional[int]):
        """Ahead of time compile a given autotuner config."""
        compile_meta = copy.deepcopy(self.meta)
        for k, v in cfg.kwargs.items():
            compile_meta["constants"][self.fn.arg_names.index(k)] = v
        compile_meta["num_warps"] = cfg.num_warps
        compile_meta["num_stages"] = cfg.num_stages
        compile_meta["debug"] = (
            config.triton.assert_indirect_indexing and torch.version.hip is None
        )
<<<<<<< HEAD
=======

        # Setting device_type="hip" required on ROCm to pass down to triton
        compile_meta["device_type"] = "cuda" if torch.version.hip is None else "hip"

>>>>>>> 97a291f6
        if warm_cache_only_with_cc:
            triton.compile(
                self.fn,
                warm_cache_only=True,
                cc=warm_cache_only_with_cc,
                **compile_meta,
            )
            return

        # load binary to the correct device
        with torch.cuda.device(compile_meta["device"]):
            # need to initialize context
            torch.cuda.synchronize(torch.cuda.current_device())
            binary = triton.compile(
                self.fn,
                **compile_meta,
            )
            binary._init_handles()

        call_args = [
            arg
            for i, arg in enumerate(self.fn.arg_names)
            if i not in self.fn.constexprs
        ]
        def_args = list(self.fn.arg_names)
        while def_args and def_args[-1] in cfg.kwargs:
            def_args.pop()

        scope = {
            "grid_meta": cfg.kwargs,
            "bin": binary,
            "torch": torch,
            "set_device": torch.cuda.set_device,
            "current_device": torch.cuda.current_device,
        }
        exec(
            f"""
            def launcher({', '.join(def_args)}, grid, stream):
                if callable(grid):
                    grid_0, grid_1, grid_2 = grid(grid_meta)
                else:
                    grid_0, grid_1, grid_2 = grid
                bin.c_wrapper(grid_0, grid_1, grid_2, bin.num_warps, bin.shared,
                            stream, bin.cu_function, None, None, None,
                            {', '.join(call_args)})
            """.lstrip(),
            scope,
        )

        launcher = scope["launcher"]
        launcher.config = cfg
        launcher.n_regs = getattr(binary, "n_regs", None)
        launcher.n_spills = getattr(binary, "n_spills", None)
        launcher.shared = getattr(binary, "shared", None)
        launcher.store_cubin = config.triton.store_cubin
        # store this global varible to avoid the high overhead of reading it when calling run
        if launcher.store_cubin:
            launcher.fn = self.fn
            launcher.bin = binary

        return launcher

    def bench(self, launcher, *args, grid):
        """Measure the performance of a given launcher"""
        if launcher.n_spills > config.triton.spill_threshold:
            log.debug(
                "Skip config %s because of register spilling: %d",
                launcher.config,
                launcher.n_spills,
            )
            return float("inf")

        stream = get_cuda_stream(torch.cuda.current_device())

        def kernel_call():
            if launcher.config.pre_hook is not None:
                launcher.config.pre_hook(
                    {**dict(zip(self.arg_names, args)), **launcher.config.kwargs}
                )

            cloned_args = self.clone_args(*args)
            launcher(
                *cloned_args,
                grid=grid,
                stream=stream,
            )

        return do_bench(kernel_call, rep=40, fast_flush=True)

    def clone_args(self, *args):
        from .compile_fx import clone_preserve_strides

        # clone inplace buffers to avoid autotune contaminating them if
        # the kernel does in-place stores. avoid cloning other buffers because
        # it leads to increase memory use
        cloned_args = []
        for i, arg in enumerate(args):
            if self.fn.arg_names[i] in self.mutated_arg_names:
                assert isinstance(arg, torch.Tensor)
                cloned_args.append(clone_preserve_strides(arg))
            else:
                cloned_args.append(arg)

        return cloned_args

    @dynamo_timed
    def benchmark_all_configs(self, *args, **kwargs):
        timings = {
            launcher: self.bench(launcher, *args, **kwargs)
            for launcher in self.launchers
        }

        for k, v in timings.items():
            self.coordesc_tuner.cache_benchmark_result(k.config, v)

        if log.isEnabledFor(logging.DEBUG):
            log.debug("Benchmark all input configs get:")
            for k, v in timings.items():
                log.debug(
                    "%s: %f, nreg %d, nspill %d, #shared-mem %d",
                    k.config,
                    v,
                    k.n_regs,
                    k.n_spills,
                    k.shared,
                )

        return timings

    def autotune_to_one_config(self, *args, **kwargs):
        """Do the actual autotuning"""
        timings = self.benchmark_all_configs(*args, **kwargs)
        self.launchers = [builtins.min(timings, key=timings.get)]
        if self.save_cache_hook:
            self.save_cache_hook(self.launchers[0].config)

    def save_cuda_kernel(self, grid, stream, launcher):
        if callable(grid):
            grid_x, grid_y, grid_z = grid(launcher.config.kwargs)
        else:
            grid_x, grid_y, grid_z = grid

        key = launcher.fn.fn.__qualname__  # unique kernel name
        params = {
            "mangled_name": launcher.bin.metadata["name"],
            "grid_x": grid_x,
            "grid_y": grid_y,
            "grid_z": grid_z,
            "num_warps": launcher.bin.num_warps,
            "shared_mem": launcher.bin.shared,
            "stream": stream,
        }
        CudaKernelParamCache.set(key, params, launcher.bin.asm["cubin"])

    def coordinate_descent_tuning(self, launcher, *args, **kwargs):
        """
        Coordinate descent tuning can be run with or without max-autotune.

        The only difference between these two is the starting config for coordinate_descent tuning.
        E.g., assuming regular autotune only get one config C1; while max-autotune get 4 configs C1, C2, C3, C4
        and max-autotune figure out C3 is the best.

        Then if coordinate descnt tuning is run with max-autotune disabled, it will start from C1;
        while if coordinate descent tuning is run with max-autotune enabled, it will start from C3.
        """
        if self.heuristic_type == HeuristicType.TEMPLATE:
            # skip triton template
            return launcher

        cloned_args = self.clone_args(*args)
        config2launcher = {launcher.config: launcher}

        def benchmark_one_config(config):
            with self.lock:
                launcher = self._precompile_config(config, None)
            config2launcher[config] = launcher

            out = self.bench(launcher, *cloned_args, **kwargs)
            log.debug(
                "COORDESC: %s: %f, nreg %d, nspill %d, #shared-mem %d",
                launcher.config,
                out,
                launcher.n_regs,
                launcher.n_spills,
                launcher.shared,
            )
            return out

        assert not (
            self.heuristic_type == HeuristicType.PERSISTENT_REDUCTION
            and "RBLOCK" in launcher.config.kwargs
        ), "Coordinate descent tuner relies on the assumption that persistent reduction's triton config does not have RBLOCK"
        best_config = self.coordesc_tuner.autotune(
            benchmark_one_config, launcher.config, None
        )
        best_config.found_by_coordesc = True

        if self.save_cache_hook:
            self.save_cache_hook(best_config, found_by_coordesc=True)
        return config2launcher.get(best_config)

    def run(self, *args, grid, stream):
        if len(self.launchers) != 1:
            if len(self.launchers) == 0:
                self.precompile()
            if len(self.launchers) > 1:
                self.autotune_to_one_config(*args, grid=grid)

        if (
            not getattr(self.launchers[0].config, "found_by_coordesc", False)
            and config.coordinate_descent_tuning
        ):
            self.launchers = [
                self.coordinate_descent_tuning(self.launchers[0], *args, grid=grid)
            ]

        (launcher,) = self.launchers
        if launcher.store_cubin:
            self.save_cuda_kernel(grid, stream, launcher)

        if launcher.config.pre_hook is not None:
            launcher.config.pre_hook(
                {**dict(zip(self.arg_names, args)), **launcher.config.kwargs}
            )

        # guard the record_function_ctx and only call it if profiling is currently
        # in progress, to reduce latency when profiler is not turned on. Note that
        # the "if" statement (instead of, say, a contextlib.nullcontext) is intentional;
        # it is faster than entering and exiting a context manager, even if the context
        # manager is a nullcontext.
        if autograd_profiler._is_profiler_enabled:
            with self.record_function_ctx:
                return launcher(
                    *args,
                    grid=grid,
                    stream=stream,
                )
        else:
            return launcher(
                *args,
                grid=grid,
                stream=stream,
            )


def _find_names(obj):
    import gc
    import inspect

    frame = inspect.currentframe()
    for frame in iter(lambda: frame.f_back, None):  # type: ignore[union-attr]
        frame.f_locals
    obj_names = []
    for referrer in gc.get_referrers(obj):
        if isinstance(referrer, dict):
            for k, v in referrer.items():
                if v is obj:
                    obj_names.append(k)
    return obj_names


collected_calls: List[Any] = []


def start_graph():
    collected_calls.clear()


def end_graph():
    if len(collected_calls) == 0:
        return
    overall_time = sum(call[0] for call in collected_calls)
    overall_gb = sum(call[1] for call in collected_calls)
    cur_file = inspect.stack()[1].filename
    print(f"SUMMARY ({cur_file})")
    print(
        f"{overall_time:.2f}ms   \t {overall_gb:.2f} GB\t {overall_gb/(overall_time/1e3):.2f}GB/s"
    )
    print()


class DebugAutotuner(CachingAutotuner):
    def __init__(self, *args, regex_filter="", **kwargs):
        self.regex_filter = regex_filter
        super().__init__(*args, **kwargs)
        self.cached = None

    def run(self, *args, grid, stream):
        possible_names = _find_names(self)
        kernel_name = f"{max(possible_names, key=lambda x: len(x))}"
        if not re.match(self.regex_filter, kernel_name):
            return
        super().run(*args, grid=grid, stream=stream)
        (launcher,) = self.launchers

        if self.cached is None:
            ms = self.bench(launcher, *args, grid=grid)
            num_in_out_ptrs = len(
                [
                    arg_name
                    for arg_name in self.fn.arg_names
                    if arg_name.startswith("in_out_ptr")
                ]
            )
            num_gb = get_num_bytes(*args, num_in_out_args=num_in_out_ptrs) / 1e9
            gb_per_s = num_gb / (ms / 1e3)
            self.cached = (ms, num_gb, gb_per_s, kernel_name)
        else:
            ms, num_gb, gb_per_s, kernel_name = self.cached
        collected_calls.append((ms, num_gb, gb_per_s, kernel_name))
        print(
            create_bandwidth_info_str(ms, num_gb, gb_per_s, suffix=f" \t {kernel_name}")
        )


def hash_configs(configs: List[Config]):
    """
    Hash used to check for changes in configurations
    """
    hasher = hashlib.sha256()
    for cfg in configs:
        hasher.update(
            f"{sorted(cfg.kwargs.items())} {cfg.num_warps} {cfg.num_stages}\n".encode()
        )
    return hasher.hexdigest()


def load_cached_autotuning(
    cache_filename: str, configs_hash: str, configs: List[Config]
):
    """
    Read a cached autotuning result from disk
    """
    if not os.path.exists(cache_filename):
        return None

    with open(cache_filename) as fd:
        best_config = json.loads(fd.read())
    if best_config.pop("configs_hash", None) != configs_hash:
        return None

    if config.coordinate_descent_tuning and best_config.pop("found_by_coordesc", False):
        num_warps = best_config.pop("num_warps")
        num_stages = best_config.pop("num_stages")
        triton_config = Config(best_config, num_warps=num_warps, num_stages=num_stages)
        triton_config.found_by_coordesc = True
        return triton_config

    matching_configs = [
        cfg
        for cfg in configs
        if all(val == best_config.get(key) for key, val in cfg.kwargs.items())
        and cfg.num_warps == best_config.get("num_warps")
        and cfg.num_stages == best_config.get("num_stages")
    ]
    if len(matching_configs) != 1:
        return None

    return matching_configs[0]


def cached_autotune(
    size_hints: Optional[List[int]],
    configs: List[Config],
    meta,
    heuristic_type,
    filename=None,
):
    """
    A copy of triton.autotune that calls our subclass.  Our subclass
    has additional debugging, error handling, and on-disk caching.
    """
    configs = unique_configs(configs)
    assert len(configs) == 1 or filename
    save_cache_hook: Optional[Callable[[Any, Any], Any]]

    # on disk caching logic
    if filename is not None and (len(configs) > 1 or config.coordinate_descent_tuning):
        cache_filename = os.path.splitext(filename)[0] + ".best_config"
        configs_hash = hash_configs(configs)
        best_config = load_cached_autotuning(cache_filename, configs_hash, configs)
        if best_config:
            configs = [best_config]

        def save_cache_hook(cfg, found_by_coordesc=False):
            with open(cache_filename, "w") as fd:
                fd.write(
                    json.dumps(
                        {
                            **cfg.kwargs,
                            "num_warps": cfg.num_warps,
                            "num_stages": cfg.num_stages,
                            "configs_hash": configs_hash,
                            "found_by_coordesc": found_by_coordesc,
                        }
                    )
                )
            if log.isEnabledFor(logging.DEBUG):
                type_str = "coordesc" if found_by_coordesc else "heuristic"
                log.debug("Save %s tuning result to %s", type_str, cache_filename)

    else:
        save_cache_hook = None

    mutated_arg_names = meta.pop("mutated_arg_names", ())

    def decorator(fn):
        # Remove XBLOCK from config if it's not a function argument.
        # This way, coordinate descent tuning will not try to tune it.
        #
        # Context: When TritonKernel.no_x_dim is True, we hardcode XBLOCK to 1.
        import inspect

        if "XBLOCK" not in inspect.signature(fn.fn).parameters:
            for tconfig in configs:
                if "XBLOCK" in tconfig.kwargs:
                    assert tconfig.kwargs["XBLOCK"] == 1
                    tconfig.kwargs.pop("XBLOCK")

        if config.profile_bandwidth:
            return DebugAutotuner(
                fn,
                meta=meta,
                regex_filter=config.profile_bandwidth_regex,
                configs=configs,
                save_cache_hook=save_cache_hook,
                mutated_arg_names=mutated_arg_names,
                heuristic_type=heuristic_type,
                size_hints=size_hints,
            )
        return CachingAutotuner(
            fn,
            meta=meta,
            configs=configs,
            save_cache_hook=save_cache_hook,
            mutated_arg_names=mutated_arg_names,
            heuristic_type=heuristic_type,
            size_hints=size_hints,
        )

    return decorator


def unique_configs(configs: List[Config]):
    """Remove duplicate configurations"""
    seen = set()
    pruned_configs = []

    for cfg in configs:
        key = triton_config_to_hashable(cfg)
        if key not in seen:
            seen.add(key)
            pruned_configs.append(cfg)
    return pruned_configs


def check_config(cfg, *, xnumel=None, ynumel=None, znumel=None):
    for numel, label in zip((xnumel, ynumel, znumel), "XYZ"):
        if numel is None:
            continue
        block = cfg[f"{label}BLOCK"]
        if numel == 1:
            assert block == 1, (
                f"TritonKernel.indexing assumes numel == 1 => BLOCK == 1"
                f" but {label.lower()}numel=={numel} and {label}BLOCK={block} (cfg={cfg})."
            )
        max_block = config.triton.max_block[label]
        max_block_str = f'config.triton.max_block["{label}"]'
        assert max_block % block == 0, (
            f"TritonKernel.indexing assumes {label}BLOCK divides {max_block_str}"
            f" but {label}BLOCK={block} and {max_block_str}={max_block} (cfg={cfg})."
        )


def triton_config(
    size_hints, x, y=None, z=None, num_stages=1, num_elements_per_warp=256
) -> Config:
    """
    Construct a pointwise triton config with some adjustment heuristics
    based on size_hints. Size_hints is a tuple of numels in each tile
    dimension and will be rounded up to the nearest power of 2.

    num_elements_per_warp is a suggestion for controlling how many warps
    the triton config should contain. e.g.: if x=16, y=8, z=4 then
    num_elements = 16*8*4 = 512. Then if we set num_elements_per_warp=128,
    we'll launch 512 (elem) / 128 (elem/warp) = 4 warps. Note that it's
    just a suggestion, and sometimes other adjustment heuristics will
    override the num_elements_per_warp.
    """
    # Ideally we want to read this from some device config
    maxGridSize = [2147483647, 65535, 65535]

    target = conditional_product(x, y, z)
    if conditional_product(*size_hints) < target:
        target //= 8

    # shrink sizes to size hints
    x = min(x, size_hints[0])
    if y:
        y = min(y, size_hints[1])
    if z:
        z = min(z, size_hints[2])

    # if we are below original block size, scale up where we can;
    # or if the calculated grid size is larger than the limit, we bump up the corresponding dimension
    while x < size_hints[0] and (
        x * maxGridSize[0] < size_hints[0] or conditional_product(x, y, z) < target
    ):
        x *= 2
    while (
        y
        and y < size_hints[1]
        and (
            y * maxGridSize[1] < size_hints[1] or conditional_product(x, y, z) < target
        )
    ):
        y *= 2
    while (
        z
        and z < size_hints[2]
        and (
            z * maxGridSize[2] < size_hints[2] or conditional_product(x, y, z) < target
        )
    ):
        z *= 2

    cfg = {"XBLOCK": x}
    if y:
        cfg["YBLOCK"] = y
    if z:
        cfg["ZBLOCK"] = z
    num_warps = next_power_of_2(
        min(max(conditional_product(x, y, z) // num_elements_per_warp, 1), 8)
    )
    # we are going to arrive at 2 warps only if bs was too small due to
    # numel being too small. However to workaround some ptx bugs we still
    # want at least 4 warps if there's enough elements per thread
    # given that this is a rare situation, don't expect this to affect perf
    # in general
    # see https://github.com/pytorch/pytorch/pull/97950
    num_warps = max(num_warps, 4) if conditional_product(x, y, z) >= 128 else num_warps
    xnumel = size_hints[0]
    ynumel = size_hints[1] if y else None
    znumel = size_hints[2] if z else None
    check_config(cfg, xnumel=xnumel, ynumel=ynumel, znumel=znumel)
    return Config(cfg, num_warps=num_warps, num_stages=num_stages)


def triton_config_reduction(size_hints, x, r, num_stages=1, num_warps=None) -> Config:
    """
    Construct a reduction triton config with some adjustment heuristics
    based on size_hints. Size_hints is a tuple of numels in each tile
    dimension and will be rounded up to the nearest power of 2.
    """

    target = conditional_product(x, r)
    if conditional_product(*size_hints) < target:
        target //= 8

    # shrink sizes to size hints
    x = min(x, size_hints[0])
    r = min(r, size_hints[1])

    # if we are below original block size, scale up where we can
    while x < size_hints[0] and conditional_product(x, r) < target:
        x *= 2
    while r < size_hints[1] and conditional_product(x, r) < target:
        r *= 2

    cfg = {"XBLOCK": x, "RBLOCK": r}
    if num_warps is None:
        num_warps = conditional_product(x, r) // 128
    num_warps = next_power_of_2(min(max(num_warps, 2), 8))
    check_config(cfg, xnumel=size_hints[0])
    return Config(cfg, num_warps=num_warps, num_stages=num_stages)


def triton_config_tiled_reduction(size_hints, x, y, r, num_stages=1):
    """
    Construct a tile reduction triton config with some adjustment
    heuristics based on size_hints. Size_hints is a tuple of numels in
    each tile dimension and will be rounded up to the nearest power of 2.
    """

    target = conditional_product(x, y, r)
    if conditional_product(*size_hints) < target:
        target //= 8

    # shrink sizes to size hints
    x = min(x, size_hints[0])
    y = min(y, size_hints[1])
    r = min(r, size_hints[2])

    # if we are below original block size, scale up where we can
    while x < size_hints[0] and conditional_product(x, y, r) < target:
        x *= 2
    while r < size_hints[2] and conditional_product(x, y, r) < target:
        r *= 2
    while y < size_hints[1] and conditional_product(x, y, r) < target:
        y *= 2

    cfg = {"XBLOCK": x, "YBLOCK": y, "RBLOCK": r}
    num_warps = next_power_of_2(min(max(conditional_product(x, y, r) // 256, 1), 8))
    check_config(cfg, xnumel=size_hints[0], ynumel=size_hints[1])
    return Config(cfg, num_warps=num_warps, num_stages=num_stages)


def pointwise(size_hints, meta, tile_hint=None, filename=None):
    """
    Construct @triton.heuristics() based on size_hints.
    """
    numel = functools.reduce(operator.mul, size_hints)
    bs = max(256, min(numel // 128, 1024))

    hinted_configs = autotune_hints_to_configs(
        meta.get("autotune_hints", set()), size_hints, bs
    )

    if len(size_hints) == 1:
        if disable_pointwise_autotuning() and not (
            config.max_autotune or config.max_autotune_pointwise
        ):
            return cached_autotune(
                size_hints,
                [triton_config(size_hints, bs)],
                meta=meta,
                heuristic_type=HeuristicType.POINTWISE,
                filename=filename,
            )
        else:
            return cached_autotune(
                size_hints,
                [
                    triton_config(size_hints, bs, num_elements_per_warp=256),
                    triton_config(size_hints, bs // 2, num_elements_per_warp=64),
                    *hinted_configs,
                ],
                meta=meta,
                heuristic_type=HeuristicType.POINTWISE,
                filename=filename,
            )
    if len(size_hints) == 2:
        if (disable_pointwise_autotuning() or tile_hint == TileHint.SQUARE) and not (
            config.max_autotune or config.max_autotune_pointwise
        ):
            return cached_autotune(
                size_hints,
                [triton_config(size_hints, 32, 32)],
                meta=meta,
                heuristic_type=HeuristicType.POINTWISE,
                filename=filename,
            )
        return cached_autotune(
            size_hints,
            [
                triton_config(size_hints, 32, 32),
                triton_config(size_hints, 64, 64),  # ~8% better for fp16
                triton_config(size_hints, 256, 16),
                triton_config(size_hints, 16, 256),
                triton_config(size_hints, bs, 1),
                triton_config(size_hints, 1, bs),
                *hinted_configs,
            ],
            meta=meta,
            filename=filename,
            heuristic_type=HeuristicType.POINTWISE,
        )
    if len(size_hints) == 3:
        if disable_pointwise_autotuning():
            return cached_autotune(
                size_hints,
                [triton_config(size_hints, 16, 16, 16)],
                meta=meta,
                heuristic_type=HeuristicType.POINTWISE,
                filename=filename,
            )
        return cached_autotune(
            size_hints,
            [
                triton_config(size_hints, 16, 16, 16),
                triton_config(size_hints, 64, 8, 8),
                triton_config(size_hints, 8, 64, 8),
                triton_config(size_hints, 8, 8, 64),
                triton_config(size_hints, bs, 1, 1),
                triton_config(size_hints, 1, bs, 1),
                triton_config(size_hints, 1, 1, bs),
                *hinted_configs,
            ],
            meta=meta,
            filename=filename,
            heuristic_type=HeuristicType.POINTWISE,
        )
    raise NotImplementedError(f"size_hints: {size_hints}")


def reduction(size_hints, reduction_hint=False, meta=None, filename=None):
    """args to @triton.heuristics()"""
    assert meta is not None
    rnumel = size_hints[-1]
    if len(size_hints) == 2:
        contiguous_config = triton_config_reduction(
            size_hints, 1, (rnumel if 256 <= rnumel < 2048 else 2048)
        )
        outer_config = triton_config_reduction(size_hints, 128, 8)
        tiny_config = triton_config_reduction(
            size_hints, 2 * (256 // rnumel) if rnumel <= 256 else 1, min(rnumel, 2048)
        )
        if config.max_autotune or config.max_autotune_pointwise:
            pass  # skip all these cases
        elif reduction_hint == ReductionHint.INNER:
            return cached_autotune(
                size_hints,
                [contiguous_config],
                meta=meta,
                heuristic_type=HeuristicType.REDUCTION,
                filename=filename,
            )
        elif reduction_hint == ReductionHint.OUTER:
            return cached_autotune(
                size_hints,
                [outer_config],
                meta=meta,
                heuristic_type=HeuristicType.REDUCTION,
                filename=filename,
            )
        elif reduction_hint == ReductionHint.OUTER_TINY:
            return cached_autotune(
                size_hints,
                [tiny_config],
                meta=meta,
                heuristic_type=HeuristicType.REDUCTION,
                filename=filename,
            )
        if disable_pointwise_autotuning():
            return cached_autotune(
                size_hints,
                [triton_config_reduction(size_hints, 32, 128)],
                meta=meta,
                heuristic_type=HeuristicType.REDUCTION,
                filename=filename,
            )
        return cached_autotune(
            size_hints,
            [
                contiguous_config,
                outer_config,
                tiny_config,
                triton_config_reduction(size_hints, 64, 64),
                triton_config_reduction(size_hints, 8, 512),
                # halve the XBLOCK/RBLOCK compared to outer_config
                # TODO: this may only be beneficial when each iteration of the reduciton
                # is quite heavy. E.g. https://gist.github.com/shunting314/189a8ef69f90db9d614a823385147a72
                triton_config_reduction(size_hints, 64, 4, num_warps=8),
            ],
            meta=meta,
            filename=filename,
            heuristic_type=HeuristicType.REDUCTION,
        )
    raise NotImplementedError(f"size_hints: {size_hints}")


def persistent_reduction(size_hints, reduction_hint=False, meta=None, filename=None):
    xnumel, rnumel = size_hints

    configs = [
        triton_config_reduction(size_hints, xblock, rnumel)
        for xblock in (1, 8, 32, 128)
        if rnumel * xblock <= 4096 and xblock <= xnumel
    ]

    # TODO(jansel): we should be able to improve these heuristics
    if reduction_hint == ReductionHint.INNER and rnumel >= 256:
        configs = configs[:1]
    elif reduction_hint == ReductionHint.OUTER:
        configs = configs[-1:]
    elif reduction_hint == ReductionHint.OUTER_TINY:
        configs = [
            triton_config_reduction(
                size_hints, 2 * (256 // rnumel) if rnumel <= 256 else 1, rnumel
            )
        ]
    for c in configs:
        # we don't need RBLOCK for persistent reduction
        c.kwargs.pop("RBLOCK")

    if disable_pointwise_autotuning():
        configs = configs[:1]

    return cached_autotune(
        size_hints,
        configs,
        meta=meta,
        filename=filename,
        heuristic_type=HeuristicType.PERSISTENT_REDUCTION,
    )


def template(num_stages, num_warps, meta, filename=None):
    """
    Compile a triton template
    """
    return cached_autotune(
        None,
        [triton.Config({}, num_stages=num_stages, num_warps=num_warps)],
        meta=meta,
        heuristic_type=HeuristicType.TEMPLATE,
        filename=filename,
    )


def foreach(meta, num_warps, filename=None):
    """
    Compile a triton foreach kernel
    """
    return cached_autotune(
        None,
        [triton.Config({}, num_stages=1, num_warps=num_warps)],
        meta=meta,
        heuristic_type=HeuristicType.TEMPLATE,
        filename=filename,
    )


def grid(xnumel, ynumel=None, znumel=None):
    """Helper function to compute triton grids"""

    def get_grid_dim(numel, block):
        if numel is None:
            return 1
        return ceildiv(numel, block)

    def grid_fn(meta):
        return (
            get_grid_dim(xnumel, meta.get("XBLOCK", 1)),
            get_grid_dim(ynumel, meta.get("YBLOCK", None)),
            get_grid_dim(znumel, meta.get("ZBLOCK", None)),
        )

    return grid_fn<|MERGE_RESOLUTION|>--- conflicted
+++ resolved
@@ -181,13 +181,10 @@
         compile_meta["debug"] = (
             config.triton.assert_indirect_indexing and torch.version.hip is None
         )
-<<<<<<< HEAD
-=======
 
         # Setting device_type="hip" required on ROCm to pass down to triton
         compile_meta["device_type"] = "cuda" if torch.version.hip is None else "hip"
 
->>>>>>> 97a291f6
         if warm_cache_only_with_cc:
             triton.compile(
                 self.fn,
