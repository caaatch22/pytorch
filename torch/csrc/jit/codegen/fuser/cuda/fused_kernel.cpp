#include <torch/csrc/jit/codegen/fuser/cuda/fused_kernel.h>
#include <torch/csrc/jit/codegen/fuser/compiler.h>

#include <ATen/ATen.h>
#include <ATen/CUDAGenerator.h>
#include <ATen/cuda/CUDAContext.h>
#include <ATen/cuda/nvrtc_stub/ATenNVRTC.h>
#include <THC/THC.h>
#include <c10/cuda/CUDAGuard.h>
#include <torch/csrc/jit/resource_guard.h>

#include <cuda_runtime.h>

#include <algorithm>
#include <cmath>
#include <sstream>
#include <stdexcept>
#include <tuple>
#include <vector>

namespace torch {
namespace jit {
namespace fuser {
namespace cuda {

// See NOTE [ USE OF NVRTC AND DRIVER API ]
const at::cuda::NVRTC& nvrtc() {
  return at::globalContext().getNVRTC();
}

static void getMajorMinor(
    const cudaDeviceProp* const prop,
    int& major,
    int& minor) {
  int nvrtc_major, nvrtc_minor;
  AT_CUDA_NVRTC_CHECK(nvrtc().nvrtcVersion(&nvrtc_major, &nvrtc_minor));

  // Short-circuits if NVRTC version too low
  AT_ASSERT(nvrtc_major >= 6);

  // Major and minor is determined by device properties and
  // possibly "downcompiled" to a lower (compatible) compute architecture
  // based on the NVRTC version
  major = prop->major;
  minor = prop->minor;
  if (nvrtc_major <= 7 && prop->major > 5) { // 7 supports 2-5.x
    major = 5;
    minor = 0;
  } else if (nvrtc_major <= 8 && prop->major > 6) { // 8 supports 2-6.x
    major = 6;
    minor = 0;
  } else if (nvrtc_major <= 9 && prop->major >= 7) { // 9 supports 3-7.2
    major = 7;
    if (prop->major == 7 && prop->minor <= 2)
      minor = prop->minor;
    else
      minor = 0;
  } else if (nvrtc_major <= 10 && prop->major >= 7) { // 10 supports 3-7.5
    major = 7;
    if (prop->major == 7 && prop->minor <= 5)
      minor = prop->minor;
    else
      minor = 0;
  }
}

// Compiles the specified kernel and stores the metadata required to run it
FusedKernelCUDA::FusedKernelCUDA(
    int16_t device,
    std::string name,
    std::string code,
    std::vector<TensorDesc> input_desc,
    std::vector<TensorDesc> output_desc,
    std::vector<PartitionDesc> chunk_desc,
    std::vector<PartitionDesc> concat_desc,
    bool has_random)
    : FusedKernel(
          std::move(name),
          std::move(code),
          std::move(input_desc),
          std::move(output_desc),
          std::move(chunk_desc),
          std::move(concat_desc),
          has_random),
      device_(device) {
  // Initializes driver's API context (if necessary)
  CUcontext pctx = 0;
  AT_CUDA_DRIVER_CHECK(nvrtc().cuCtxGetCurrent(&pctx));
  if (!pctx) {
    std::unique_lock<std::mutex> cudaFreeMutexLock(
        *(c10::cuda::CUDACachingAllocator::getFreeMutex()));
    cudaFree(0);
  }

  // Note: hacked at::DeviceGuard since at::DeviceGuard was failing to work
  // properly in some scenarios
  const auto prior_device = at::cuda::current_device();
  at::cuda::set_device(device_);

  // Acquires device and NVRTC properties (for compile arch and occupancy
  // calculations)
  prop_ = at::cuda::getCurrentDeviceProperties();
  int major, minor;
  getMajorMinor(prop_, major, minor);

  // Creates the NVRTC program
  nvrtcProgram program;
  AT_CUDA_NVRTC_CHECK(nvrtc().nvrtcCreateProgram(
      &program, code_.c_str(), nullptr, 0, nullptr, nullptr));

#ifdef __HIP_PLATFORM_HCC__
  std::vector<const char*> args = {};
#else
  const std::string compute = "--gpu-architecture=compute_" +
      std::to_string(major) + std::to_string(minor);
  const std::vector<const char*> args = {
      "--std=c++14", compute.c_str(), "-default-device"};
#endif
  const auto result =
      nvrtc().nvrtcCompileProgram(program, args.size(), args.data());
  if (result != NVRTC_SUCCESS) {
    size_t logsize;
    AT_CUDA_NVRTC_CHECK(nvrtc().nvrtcGetProgramLogSize(program, &logsize));
    std::vector<char> log(logsize);
    AT_CUDA_NVRTC_CHECK(nvrtc().nvrtcGetProgramLog(program, log.data()));
    std::stringstream cu;
    cu << log.data();
    throw std::runtime_error(cu.str());
  }
  ResourceGuard holdProgram(
      [&] { AT_CUDA_NVRTC_CHECK(nvrtc().nvrtcDestroyProgram(&program)); });
  AT_CUDA_NVRTC_CHECK(result);
  size_t ptx_size;
  AT_CUDA_NVRTC_CHECK(nvrtc().nvrtcGetPTXSize(program, &ptx_size));
  ptx_.resize(ptx_size);
  AT_CUDA_NVRTC_CHECK(nvrtc().nvrtcGetPTX(program, ptx_.data()));

  AT_CUDA_DRIVER_CHECK(nvrtc().cuModuleLoadData(&module_, ptx_.data()));
  AT_CUDA_DRIVER_CHECK(
      nvrtc().cuModuleGetFunction(&function_, module_, name_.c_str()));

  // Computes max blocks
  AT_CUDA_DRIVER_CHECK(nvrtc().cuOccupancyMaxActiveBlocksPerMultiprocessor(
      &maxBlocks_, function_, 128, 0));
<<<<<<< HEAD
=======
#endif
>>>>>>> 4cfe64fe
  maxBlocks_ *= prop_->multiProcessorCount;

  // Resets device (end of hacked at::DeviceGuard)
  at::cuda::set_device(prior_device);
}

static int ceilDiv(const int a, const int b) {
  return (a + b - 1) / b;
}

void FusedKernelCUDA::launch_raw(
    const uint32_t numel,
    std::vector<void*>& arguments) const {
  at::cuda::CUDAGuard{device_};
  // Hacked at::DeviceGuard (see note above)
  const auto prior_device = at::cuda::current_device();
  at::cuda::set_device(device_);

  const auto nBlocks = std::min(maxBlocks_, ceilDiv(numel, kBlockSize));

  // Adds random state to arguments if necessary
  // Note: philox_engine_inputs defined here so its lifetime extends to the
  // launch
  std::pair<uint64_t, uint64_t> philox_engine_inputs;
  if (has_random_) {
    const auto rand_offset =
        4 * (std::ceil(numel / (4.0 * kBlockSize * nBlocks)) + 1);
    auto gen = at::cuda::detail::getDefaultCUDAGenerator();
    {
      // See Note [Acquire lock when using random generators]
      std::lock_guard<std::mutex> lock(gen->mutex_);
      philox_engine_inputs =
          at::check_generator<at::CUDAGenerator>(gen)->philox_engine_inputs(
              rand_offset);
    }
    arguments.push_back(&philox_engine_inputs.first);
    arguments.push_back(&philox_engine_inputs.second);
  }

  // Launches kernel on current stream (device was set by executor)
  auto stream = at::cuda::getCurrentCUDAStream();
  AT_CUDA_DRIVER_CHECK(nvrtc().cuLaunchKernel(
      function_,
      nBlocks,
      1,
      1,
      kBlockSize,
      1,
      1,
      0,
      stream,
      arguments.data(),
      nullptr));

  // Resets device (see at::DeviceGuard notes above)
  at::cuda::set_device(prior_device);
}

FusedKernelCUDA::~FusedKernelCUDA() {
  nvrtc().cuModuleUnload(module_);
}

static std::shared_ptr<FusedKernel> createFusionKernel(
    int16_t device,
    std::string name,
    std::string code,
    std::vector<TensorDesc> input_desc,
    std::vector<TensorDesc> output_desc,
    std::vector<PartitionDesc> chunk_desc,
    std::vector<PartitionDesc> concat_desc,
    bool has_random) {
  return std::make_shared<FusedKernelCUDA>(
      device,
      std::move(name),
      std::move(code),
      std::move(input_desc),
      std::move(output_desc),
      std::move(chunk_desc),
      std::move(concat_desc),
      has_random);
}

RegisterFusionBackend reg(at::DeviceType::CUDA, createFusionKernel);

} // namespace cuda
} // namespace fuser
} // namespace jit
} // namespace torch<|MERGE_RESOLUTION|>--- conflicted
+++ resolved
@@ -142,10 +142,6 @@
   // Computes max blocks
   AT_CUDA_DRIVER_CHECK(nvrtc().cuOccupancyMaxActiveBlocksPerMultiprocessor(
       &maxBlocks_, function_, 128, 0));
-<<<<<<< HEAD
-=======
-#endif
->>>>>>> 4cfe64fe
   maxBlocks_ *= prop_->multiProcessorCount;
 
   // Resets device (end of hacked at::DeviceGuard)
