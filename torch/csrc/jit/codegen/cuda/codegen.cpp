#include <torch/csrc/jit/codegen/cuda/codegen.h>
#include <torch/csrc/jit/codegen/cuda/expr_evaluator.h>
#include <torch/csrc/jit/codegen/cuda/instrumentation.h>
#include <torch/csrc/jit/codegen/cuda/kernel_expr_evaluator.h>
#include <torch/csrc/jit/codegen/cuda/kernel_ir.h>
#include <torch/csrc/jit/codegen/cuda/kernel_ir_dispatch.h>
#include <torch/csrc/jit/codegen/cuda/scheduler/mma_utils.h>
#include <torch/csrc/jit/codegen/cuda/type.h>
#include <torch/csrc/jit/codegen/cuda/utils.h>

#include <array>
#include <cmath>
#include <sstream>
#include <vector>

namespace torch {
namespace jit {
namespace fuser {
namespace cuda {
namespace codegen {

namespace {

std::string ptrType(DataType dt) {
  std::stringstream ss;
  ss << dt << "*";
  return ss.str();
}

//! Utility class to build an argument list
class ArgumentBuilder {
 public:
  //! Build an argument list where each argument is separated with a comma
  ArgumentBuilder() = default;

  //! Build an argument list where each argument has its own line
  ArgumentBuilder(int indent_level, const char* tab) {
    std::stringstream ss;
    for (const auto i : c10::irange(indent_level)) {
      (void)i; // Suppress unused variable warning
      ss << tab;
    }
    sep_ = ",\n" + ss.str();
  }

  //! Add a new argument
  template <typename T>
  ArgumentBuilder& arg(const T& x) {
    addSeparator();
    return append(x);
  }

  //! Append to the last argument
  template <typename T>
  ArgumentBuilder& append(const T& arg) {
    ss_ << arg;
    return *this;
  }

  //! Get a string of the argument list
  std::string str() const {
    return ss_.str();
  }

  friend std::ostream& operator<<(std::ostream& os, const ArgumentBuilder& ab) {
    return os << ab.str();
  }

 private:
  void addSeparator() {
    if (ss_.tellp() != 0) {
      ss_ << sep_;
    }
  }

 private:
  std::string sep_ = ", ";
  std::stringstream ss_;
};

//! Append to the last argument
template <>
ArgumentBuilder& ArgumentBuilder::append<bool>(const bool& arg) {
  ss_ << (arg ? "true" : "false");
  return *this;
}

//! Returns "template_name<template_arg>"
template <typename TemplateNameT, typename TemplateArgT>
std::string genTemplate(
    const TemplateNameT& template_name,
    const TemplateArgT& template_arg) {
  std::stringstream ss;
  ss << template_name << "<" << template_arg << ">";
  return ss.str();
}

//! Returns "func_name(func_arg)"
template <typename FuncNameT, typename FuncArgT>
std::string genCall(const FuncNameT& func_name, const FuncArgT& func_arg) {
  std::stringstream ss;
  ss << func_name << "(" << func_arg << ")";
  return ss.str();
}

//! Returns "func_name<template_arg>(func_arg)"
template <typename FuncNameT, typename TemplateArgT, typename FuncArgT>
std::string genCall(
    const FuncNameT& func_name,
    const TemplateArgT& template_arg,
    const FuncArgT& func_arg) {
  std::stringstream ss;
  ss << func_name << "<" << template_arg << ">(" << func_arg << ")";
  return ss.str();
}

//! A utility class to check if an expression of a particular type exists
class ExprFinder : kir::ConstIrVisitor {
 public:
  //! True if expr or any of its nested expressions is included in
  //! expr_types
  static bool exists(
      const Expr* expr,
      const std::unordered_set<ExprType>& expr_types) {
    ExprFinder finder(expr_types);
    finder.handle(std::vector<const Expr*>{expr});
    return finder.is_found_;
  }

 private:
  ExprFinder(const std::unordered_set<ExprType>& expr_types)
      : expr_types_(expr_types) {}

  using kir::ConstIrVisitor::handle;

  void handle(const Expr* expr) final {
    if (expr_types_.find(expr->etype()) != expr_types_.end()) {
      is_found_ = true;
      return;
    }
    kir::ConstIrVisitor::handle(expr);
  }

 private:
  const std::unordered_set<ExprType>& expr_types_;
  bool is_found_ = false;
};

class CudaKernelGenerator : private OptOutConstDispatch {
  static constexpr const char* kTab = "  ";

 public:
  static std::string generateKernelDefinition(
      const kir::Kernel* kernel,
      const std::string& kernel_name) {
    CudaKernelGenerator codegen(kernel);
    codegen.genDeclaration(kernel_name);
    codegen.startBlock();
    codegen.genPrologue();
    codegen.genBody();
    codegen.endBlock();
    TORCH_CHECK(codegen.block_nest_level_ == 0);
    return codegen.code_.str();
  }

 private:
  explicit CudaKernelGenerator(const kir::Kernel* kernel) : kernel_(kernel) {
    initStringStreamFormat(code_);
  }

  void initStringStreamFormat(std::stringstream& ss) {
    const int digits = std::numeric_limits<Double::ScalarType>::max_digits10;
    ss.imbue(std::locale("C"));
    ss << std::scientific << std::setprecision(digits);
  }

  // Generates the kernel function declaration
  void genDeclaration(const std::string& kernel_name) {
    const auto& kernel_summary = kernel_->summary();

    code_ << "__global__ void " << kernel_name << "(";

    std::unordered_set<Val*> unique_args;

    std::vector<Val*> params;

    // Inputs & Outputs
    for (auto val : kernel_->inputs()) {
      params.push_back(val);
    }
    for (auto val : kernel_->outputs()) {
      TORCH_INTERNAL_ASSERT(
          !val->isScalar(), "No scalar output is allowed: ", val->toString());
      params.push_back(val);
    }

    // Generate parameter declarations
    unsigned int duplicate_counter = 0;
    for (auto i : c10::irange(params.size())) {
      std::stringstream var_name_ss;
      if (params[i]->isA<TensorView>()) {
        var_name_ss << varName(params[i]->as<TensorView>());
      } else {
        var_name_ss << gen(params[i]);
      }

      // If value is duplicate in arguments change the name to avoid name
      // conflicts in args.
      if (!unique_args.emplace(params[i]).second) {
        var_name_ss << "_duplicate_" << duplicate_counter++;
      }

      if (const auto tv = dynamic_cast<TensorView*>(params[i])) {
        if (tv->isCpuScalar()) {
          code_ << " CpuScalarTensor<" << params[i]->dtype() << "> "
                << var_name_ss.str();
        } else {
          code_
              << "Tensor<" << params[i]->dtype() << ", "
              << TensorDomain::noReductions(tv->getMaybeRFactorDomain()).size()
              << "> " << var_name_ss.str();
        }
      } else {
        TORCH_INTERNAL_ASSERT(params[i]->isScalar()); // NOLINT (LLVM bug 48525)
        TORCH_INTERNAL_ASSERT(params[i]->definition() == nullptr);
        code_ << params[i]->dtype() << " " << var_name_ss.str();
      }

      if (i + 1 != params.size()) {
        code_ << ", ";
      }
    }

    // Global buffers
    for (auto allocate : kernel_summary.global_allocations) {
      TORCH_INTERNAL_ASSERT(allocate->buffer()->isA<TensorView>());
      const auto tv = allocate->buffer()->as<TensorView>();
      const auto& maybe_rfactor_domain = tv->domain()->hasRFactor()
          ? tv->domain()->getRFactorDomain()
          : tv->domain()->getRootDomain();
      const auto nDims = std::count_if(
          maybe_rfactor_domain.begin(),
          maybe_rfactor_domain.end(),
          [](const IterDomain* id) { return !id->isReduction(); });
      code_ << ", Tensor<" << tv->dtype() << ", " << nDims << "> "
            << varName(tv);
    }

    // Kernels generating random numbers take extra (seed, offset) arguments
    if (kernel_summary.max_rng_offsets >= 0) {
      code_ << ", at::PhiloxCudaState philox_args";
    }

    code_ << ") ";
  }

  // Generates setup code which is executed before the kernel body
  void genPrologue() {
    const auto& kernel_summary = kernel_->summary();

    // Random number generator (optional)
    if (kernel_summary.max_rng_offsets >= 0) {
      indent() << "auto philox_offset = philox_args.captured_ ?\n";
      indent()
          << "  static_cast<uint64_t>(*(philox_args.offset_.ptr) + philox_args.offset_intragraph_) :\n";
      indent() << "  philox_args.offset_.val;\n";
      indent() << "uint4 rng_result;\n";
      indent() << "nvfuser_index_t rng_subseq = -1;\n";
      indent() << "nvfuser_index_t rng_offset = -1;\n";
    }

    // Do we have any dynamic shared memory buffers?
    const bool has_dynamic_smem =
        !kernel_summary.dynamic_smem_allocations.empty();

    // Do we have any reductions?
    const bool has_reductions = kernel_summary.has_block_reductions ||
        kernel_summary.has_grid_reductions;
    const bool has_parallel_welford =
        kernel_summary.has_block_welford || kernel_summary.has_grid_welford;

    // Shared memory
    if (has_dynamic_smem || has_reductions || has_parallel_welford) {
      indent() << "alignas("
#ifndef USE_ROCM
               << 16 // always align to 16B for any shared mem allocation
#else
               << 8 // for HIP, we want 8-aligned even for smaller datatypes
#endif
               << ") extern __shared__ char array[];\n";

      if (has_dynamic_smem) {
        indent() << "unsigned smem_offset = 0;\n";
      }

      if (has_reductions || has_parallel_welford) {
        indent() << "void* shared_mem = array;\n";
        if (has_dynamic_smem) {
          if (has_parallel_welford) {
            indent() << "smem_offset += "
                     << "((blockDim.x * blockDim.y * blockDim.z) * 3 * sizeof("
                     << kernel_summary.largest_smem_data_type << "));\n";
          } else {
            indent() << "smem_offset += "
                     << "((blockDim.x * blockDim.y * blockDim.z) * sizeof("
                     << kernel_summary.largest_smem_data_type << "));\n";
          }
        }

        if (has_parallel_welford) {
          // Unpack shared mem pointer
          auto space_type = kernel_summary.largest_smem_data_type;
          indent()
              << "nvfuser_index_t block_size = blockDim.x*blockDim.y*blockDim.z;\n";
          indent() << space_type << " *shared_mem_var = "
                   << "static_cast<" << space_type << "*>("
                   << "shared_mem);\n";
          indent() << space_type
                   << " *shared_mem_avg = shared_mem_var + block_size;\n";
          indent() << space_type
                   << " *shared_mem_n = shared_mem_avg + block_size;\n";
        }
      }
    }

    // Call the initialization function if using a custom block sync
    if (std::getenv("PYTORCH_NVFUSER_USE_BLOCK_SYNC_ATOMIC")) {
      indent() << "block_sync::init();\n";
    }
  }

  void genBody() {
    for (auto expr : kernel_->topLevelExprs()) {
      OptOutConstDispatch::handle(expr);
    }
  }

  void startBlock(bool continuation = false) {
    if (continuation) {
      code_ << "{\n";
    } else {
      indent() << "{\n";
    }
    ++block_nest_level_;
  }

  void endBlock(const char* sep = "\n") {
    --block_nest_level_;
    TORCH_CHECK(block_nest_level_ >= 0);
    indent() << "}" << sep;
  }

  std::ostream& indent() {
    for (const auto i : c10::irange(block_nest_level_)) {
      (void)i; // Suppress unused variable warning
      code_ << kTab;
    }
    return code_;
  }

  std::string gen(const Statement* stmt) {
    std::stringstream tmp_code;
    initStringStreamFormat(tmp_code);
    std::swap(tmp_code, code_);
    OptOutConstDispatch::handle(stmt);
    std::swap(tmp_code, code_);
    return tmp_code.str();
  }

  std::string varName(const Val* val) {
    std::stringstream name;
    if (val->isA<TensorView>()) {
      name << "T";
    } else if (val->isA<kir::IntPair>()) {
      name << "ip";
    } else {
      name << typePrefix(val->dtype());
    }
    name << val->name();
    return name.str();
  }

  std::string genInline(const Statement* stmt) {
    const bool saved_inline = print_inline_;
    print_inline_ = true;
    auto result = gen(stmt);
    print_inline_ = saved_inline;
    // NOLINTNEXTLINE(performance-no-automatic-move)
    return result;
  }

  void handle(const kir::Predicate* pred) final {
    TORCH_INTERNAL_ASSERT(pred->hasValue());
    code_ << gen(pred->value());
  }

  void handle(const Bool* pred) final {
    const auto def = pred->definition();
    const bool has_alloc = alloc_map_.find(pred) != alloc_map_.end();
    if (def != nullptr && !has_alloc) {
      code_ << "(" << gen(def) << ")";
    } else if (pred->isConst()) {
      code_ << (*pred->value() ? "true" : "false");
    } else {
      code_ << varName(pred);
    }
  }

  void handle(const Double* d) final {
    const auto def = d->definition();
    const bool has_alloc = alloc_map_.find(d) != alloc_map_.end();
    if (def != nullptr && !has_alloc) {
      code_ << "(" << gen(def) << ")";
    } else if (d->isConst()) {
      auto val = *d->value();
      // note: default inf/nan doesn't work and should be replaced with macros
      // `NAN`, `POS_INFINITY` and `NEG_INFINITY` instead.
      if (std::isinf(val)) {
        if (val > 0) {
          code_ << "POS_INFINITY";
        } else {
          code_ << "NEG_INFINITY";
        }
      } else if (std::isnan(val)) {
        code_ << "NAN";
      } else {
        code_ << val;
      }
    } else {
      code_ << varName(d);
    }
  }

  void handle(const Int* i) final {
    // Check the replacement map first. If there's an entry for i, use
    // the corresponding replacement.
    auto replace_it = index_replacement_map_.find(i);
    if (replace_it != index_replacement_map_.end()) {
      code_ << replace_it->second;
      return;
    }

    const auto def = i->definition();
    const bool has_alloc = alloc_map_.find(i) != alloc_map_.end();
    if (def != nullptr && !has_alloc) {
      code_ << "(" << genInline(def) << ")";
    } else if (i->isConst()) {
      code_ << *i->value();
    } else {
      code_ << varName(i);
    }
  }

  void handle(const ComplexDouble* c) final {
    const auto def = c->definition();
    const bool has_alloc = alloc_map_.find(c) != alloc_map_.end();
    if (def != nullptr && !has_alloc) {
      code_ << "(" << gen(def) << ")";
    } else if (c->isConst()) {
      code_ << "std::complex<double>" << *c->value();
    } else {
      code_ << varName(c);
    }
  }

  void handle(const NamedScalar* ns) final {
    // dim3 components are unsigned int. Cast to signed integer to
    // support negative indexing
    if (ns->getParallelIndex().has_value() ||
        ns->getParallelDim().has_value()) {
      code_ << "((nvfuser_index_t)" << ns->name() << ")";
    } else {
      code_ << ns->name();
    }
  }

  //! Returns the sum of all indices in a TensorIndex,
  //!  or 0 if the indices vector is empty.
  //! Used lowering generic tensor index and lowering
  //!  mma fragment indices.
  std::string genTensorIndex(const kir::TensorIndex* ti) {
    bool first = true;
    std::stringstream index;
    for (auto* ind : ti->indices()) {
      if (!ind->isZeroInt()) {
        if (!first) {
          index << " + ";
        }
        index << genInline(ind);
        first = false;
      }
    }

    if (first) {
      index << "0";
    }

    return index.str();
  }

  void handle(const kir::TensorIndex* ti) final {
    bool is_volatile = ti->view()->getMemoryType() == MemoryType::Global &&
        kernel_->summary().sync_map.needsRawSync(ti->view()).hasBID();
    if (is_volatile) {
      code_ << "*(volatile " << ti->getDataType().value() << "*)&";
    }
    code_ << varName(ti->view()) << "[" << genTensorIndex(ti) << "]";
  }

  void handle(const ViewAsScalar* sv) final {
    indent() << gen(sv->output(0)) << " = " << gen(sv->input(0)) << "["
             << gen(sv->index()) << "];\n";
  }

  void handle(const IterDomain*) final {
    TORCH_INTERNAL_ASSERT(false, "Unreachable");
  }

  void handle(const TensorDomain*) final {
    TORCH_INTERNAL_ASSERT(false, "Unreachable");
  }

  void handle(const TensorView*) final {
    TORCH_INTERNAL_ASSERT(false, "Unreachable");
  }

  //! Utility for generating vectorized pointer access in ldsm and
  //!  cpasync.
  //! TODO: this access pattern as is could be merged with exisiting
  //!  vectorization handling logic but this path will be updated in
  //!  follow ups to optimize the generated assembly so keeping them
  //!  separate path for now.
  std::string genVectorPointer(Val* val, DataType dtype, int vec_size) {
    std::stringstream ss;

    ss << "reinterpret_cast<Array<" << dtype << "," << vec_size << ","
       << vec_size << ">*>(&" << gen(val) << ")";

    return ss.str();
  }

  // Utility function to emit a cp.async intrinsic
  void genCpAsync(const LoadStoreOp* ldst, int vec_size) {
#ifdef USE_ROCM
    auto dtype = ldst->in()->getDataType().value();

    indent() << "rocm::cpSync("
             << genVectorPointer(ldst->out(), dtype, vec_size) << ","
             << genVectorPointer(ldst->in(), dtype, vec_size) << ");\n";
#else
    auto dtype = ldst->in()->getDataType().value();

<<<<<<< HEAD
    indent() << "Ampere::cpAsync("
             << genVectorPointer(ldst->out(), dtype, vec_size) << ","
             << genVectorPointer(ldst->in(), dtype, vec_size) << ");\n";
#endif
=======
    if (ldst->predicate() == nullptr) {
      // Out of line predicate variant
      indent() << "Ampere::cpAsync("
               << genVectorPointer(ldst->out(), dtype, vec_size) << ","
               << genVectorPointer(ldst->in(), dtype, vec_size) << ");\n";
    } else {
      // Inline predicate variant
      indent() << "Ampere::cpAsync("
               << genVectorPointer(ldst->out(), dtype, vec_size) << ","
               << genVectorPointer(ldst->in(), dtype, vec_size) << ","
               << genInline(ldst->predicate()) << ");\n";
    }
>>>>>>> 23a3eb37
  }

  void genLdMatrix(const LoadStoreOp* ldst, int vector_word_size) {
#ifdef USE_ROCM
    TORCH_INTERNAL_ASSERT(false, "genLdMatrix not supported on ROCm");
#else
    auto dtype = ldst->in()->getDataType().value();
    indent() << "Turing::ldMatrix";
    if (ldst->opType() == LoadStoreOpType::LdMatrixTranspose) {
      code_ << "T";
    }
    code_ << " (";
    code_ << "*" << genVectorPointer(ldst->out(), dtype, vector_word_size)
          << ","
          << "&" << gen(ldst->in()) << ");\n";
#endif
  }

  void handle(const FullOp* fop) final {
    indent() << gen(fop->output(0)) << " = (" << fop->dtype() << ")"
             << gen(fop->getFillValue()) << ";\n";
  }

  void handle(const ARangeOp* aop) final {
    auto index =
        genTensorIndex(aop->getLinearLogicalIndex()->as<kir::TensorIndex>());
    indent() << gen(aop->output(0)) << " = arange<" << aop->dtype() << ">";
    code_ << "(" << index << ", " << gen(aop->start()) << ", "
          << gen(aop->step()) << ");\n";
  }

  void handle(const EyeOp* aop) final {
    auto index1 = gen(aop->getIndex1());
    auto index2 = gen(aop->getIndex2());
    indent() << gen(aop->output(0)) << " = (" << aop->dtype() << ")";
    code_ << "(" << index1 << " == " << index2 << ");\n";
  }

  void handle(const UnaryOp* uop) final {
    bool is_vector_op = false;
    size_t vector_word_size = 1;

    if (uop->out()->isA<kir::TensorIndex>()) {
      auto out_tv = uop->out()->as<kir::TensorIndex>()->view();
      if (std::any_of(
              out_tv->domain()->domain().begin(),
              out_tv->domain()->domain().end(),
              [&](IterDomain* id) { return id->isMma(); })) {
        auto mma = dynamic_cast<MmaOp*>(
            uop->out()->as<kir::TensorIndex>()->view()->definition());
        TORCH_INTERNAL_ASSERT(
            mma != nullptr, "CodeGen: mma op not in mma loop");
        genMmaInitialization(mma, uop);
        return;
      }
    }

    if (vectorize_scope_ && uop->out()->isA<kir::TensorIndex>()) {
      auto ti = uop->out()->as<kir::TensorIndex>();

      bool vectorize_op = false;
      bool misaligned_op = false;

      for (auto id : ti->view()->domain()->domain()) {
        if (!isParallelTypeVectorize(id->getParallelType())) {
          continue;
        }

        ExpressionEvaluator expr_eval(id->fusion());
        auto vector_size_optional = expr_eval.evaluate(id->extent());

        TORCH_INTERNAL_ASSERT(
            vector_size_optional.has_value(),
            "Could not evaluate constant value bound to vectorized dim.");

        vector_word_size = vector_size_optional->as<int64_t>();

        vectorize_op = id->getParallelType() == ParallelType::Vectorize;
        misaligned_op =
            id->getParallelType() == ParallelType::MisalignedVectorize;
        break;
      }

      if (vectorize_op) {
        TORCH_INTERNAL_ASSERT(
            uop->getUnaryOpType() == UnaryOpType::Set,
            "Cannot vectorize operations that are not sets. ",
            "Use cacheBefore and cacheAfter to store/load with vectorized reads into buffers.");
        is_vector_op = true;
      }

      if (misaligned_op) {
        is_vector_op = (uop->getUnaryOpType() == UnaryOpType::Set);
      }

      if (is_vector_op && !uop->in()->isScalar()) {
        TORCH_INTERNAL_ASSERT(
            uop->out()->dtype() == uop->in()->dtype(),
            "Vectorized store/load requires input and output datatypes match.");
      }

      if (is_vector_op) {
        auto out_tv = uop->out()->as<kir::TensorIndex>()->view();
        if (uop->in()->isScalar()) {
          // Note:
          //  Double buffered local tensors need indexed initialization,
          //   so will need to use `arraySet` option.
          if (out_tv->getMemoryType() == MemoryType::Local &&
              !(out_tv->isDoubleBuffered() || out_tv->isCircularBuffered())) {
            // Vectorized initialization
            indent() << varName(out_tv) << ".set(" << gen(uop->in()) << ");\n";
          } else {
            // Note: currently arraySet option is not vectorized, so it will
            //  rely on auto vectorization pass of cuda compiler.
            indent() << "arraySet<" << out_tv->getDataType().value() << ", "
                     << vector_word_size << ">(&" << gen(uop->out()) << ", "
                     << "(" << out_tv->getDataType().value() << ")"
                     << gen(uop->in()) << ");\n";
          }
        } else {
          // Vectorized load
          TORCH_INTERNAL_ASSERT(
              uop->in()->isA<kir::TensorIndex>(),
              "Invalid input to unary op with tensor output, found: ",
              uop->in()->toString());

          auto in_tv = uop->in()->as<kir::TensorIndex>()->view();
          bool localToGlobal = out_tv->getMemoryType() == MemoryType::Global &&
              in_tv->getMemoryType() == MemoryType::Local;

          bool globalToLocal = out_tv->getMemoryType() == MemoryType::Local &&
              in_tv->getMemoryType() == MemoryType::Global;

          bool globalToGlobal = out_tv->getMemoryType() == MemoryType::Global &&
              in_tv->getMemoryType() == MemoryType::Global;

          bool is_volatile_to = out_tv->getMemoryType() == MemoryType::Global &&
              kernel_->summary().sync_map.needsRawSync(out_tv).hasBID();

          bool is_volatile_from =
              in_tv->getMemoryType() == MemoryType::Global &&
              kernel_->summary().sync_map.needsRawSync(in_tv).hasBID();

#ifdef USE_ROCM
          const char *maybe_call = ">::call(";
#else
          const char *maybe_call = ">(";
#endif
          if (localToGlobal) {
            indent() << "loadLocalToGlobal<" << uop->out()->dtype() << ", "
                     << vector_word_size << ", "
                     << (is_volatile_to ? "true" : "false") << maybe_call;
            code_ << " &" << gen(uop->out()) << ", ";
            code_ << " &" << gen(uop->in()) << ");\n";
          } else if (globalToLocal) {
            indent() << "loadGlobalToLocal<" << uop->out()->dtype() << ", "
                     << vector_word_size << ", "
                     << (is_volatile_from ? "true" : "false") << maybe_call;
            code_ << " &" << gen(uop->out()) << ", ";
            code_ << " &" << gen(uop->in()) << ");\n";
          } else if (globalToGlobal) {
            indent() << "loadGlobalToGlobal<" << uop->out()->dtype() << ", "
                     << vector_word_size << ", "
                     << (is_volatile_to ? "true" : "false") << ", "
                     << (is_volatile_from ? "true" : "false") << ">(";
            code_ << " &" << gen(uop->out()) << ", ";
            code_ << " &" << gen(uop->in()) << ");\n";
          } else {
            indent() << "loadGeneric<" << uop->out()->dtype() << ", "
                     << vector_word_size << ">(";
            code_ << " &" << gen(uop->out()) << ", ";
            code_ << " &" << gen(uop->in()) << ");\n";
          }
        }
        return;
      }
    }

    const auto op_type = uop->getUnaryOpType();

    if (uop->out()->isA<NamedScalar>()) {
      if (auto op = inline_op_str(op_type)) {
        indent() << gen(uop->out()) << " = " << *op << genInline(uop->in())
                 << ";\n";
      }
      return;
    }

    if (!print_inline_) {
      indent() << gen(uop->out());
      if (!uop->out()->isScalar() && !uop->in()->isScalar()) {
        code_ << "\n";
        indent() << kTab;
      }
      code_ << " = ";
    }

    if (auto op = inline_op_str(op_type)) {
      if (alsoBooleanOperator(op_type) &&
          uop->out()->dtype() == DataType::Bool) {
        code_ << stringifyBooleanOp(op_type) << gen(uop->in());
      } else {
        code_ << *op << gen(uop->in());
      }
    } else {
      if (op_type == UnaryOpType::Cast) {
        const auto cast_str =
            cast_func_str({uop->in()->dtype(), uop->out()->dtype()});
        TORCH_INTERNAL_ASSERT(
            cast_str.has_value(),
            "Invalid cast. Input type: ",
            uop->in()->dtype(),
            ", output type: ",
            uop->out()->dtype());
        code_ << cast_str.value();
      } else {
        code_ << op_type;
        if (needFloatSuffix(op_type) &&
            uop->out()->dtype() == DataType::Float) {
          code_ << "f";
        }
      }

      code_ << "(" << gen(uop->in()) << ")";
    }

    if (!print_inline_) {
      code_ << ";\n";
    }
  }

  void handle(const RNGOp* rop) final {
    // TODO: TORCH_INTERNAL_ASSERT that the scheduler correctly creates an
    // innermost ID of size 4 (float) or size 2 (double)?
    auto index = genTensorIndex(rop->getPhiloxIndex()->as<kir::TensorIndex>());
    int multiple = rop->dtype() == DataType::Double ? 2 : 4;
    indent() << "nvfuser_index_t linear_index" << rop->name() << " = " << index
             << ";\n";
    indent() << "nvfuser_index_t rng_subseq" << rop->name() << " = linear_index"
             << rop->name() << " / " << multiple << ";\n";
    indent() << "nvfuser_index_t rng_component" << rop->name()
             << " = linear_index" << rop->name() << " % " << multiple << ";\n";
    indent() << "nvfuser_index_t rng_offset" << rop->name() << " = "
             << rop->getRNGOffset() << ";\n";
    indent() << "if (rng_subseq != rng_subseq" << rop->name()
             << " || rng_offset != rng_offset" << rop->name() << ") {\n";
    indent() << "  auto seed = philox_args.captured_ ?\n"
             << "      static_cast<uint64_t>(*(philox_args.seed_.ptr)) : \n"
             << "      philox_args.seed_.val;\n";
    indent() << "  rng_result = philox(seed, rng_subseq" << rop->name()
             << ", philox_offset / 4 + rng_offset" << rop->name() << ");\n";
    indent() << "  rng_subseq = rng_subseq" << rop->name() << ";\n";
    indent() << "  rng_offset = rng_offset" << rop->name() << ";\n";
    indent() << "}\n";
    auto op_type = rop->getRNGOpType();
    indent() << gen(rop->output(0)) << " = " << op_type;
    if (needFloatSuffix(op_type) && rop->dtype() == DataType::Float) {
      code_ << "f";
    }
    code_ << "(rng_result, rng_component" << rop->name();
    switch (op_type) {
      case RNGOpType::UniformRange: {
        auto parameters = rop->getParameters();
        TORCH_INTERNAL_ASSERT(parameters.size() == 2);
        code_ << ", " << gen(parameters[0]) << ", " << gen(parameters[1]);
        break;
      }
      default:;
    }
    code_ << ");\n";
  }

  std::string genBinaryOp(
      BinaryOpType op_type,
      DataType data_type,
      const std::string& lhs,
      const std::string& rhs) {
    std::stringstream expr;
    if (auto op = inline_op_str(op_type)) {
      expr << lhs << " ";
      if (alsoBooleanOperator(op_type) && data_type == DataType::Bool) {
        expr << stringifyBooleanOp(op_type);
      } else {
        expr << *op;
      }
      expr << " " << rhs;
    } else {
      if (integer_op_str(op_type) && isIntegralType(data_type)) {
        auto int_op = integer_op_str(op_type);
        expr << *int_op;
      } else if (bool_op_str(op_type) && isBooleanType(data_type)) {
        auto bool_op = bool_op_str(op_type);
        expr << *bool_op;
      } else {
        expr << op_type;
        if (needFloatSuffix(op_type) && data_type == DataType::Float) {
          expr << "f";
        }
      }
      expr << "(" << lhs << ", " << rhs << ")";
    }
    return expr.str();
  }

  // If one argument is a tensorview and the other is a scalar, make sure we
  // cast the scalar to the tensorview type
  std::string scalarCast(Val* lhs, Val* rhs) {
    // If neither are scalars return
    if (!((lhs->isScalar() || rhs->isScalar()) &&
          (lhs->isA<kir::TensorIndex>() || rhs->isA<kir::TensorIndex>()))) {
      return "";
    }

    // Looking for mixed tensorview scalar options where types don't match
    // but are either both floating or both int types. We should cast
    // scalar to tensorview type in these instances.
    auto lhs_t = lhs->dtype();
    auto rhs_t = rhs->dtype();

    // If same type, don't cast anything
    if (lhs_t == rhs_t) {
      return "";
    }

    // Don't do anything when dealing with bools
    if (lhs_t == DataType::Bool || rhs_t == DataType::Bool) {
      return "";
    }

    // Mixing floating and int combination
    if ((isFloatingPointType(lhs_t) != isFloatingPointType(rhs_t)) ||
        (isIntegralType(lhs_t) != isIntegralType(rhs_t))) {
      return "";
    }

    std::stringstream cast;
    cast << "(" << (lhs->isA<kir::TensorIndex>() ? lhs_t : rhs_t) << ") ";
    return cast.str();
  }

  // If possible, replace pow with mul. Return true when successful.
  bool genPowerWithMul(const BinaryOp* bop) {
    if (bop->getBinaryOpType() != BinaryOpType::Pow) {
      return false;
    }

    auto rhs = bop->rhs();
    c10::optional<double> exponent;
    if (auto val_int = dynamic_cast<Int*>(rhs)) {
      if (val_int->isConst()) {
        exponent = val_int->value().value();
      }
    } else if (auto val_float = dynamic_cast<Double*>(rhs)) {
      if (val_float->isConst()) {
        auto fp_exp = val_float->value().value();
        double int_exp = 0;
        if (std::modf(fp_exp, &int_exp) == 0) {
          exponent = int_exp;
        }
      }
    }

    if (!exponent.has_value()) {
      return false;
    }

    // Only **2 and **3 are considered
    if (!(exponent.value() == 2 || exponent.value() == 3)) {
      return false;
    }

    auto lhs = gen(bop->lhs());

    if (print_inline_) {
      code_ << lhs << " * " << lhs;
      if (exponent.value() == 3) {
        code_ << " * " << lhs;
      }
    } else {
      indent() << gen(bop->out());
      if (bop->out()->isScalar()) {
        code_ << " = " << lhs << " * " << lhs;
        if (exponent.value() == 3) {
          code_ << " * " << lhs;
        }
      } else {
        code_ << "\n";
        indent() << kTab << "= " << lhs << "\n";
        indent() << kTab << "* " << lhs;
        if (exponent.value() == 3) {
          code_ << "\n";
          indent() << kTab << "* " << lhs;
        }
      }
    }

    code_ << ";\n";
    return true;
  }

  void handle(const BinaryOp* bop) final {
    // Try replacing pow with mul
    if (genPowerWithMul(bop)) {
      return;
    }

    const auto op_type = bop->getBinaryOpType();
    if (print_inline_) {
      // Inline expression: `lhs op rhs`
      code_ << genBinaryOp(
          op_type, bop->out()->dtype(), gen(bop->lhs()), gen(bop->rhs()));
    } else {
      indent() << gen(bop->out());
      if (bop->out()->isScalar()) {
        // Single line: `out = lhs op rhs;`
        code_ << " = "
              << genBinaryOp(
                     op_type,
                     bop->out()->dtype(),
                     gen(bop->lhs()),
                     gen(bop->rhs()));
      } else {
        // Split TensorView expressions across multiple lines:
        //
        // out
        //    =  lhs
        //    op rhs;
        //

        auto cast = scalarCast(bop->lhs(), bop->rhs());
        if (auto op = inline_op_str(op_type)) {
          code_ << "\n";
          indent() << kTab << "= " << (bop->lhs()->isScalar() ? cast : "")
                   << gen(bop->lhs()) << "\n";
          indent() << kTab;
          if (alsoBooleanOperator(op_type) &&
              bop->out()->dtype() == DataType::Bool) {
            code_ << stringifyBooleanOp(op_type);
          } else {
            code_ << *op;
          }
          code_ << " " << (bop->rhs()->isScalar() ? cast : "")
                << gen(bop->rhs());
        } else {
          if (integer_op_str(op_type) && isIntegralType(bop->out()->dtype())) {
            auto int_op = integer_op_str(op_type);
            code_ << " = " << *int_op << "(\n";
          } else if (
              bool_op_str(op_type) && isBooleanType(bop->out()->dtype())) {
            auto bool_op = bool_op_str(op_type);
            code_ << " = " << *bool_op << "(\n";
          } else {
            std::stringstream op_str;
            op_str << op_type;
            if (needFloatSuffix(op_type) &&
                bop->out()->dtype() == DataType::Float) {
              op_str << "f";
            }
            code_ << " = " << op_str.str() << "(\n";
          }
          indent() << kTab << (bop->lhs()->isScalar() ? cast : "")
                   << gen(bop->lhs()) << ",\n";
          indent() << kTab << (bop->rhs()->isScalar() ? cast : "")
                   << gen(bop->rhs()) << ")";
        }
      }
      code_ << ";\n";
    }
  }

  void handle(const TernaryOp* top) final {
    if (!print_inline_) {
      indent() << gen(top->out());
      if (!top->out()->isScalar()) {
        code_ << "\n";
        indent() << kTab;
      }
      code_ << " = ";
    }

    code_ << top->getTernaryOpType() << "(" << gen(top->in1()) << ", ";

    // Make sure the two operands of where has the same
    // type. Note that compiling "where(0.0f, 0.0)" fails because of
    // the overloading ambiguity.
    if (top->getTernaryOpType() == TernaryOpType::Where) {
      auto cast = scalarCast(top->in2(), top->in3());
      code_ << (top->in2()->isScalar() ? cast : "") << gen(top->in2()) << ", "
            << (top->in3()->isScalar() ? cast : "") << gen(top->in3()) << ")";
    } else {
      code_ << gen(top->in2()) << ", " << gen(top->in3()) << ")";
    }

    if (!print_inline_) {
      code_ << ";\n";
    }
  }

  std::string genArchString(MmaOptions::MacroType macro) {
    std::stringstream ss;
    if (isVolta(macro)) {
      ss << "Volta";
    } else if (isTuring(macro)) {
      ss << "Turing";
    } else if (isAmpere(macro)) {
      ss << "Ampere";
    } else {
      TORCH_INTERNAL_ASSERT(false, "mma macro unknown arch");
    }
    return ss.str();
  }

  std::string genMmaOp(const MmaOp* mma, bool init = false) {
    std::stringstream ss;
    auto options = mma->options();
    ss << genArchString(options.macro) << "::";
    if (init) {
      ss << "init";
    }
    ss << toString(options.macro);

    if (isVolta(options.macro)) {
      ss << toString(options.operand_layout);
    } else if (isTuring(options.macro) || isAmpere(options.macro)) {
      // mma's in turing and ampere TN only, transpose is handled either
      //  via ldmatrix for fp16 or explicitly for other types.
      ss << "TN";
    }
    // TODO: additional parameter could be removed by swizzling iterdomain
    auto acc_stride = mma->accStride();
    TORCH_INTERNAL_ASSERT(acc_stride > 0);
    ss << "<" << acc_stride << ">";
    return ss.str();
  }

  void genMmaOperands(const MmaOp* mma) {
    std::stringstream ss;
    auto options = mma->options();
    auto in_a = mma->inA()->as<kir::TensorIndex>()->view();
    auto dtype = in_a->getDataType().value();
    indent() << kTab << "&(reinterpret_cast<Array<" << dtype << ","
             << getInputARegisterSize(options.macro) << ","
             << getInputARegisterSize(options.macro) << ">*>(&"
             << varName(mma->inA()->as<kir::TensorIndex>()->view()) << ")["
             << genTensorIndex(mma->inA()->as<kir::TensorIndex>()) << "])"
             << ",\n";
    indent() << kTab << "&(reinterpret_cast<Array<" << dtype << ","
             << getInputBRegisterSize(options.macro) << ","
             << getInputBRegisterSize(options.macro) << ">*>(&"
             << varName(mma->inB()->as<kir::TensorIndex>()->view()) << ")["
             << genTensorIndex(mma->inB()->as<kir::TensorIndex>()) << "])";
  }

  void genMmaInitialization(const MmaOp* mma, const UnaryOp* uop) {
    auto options = mma->options();

    indent() << genMmaOp(mma, true) << "(reinterpret_cast<Array<"
             << mma->out()->getDataType().value() << ","
             << getOutputRegisterSize(options.macro) << ","
             << getOutputRegisterSize(options.macro) << ">*>"
             << "(&" << gen(uop->out()) << "));\n";
  }

  void handle(const MmaOp* mma) final {
    auto options = mma->options();
    auto out = mma->out()->as<kir::TensorIndex>();
    indent() << genMmaOp(mma) << "(\n";
    indent() << kTab << "reinterpret_cast<Array<"
             << out->view()->getDataType().value() << ","
             << getOutputRegisterSize(options.macro) << ","
             << getOutputRegisterSize(options.macro) << ">*>(&"
             << gen(mma->out()) << "),\n";
    genMmaOperands(mma);
    code_ << ");\n";
  }

  std::string genReductionOp(BinaryOpType op_type, DataType data_type) {
    std::stringstream lambda;
    lambda << "[](" << data_type << " &a, " << data_type << " b) "
           << "{ a = " << genBinaryOp(op_type, data_type, "a", "b") << "; }";
    return lambda.str();
  }

  void handle(const BroadcastOp* stmt) final {
    TORCH_INTERNAL_ASSERT(stmt->out()->isA<kir::TensorIndex>());

    const ParallelTypeBitmap parallel_types =
        kernel_->summary().broadcast_parallel_types.at(stmt);

    if (parallel_types.none()) {
      // Not parallelized
      indent() << gen(stmt->out()) << "\n";
      indent() << kTab << " = " << gen(stmt->in()) << ";\n";
      return;
    }

    TORCH_INTERNAL_ASSERT(
        !parallel_types.hasBID(),
        "Parallel broadcast across blocks should have been translated to a GridBroadcast IR node");

    std::stringstream flags_str;
    for (const ParallelType pt : kParallelTypeTIDs) {
      const bool parallel_bcast = parallel_types.get(pt);
      if (pt != kParallelTypeTIDs[0]) {
        flags_str << ", ";
      }
      flags_str << (parallel_bcast ? "true" : "false");
    }

    const auto data_type = stmt->out()->dtype();
    indent() << "broadcast::blockBroadcast<" << flags_str.str() << ">(\n";
    indent() << kTab << gen(stmt->out()) << ",\n";
    indent() << kTab << gen(stmt->in()) << ",\n";
    indent() << kTab << "static_cast<" << data_type << "*>(shared_mem),\n";
    TORCH_INTERNAL_ASSERT(
        stmt->predicate() != nullptr && stmt->predicate()->hasValue());
    indent() << kTab << genInline(stmt->predicate()) << ");\n";
  }

  void genSerialReduction(
      const kir::TensorIndex* output,
      const Val* input,
      BinaryOpType reduction_op_type) {
    const auto gen_out = gen(output);
    indent() << gen_out << " = "
             << genBinaryOp(
                    reduction_op_type, output->dtype(), gen_out, gen(input))
             << ";\n";
    return;
  }

  void genWarpReduction(
      const kir::TensorIndex* output,
      const kir::TensorIndex* input,
      const Val* init,
      BinaryOpType reduction_op_type,
      kir::Predicate* read_pred) {
    bool is_single_warp =
        kernel_->getWarpPaddedParallelInfo().is_tidx_single_warp;

    indent() << "warp::warpReduceTIDX";
    if (is_single_warp) {
      code_ << "<true>(\n";
    } else {
      code_ << "<false>(\n";
    }
    indent() << kTab << gen(output) << ",\n";
    indent() << kTab << gen(input) << ",\n";
    indent() << kTab << genReductionOp(reduction_op_type, output->dtype())
             << ",\n";
    indent() << kTab << "threadIdx,\n";
    indent() << kTab << "blockDim,\n";
    indent() << kTab << "static_cast<" << output->dtype()
             << "*>(shared_mem),\n";
    TORCH_INTERNAL_ASSERT(read_pred != nullptr && read_pred->hasValue());
    indent() << kTab << genInline(read_pred) << ",\n";
    indent() << kTab << output->dtype() << "(" << genInline(init) << "));\n";
  }

  void genBlockReduction(
      const kir::TensorIndex* output,
      const kir::TensorIndex* input,
      const Val* init,
      BinaryOpType reduction_op_type,
      kir::Predicate* read_pred,
      kir::Predicate* write_pred) {
    const auto par_domains = ir_utils::getParallelDomains(output);
    // Get parallel reduction domains
    const bool tidx =
        par_domains.find(ParallelType::TIDx) != par_domains.end() &&
        par_domains.at(ParallelType::TIDx)->isReduction();
    const bool tidy =
        par_domains.find(ParallelType::TIDy) != par_domains.end() &&
        par_domains.at(ParallelType::TIDy)->isReduction();
    const bool tidz =
        par_domains.find(ParallelType::TIDz) != par_domains.end() &&
        par_domains.at(ParallelType::TIDz)->isReduction();

    const auto data_type = output->dtype();

    indent() << "blockReduce<" << (tidx ? "true" : "false") << ", "
             << (tidy ? "true" : "false") << ", " << (tidz ? "true" : "false")
             << ">(\n";
    indent() << kTab << gen(output) << ",\n";
    indent() << kTab << gen(input) << ",\n";
    indent() << kTab << genReductionOp(reduction_op_type, output->dtype())
             << ",\n";
    indent() << kTab << "threadIdx,\n";
    indent() << kTab << "blockDim,\n";
    indent() << kTab << "static_cast<" << data_type << "*>(shared_mem),\n";
    TORCH_INTERNAL_ASSERT(read_pred != nullptr && read_pred->hasValue());
    indent() << kTab << genInline(read_pred) << ",\n";
    // Pass the write predicate if available and different from the
    // default predicate. The blockReduce runtime function uses the
    // default predicate for both read and write when only the
    // default one is given.
    if (write_pred != nullptr) {
      TORCH_INTERNAL_ASSERT(write_pred->hasValue());
      indent() << kTab << genInline(write_pred) << ",\n";
    }
    indent() << kTab << data_type << "(" << genInline(init) << "));\n";
  }

  void handle(const ReductionOp* rop) final {
    TORCH_INTERNAL_ASSERT(rop->out()->isA<kir::TensorIndex>());

    const auto output = rop->out()->as<kir::TensorIndex>();
    const auto input = rop->in()->as<kir::TensorIndex>();
    const auto domain = output->view()->domain();
    const auto op_type = rop->getReductionOpType();

    const bool has_block_reduce = domain->hasBlockReduction();
    const bool has_grid_reduce = domain->hasGridReduction();

    TORCH_INTERNAL_ASSERT(
        !has_grid_reduce,
        "ReductionOp does not support block parallelization. GridReductionOp must be used. ",
        rop->toString());

    if (!has_block_reduce) {
      genSerialReduction(output, input, op_type);
    } else if (
        auto reduction_id = ir_utils::getMaybeWarpReductionDim(output, input)) {
      genWarpReduction(output, input, rop->init(), op_type, rop->predicate());
    } else {
      genBlockReduction(
          output,
          input,
          rop->init(),
          op_type,
          rop->predicate(),
          rop->writePredicate());
    }
  }

  void handle(const LoadStoreOp* ldst) {
    // TODO:
    //  Need to gradually merge the code path of this
    //   with UnaryOp::Set for vectorization.
    //  There is quite a bit of possible clean up.
    bool vectorize_op = false;
    size_t vector_word_size = 1;
    auto ti = ldst->out()->as<kir::TensorIndex>();

    // Check vectorization and set vector word size
    for (auto id : ti->view()->domain()->domain()) {
      if (!isParallelTypeVectorize(id->getParallelType())) {
        continue;
      }

      ExpressionEvaluator expr_eval(id->fusion());
      auto vector_size_optional = expr_eval.evaluate(id->extent());

      TORCH_INTERNAL_ASSERT(
          vector_size_optional.has_value(),
          "Could not evaluate constant value bound to vectorized dim.");

      TORCH_INTERNAL_ASSERT(
          id->getParallelType() != ParallelType::MisalignedVectorize,
          "LoadStoreOp: no support yet for mis-aligned vectorization");
      vector_word_size = vector_size_optional->as<int64_t>();
      vectorize_op = true;
      break;
    }

    // Dispatch instruction generation:
    switch (ldst->opType()) {
      case LoadStoreOpType::LdMatrix:
      case LoadStoreOpType::LdMatrixTranspose:
        TORCH_INTERNAL_ASSERT(
            vectorize_op, "LdMatrix: Vectorization required: ", ldst);
        genLdMatrix(ldst, vector_word_size);
        break;
      case LoadStoreOpType::CpAsync:
        genCpAsync(ldst, vector_word_size);
        break;
      default:
        TORCH_INTERNAL_ASSERT(false, "LoadStoreOp: Unknown op type");
    }
  }

  void handle(const WelfordOp* wop) final {
    TORCH_INTERNAL_ASSERT(wop->out()->isA<kir::TensorIndex>());

    const auto out = wop->out()->as<kir::TensorIndex>();
    const auto domain = out->view()->domain();

    const auto out_var = wop->outVar();
    const auto out_avg = wop->outAvg();
    const auto out_N = wop->outN();

    const auto in_var = wop->inVar();
    const auto in_avg = wop->inAvg();
    const auto in_N = wop->inN();

    // inVar was allowed to be nullptr. Make sure it isn't.
    TORCH_INTERNAL_ASSERT(
        in_var != nullptr, "Welford var input nullptr not allowed");

    const bool has_block_reduce = domain->hasBlockReduction();
    const bool has_grid_reduce = domain->hasGridReduction();

    // Serial WelfordOp generation
    if (!has_block_reduce && !has_grid_reduce) {
      indent() << "welfordCombine ("
               << "\n";
      indent() << kTab << gen(out_avg) << ",\n";
      indent() << kTab << gen(out_var) << ",\n";
      indent() << kTab << gen(out_N) << ",\n";
      indent() << kTab << gen(in_avg) << ",\n";
      indent() << kTab << "(" << out_avg->dtype() << ")" << gen(in_var)
               << ",\n";
      indent() << kTab << "(" << out_N->dtype() << ")" << gen(in_N) << ");\n";
      return;
    }

    const auto par_domains = ir_utils::getParallelDomains(wop->out());
    // Get parallel reduction domains
    const bool tidx =
        par_domains.find(ParallelType::TIDx) != par_domains.end() &&
        par_domains.at(ParallelType::TIDx)->isReduction();
    const bool tidy =
        par_domains.find(ParallelType::TIDy) != par_domains.end() &&
        par_domains.at(ParallelType::TIDy)->isReduction();
    const bool tidz =
        par_domains.find(ParallelType::TIDz) != par_domains.end() &&
        par_domains.at(ParallelType::TIDz)->isReduction();

    const auto data_type = wop->out()->dtype();

    if (has_block_reduce) {
      if (has_grid_reduce) {
        // allocate block result
        indent() << data_type << " "
                 << "block_result_avg_" << block_reduce_name_ << " = "
                 << gen(wop->initAvg()) << ";\n";
        indent() << data_type << " "
                 << "block_result_var_" << block_reduce_name_ << " = "
                 << gen(wop->initVar()) << ";\n";
        indent() << out_N->dtype() << " "
                 << "block_result_n_" << block_reduce_name_ << " = "
                 << gen(wop->initN()) << ";\n";
      }
      indent() << "blockWelford<" << (tidx ? "true" : "false") << ", "
               << (tidy ? "true" : "false") << ", " << (tidz ? "true" : "false")
               << ">(\n";
      if (has_grid_reduce) {
        indent() << kTab << "block_result_avg_" << block_reduce_name_ << ",\n";
        indent() << kTab << "block_result_var_" << block_reduce_name_ << ",\n";
        indent() << kTab << "block_result_n_" << block_reduce_name_ << ",\n";
      } else {
        indent() << kTab << gen(wop->outAvg()) << ",\n";
        indent() << kTab << gen(wop->outVar()) << ",\n";
        indent() << kTab << gen(wop->outN()) << ",\n";
      }
      indent() << kTab << gen(in_avg) << ",\n";
      indent() << kTab << out_avg->dtype() << "(" << gen(in_var) << "),\n";
      indent() << kTab << out_N->dtype() << "(" << gen(in_N) << "),\n";
      indent() << kTab << "threadIdx,\n";
      indent() << kTab << "blockDim,\n";
      indent() << kTab << "reinterpret_cast<" << data_type
               << "*>(shared_mem_avg),\n";
      indent() << kTab << "reinterpret_cast<" << data_type
               << "*>(shared_mem_var),\n";
      indent() << kTab << "reinterpret_cast<" << out_N->dtype()
               << "*>(shared_mem_n),\n";
      TORCH_INTERNAL_ASSERT(wop->predicate() != nullptr);
      TORCH_INTERNAL_ASSERT(
          wop->predicate() != nullptr && wop->predicate()->hasValue());
      auto read_pred = genInline(wop->predicate());
      indent() << kTab << read_pred << ",\n";
      if (wop->writePredicate() != nullptr) {
        TORCH_INTERNAL_ASSERT(wop->writePredicate()->hasValue());
        auto write_pred = genInline(wop->writePredicate());
        indent() << kTab << write_pred << ",\n";
      }
      indent() << kTab << data_type << "(0));\n";
    }
  }

  // Support ReductionOp and WelfordOp
  template <typename REDUCTION_OP>
  std::string generateGridReduceTemplateFlags(
      const REDUCTION_OP* rop,
      const ParallelTypeBitmap& thread_pred) {
    TORCH_INTERNAL_ASSERT(
        !rop->isAllreduce(),
        "This is not for the allreduce reduction kernel\n");

    const auto par_domains = ir_utils::getParallelDomains(rop->outputs()[0]);
    ArgumentBuilder flags;
    for (const ParallelType pt : kParallelTypeThreads) {
      const bool parallel_reduction =
          par_domains.find(pt) != par_domains.end() &&
          par_domains.at(pt)->isReduction();
      const bool pred = thread_pred.get(pt);
      TORCH_INTERNAL_ASSERT(
          !(parallel_reduction && pred), "Cannot reduce predicated axis: ", pt);
      bool flag = false;
      // Currently assumed that no dimensions parallelized with blocks
      // are predicated. This assumption may be lifted, but
      // gridReduction would need some changes.
      if (isParallelTypeBlockDim(pt)) {
        TORCH_INTERNAL_ASSERT(
            !pred, "Predication on block dimensions not allowed: ", pt);
        flag = parallel_reduction;
      } else {
        flag = !pred && !parallel_reduction;
      }
      flags.arg(flag);
    }
    return flags.str();
  }

  // TODO: This should replace generateGridReduceTemplateFlags once
  // GridWelford is refactored as GridReduction.
  template <typename REDUCTION_OP>
  std::string generateGridReduceTemplateFlags2(
      const REDUCTION_OP* rop,
      const ParallelTypeBitmap& thread_pred) {
    TORCH_INTERNAL_ASSERT(
        !rop->isAllreduce(),
        "This is not for the allreduce reduction kernel\n");

    const auto par_domains =
        ir_utils::getParallelDomains(ir_utils::getTvOutput(rop));
    ArgumentBuilder flags;
    for (const ParallelType pt : kParallelTypeThreads) {
      const bool parallel_reduction =
          par_domains.find(pt) != par_domains.end() &&
          par_domains.at(pt)->isReduction();
      const bool pred = thread_pred.get(pt);
      TORCH_INTERNAL_ASSERT(
          !(parallel_reduction && pred), "Cannot reduce predicated axis: ", pt);
      // Currently assumed that no dimensions parallelized with blocks
      // are predicated. This assumption may be lifted, but
      // gridReduction would need some changes.
      if (isParallelTypeBlockDim(pt)) {
        TORCH_INTERNAL_ASSERT(
            !pred, "Predication on block dimensions not allowed: ", pt);
      }
      flags.arg(parallel_reduction);
    }
    return flags.str();
  }

  void addProfileArguments(ArgumentBuilder& func_args, const Expr* expr) {
    if (isOptionEnabled(EnableOption::KernelProfile) &&
        kernel_->profile().isProfiled(expr)) {
      const auto& buffer_indices =
          kernel_->profile().getIndicesInProfileBuffer(expr);
      auto buffer = kernel_->profile().getBuffer();
      TORCH_INTERNAL_ASSERT(buffer != nullptr);
      for (const auto& index : buffer_indices) {
        func_args.arg(varName(buffer)).append("[").append(index).append("]");
      }
    }
  }

  void handle(const kir::GridReduction* grop) final {
    TORCH_INTERNAL_ASSERT(grop->out()->isA<kir::TensorIndex>());

    const auto out = grop->out()->as<kir::TensorIndex>();
    const auto domain = out->view()->domain();
    TORCH_INTERNAL_ASSERT(domain->hasGridReduction());

    const auto data_type = grop->out()->dtype();
    const auto op_type = grop->getReductionOpType();

    TORCH_INTERNAL_ASSERT(
        grop->reduction_buffer()->buffer()->isA<TensorView>());
    TORCH_INTERNAL_ASSERT(grop->sync_buffer()->buffer()->isA<TensorView>());
    const auto work_buffer =
        grop->reduction_buffer()->buffer()->as<TensorView>();
    const auto sync_buffer = grop->sync_buffer()->buffer()->as<TensorView>();

    if (grop->isAllreduce()) {
      generateGridAllreduce(grop);
      return;
    }

    const std::string flags_str =
        generateGridReduceTemplateFlags2(grop, grop->threadPredicate());

    const bool persistent_sync =
        kernel_->summary().has_cooperative_grid_reduction;

    // Since block-level reduction is already done, those dimensions
    // with tidx/y/z being true do not participate in the grid
    // reduction.
    ArgumentBuilder template_args;
    template_args.arg(flags_str).arg(persistent_sync);

    ArgumentBuilder func_args(block_nest_level_ + 1, kTab);
    func_args.arg(gen(grop->out()));
    func_args.arg(gen(grop->in()));
    func_args.arg(genReductionOp(op_type, out->dtype()));
    func_args.arg("&").append(varName(work_buffer)).append("[0]");
    func_args.arg("&").append(varName(sync_buffer)).append("[0]");
    func_args.arg(genCall("static_cast", ptrType(data_type), "shared_mem"));
    // read and write predicates
    TORCH_INTERNAL_ASSERT(
        grop->predicate() != nullptr && grop->predicate()->hasValue());
    const auto read_pred = genInline(grop->predicate());
    func_args.arg(read_pred);
    if (grop->writePredicate() != nullptr) {
      TORCH_INTERNAL_ASSERT(grop->writePredicate()->hasValue());
      func_args.arg(genInline(grop->writePredicate()));
    } else {
      func_args.arg(read_pred);
    }
    // Init val
    func_args.arg(genCall(data_type, genInline(grop->init())));
    func_args.arg(genInline(grop->entrance_index()));
    func_args.arg(genInline(grop->entrances()));

    addProfileArguments(func_args, grop);

    indent() << "reduction::gridReduce<" << template_args << ">(\n";
    indent() << kTab << func_args << ");\n";
  }

  std::string genFusedReductionName(const TensorView* reduction_out) {
    return varName(reduction_out) + "_reduction";
  }

  void generateGridAllreduce(const kir::GridReduction* grop) {
    TORCH_INTERNAL_ASSERT(grop->isAllreduce());

    const auto out = grop->out()->as<kir::TensorIndex>();

    const auto data_type = grop->out()->dtype();
    const auto op_type = grop->getReductionOpType();

    const auto work_buffer =
        grop->reduction_buffer()->buffer()->as<TensorView>();
    const auto sync_buffer = grop->sync_buffer()->buffer()->as<TensorView>();

    const auto reduction_name = genFusedReductionName(out->view());

    // template <typename Func, typename... Types>
    // __device__ __inline__ void reduce(
    //   RefTuple<Types...> out,
    //   const LocalTuple<Types...>& inp,
    //   VolatilePtrTuple<Types...> global_work_buffer,
    //   int64_t* global_sync_buffer, // Allocated as product of all
    //                                // non-participating Grid dimension
    //   PtrTuple<Types...> shared_buf,
    //   bool read_pred, // Prevent reading from out of bounds memory
    //   bool write_pred, // Prevent from writing out of bounds
    //   const LocalTuple<Types...>& init_val,
    //   Func reduction_op);

    indent() << reduction_name << ".reduce(\n";

    ArgumentBuilder func_args(block_nest_level_ + 1, kTab);
    // out
    func_args.arg(genCall("RefTuple", data_type, gen(grop->out())));
    // inp
    func_args.arg(genCall("ConstRefTuple", data_type, gen(grop->in())));
    // global_work_buffer
    func_args.arg(genCall(
        "VolatilePtrTuple", data_type, "&" + varName(work_buffer) + "[0]"));
    // global_sync_buffer
    func_args.arg("&").append(varName(sync_buffer)).append("[0]");
    // shared_buf
    func_args.arg(genCall(
        "PtrTuple",
        data_type,
        genCall("static_cast", ptrType(data_type), "shared_mem")));
    // read and write predicates
    TORCH_INTERNAL_ASSERT(
        grop->predicate() != nullptr && grop->predicate()->hasValue());
    const auto read_pred = genInline(grop->predicate());
    auto write_pred = read_pred;
    if (grop->writePredicate() != nullptr) {
      TORCH_INTERNAL_ASSERT(grop->writePredicate()->hasValue());
      write_pred = genInline(grop->writePredicate());
    }
    func_args.arg(read_pred).arg(write_pred);
    // init_val
    func_args.arg(genCall("LocalTuple", data_type, genInline(grop->init())));
    // reduction_op
    func_args.arg(genReductionOp(op_type, out->dtype()));

    addProfileArguments(func_args, grop);

    indent() << kTab << func_args << ");\n";
  }

  void handle(const kir::GroupedGridReduction* grouped_grop) final {
    const auto out = ir_utils::getTvOutput(grouped_grop);
    const auto domain = out->domain();
    TORCH_INTERNAL_ASSERT(domain->hasGridReduction());

    TORCH_INTERNAL_ASSERT(
        grouped_grop->sync_buffer()->buffer()->isA<TensorView>());
    const auto sync_buffer =
        grouped_grop->sync_buffer()->buffer()->as<TensorView>();

    if (grouped_grop->isAllreduce()) {
      generateGroupedGridAllreduce(grouped_grop);
      return;
    }

    TORCH_INTERNAL_ASSERT(
        grouped_grop->numExprs() == 2,
        "Only grouping of 2 reductions is supported. ",
        grouped_grop->toString());

    const std::string flags_str = generateGridReduceTemplateFlags2(
        grouped_grop, grouped_grop->threadPredicate());

    const bool persistent_sync =
        kernel_->summary().has_cooperative_grid_reduction;

    // Since block-level reduction is already done, those dimensions
    // with tidx/y/z being true do not participate in the grid
    // reduction.
    ArgumentBuilder template_args;
    template_args.arg(flags_str).arg(persistent_sync);

    ArgumentBuilder func_args(block_nest_level_ + 1, kTab);

    // Append arguments for each reduction
    for (const auto i : c10::irange(grouped_grop->numExprs())) {
      TORCH_INTERNAL_ASSERT(
          grouped_grop->reduction_buffers().at(i)->buffer()->isA<TensorView>());
      const auto work_buffer =
          grouped_grop->reduction_buffers().at(i)->buffer()->as<TensorView>();

      func_args.arg(gen(grouped_grop->output(i)));
      func_args.arg(gen(grouped_grop->input(i)));
      func_args.arg(genCall(
          grouped_grop->output(i)->dtype(),
          genInline(grouped_grop->initVal(i))));
      func_args.arg(genReductionOp(
          grouped_grop->getReductionOpType(i),
          grouped_grop->output(i)->dtype()));
      func_args.arg("&").append(varName(work_buffer)).append("[0]");
    }

    // The rest of the arguments are common between the reductions
    func_args.arg("&").append(varName(sync_buffer)).append("[0]");
    func_args.arg("shared_mem");
    // read and write predicates
    TORCH_INTERNAL_ASSERT(
        grouped_grop->predicate() != nullptr &&
        grouped_grop->predicate()->hasValue());
    const auto read_pred = genInline(grouped_grop->predicate());
    func_args.arg(read_pred);
    if (grouped_grop->writePredicate() != nullptr) {
      TORCH_INTERNAL_ASSERT(grouped_grop->writePredicate()->hasValue());
      func_args.arg(genInline(grouped_grop->writePredicate()));
    } else {
      func_args.arg(read_pred);
    }

    func_args.arg(genInline(grouped_grop->entrance_index()));
    func_args.arg(genInline(grouped_grop->entrances()));

    addProfileArguments(func_args, grouped_grop);

    indent() << "reduction::gridReduceGroup<" << template_args << ">(\n";
    indent() << kTab << func_args << ");\n";
  }

  void handle(const kir::GroupedGridWelford* grouped_gwop) final {
    if (grouped_gwop->isAllreduce()) {
      generateGroupedGridAllreduceWelford(grouped_gwop);
      return;
    } else {
      TORCH_INTERNAL_ASSERT(
          false, "Non-allreduce grouped grid welford is not yet supported");
    }
  }

  // Enumerates all combinations of index values of grouped
  // loops. Each combination is a vector of loop index values. The
  // length of the vector is the number of grouped loops.
  //
  // Example 1: only one domain of extent 2 is grouped: {{0}, {1}}.
  // Example 2: two domains of extents 2 and 3 are grouped: {{0, 0},
  // {0, 1}, {0, 2}, {1, 0}, {1, 1}, {1, 2}}
  std::vector<std::vector<int64_t>> getGroupedLoopIndexConcreteIntSets() {
    std::vector<std::vector<int64_t>> index_combinationsatoins;

    // Initialize with an empty vector
    index_combinationsatoins.push_back(std::vector<int64_t>());

    // Incrementally build a combinatorial set
    for (const auto loop : grouped_loops_) {
      const auto iter_count = loop->stop()->evaluateInt();
      std::vector<std::vector<int64_t>> new_combinations;
      // Append integers from 0 to iter_count to all the vectors built
      // so far
      for (const auto& index_vec : index_combinationsatoins) {
        for (int64_t i = 0; i < iter_count; ++i) {
          auto index_vec_appended = index_vec;
          index_vec_appended.push_back(i);
          new_combinations.push_back(index_vec_appended);
        }
      }
      index_combinationsatoins = std::move(new_combinations);
    }

    return index_combinationsatoins;
  }

  //! Returns all combinations of maps from index Vals of grouped loops to their
  //! conrete integers.
  std::vector<std::unordered_map<const Int*, int64_t>>
  getLoopIndexReplacementMaps() {
    std::vector<std::unordered_map<const Int*, int64_t>> maps;

    if (grouped_loops_.empty()) {
      std::unordered_map<const Int*, int64_t> empty_map;
      return {empty_map};
    }

    // Vector of indices of grouped loops
    std::vector<Int*> loop_indices;
    std::transform(
        grouped_loops_.begin(),
        grouped_loops_.end(),
        std::back_inserter(loop_indices),
        [](const kir::ForLoop* loop) { return loop->index()->as<Int>(); });

    // All combinations of loop index integer values
    const auto index_val_sets = getGroupedLoopIndexConcreteIntSets();

    // Create maps from loop index Vals to integers
    for (const auto& index_values : index_val_sets) {
      TORCH_INTERNAL_ASSERT(loop_indices.size() == index_values.size());
      std::unordered_map<const Int*, int64_t> index_val_map;
      for (const auto i : c10::irange(loop_indices.size())) {
        auto loop_index = loop_indices.at(i);
        auto index_val = index_values.at(i);
        index_val_map.emplace(loop_index, index_val);
      }
      maps.emplace_back(std::move(index_val_map));
    }

    return maps;
  }

  void generateGroupedGridAllreduce(
      const kir::GroupedGridReduction* grouped_grop) {
    TORCH_INTERNAL_ASSERT(grouped_grop->isAllreduce());

    // There are two dimensions of grouping: horizontal grouping and
    // iteration grouping. The total number of individual reductions
    // is the number of horizontal reductions * the extent of grouped
    // iterations. All of them are packed into a single grid reduction
    // call. The number of reductions is limited, and currently it is
    // simply an error if exceeded. This could be avoided by
    // decomposing grouped_grop into smaller groups within the
    // limit. TODO: Support a larger number of reductions.

    // First, enumerate all combinations of loop index values of
    // grouped IterDomains. If only a single domain is grouped, this
    // is simply just a 1D vector of integer from 0 to extent-1. If
    // two domains are grouped, combinations of two integer vectors
    // are returned. These loop index value vectors are returned as a
    // map from loop index Vals to concrete int values.
    const auto index_replacement_maps = getLoopIndexReplacementMaps();
    const auto num_grouped_iterations = index_replacement_maps.size();

    // This is also checked at the lowering validaiton time, so it
    // isn't strictly necessary.
    TORCH_INTERNAL_ASSERT(
        num_grouped_iterations * grouped_grop->numExprs() <=
            kMaxNumGroupedReductions,
        "Too many grouped reductions: ",
        grouped_grop->toString(),
        ". Up to ",
        kMaxNumGroupedReductions,
        " reductions are allowed.");

    ArgumentBuilder types;
    ArgumentBuilder outputs;
    ArgumentBuilder inputs;
    ArgumentBuilder work_bufs;
    ArgumentBuilder init_vals;
    ArgumentBuilder reduction_ops;

    ArgumentBuilder bool_types;
    ArgumentBuilder read_preds;
    ArgumentBuilder write_preds;

    for (const auto expr_index : c10::irange(grouped_grop->numExprs())) {
      const auto data_type = grouped_grop->outputs().at(expr_index)->dtype();
      TORCH_INTERNAL_ASSERT(grouped_grop->reduction_buffers()
                                .at(expr_index)
                                ->buffer()
                                ->isA<TensorView>());

      for (const auto& group_index :
           c10::irange(index_replacement_maps.size())) {
        // Set the index replacement map with the concrete values of
        // indices of grouped loops.
        index_replacement_map_ = index_replacement_maps.at(group_index);

        types.arg(data_type);

        // out
        outputs.arg(gen(grouped_grop->outputs().at(expr_index)));

        // inp
        inputs.arg(gen(grouped_grop->inputs().at(expr_index)));

        // global_work_buffer
        const auto work_buffer = grouped_grop->reduction_buffers()
                                     .at(expr_index)
                                     ->buffer()
                                     ->as<TensorView>();
        // Separate Work buffer is used for each reduction.
        auto work_buffer_offset = group_index == 0
            ? "0"
            : (genInline(grouped_grop->buffer_stride()) + " * " +
               std::to_string(group_index));
        work_bufs.arg("&")
            .append(varName(work_buffer))
            .append("[")
            .append(work_buffer_offset)
            .append("]");
        init_vals.arg(genInline(grouped_grop->initVal(expr_index)));

        reduction_ops.arg(genReductionOp(
            grouped_grop->getReductionOpType(expr_index),
            grouped_grop->output(expr_index)->dtype()));

        // read and write predicates
        bool_types.arg("bool");
        // Same argument for all inputs. Different predicates would be
        // used when grouping is done across iterations
        TORCH_INTERNAL_ASSERT(
            grouped_grop->predicate() != nullptr &&
            grouped_grop->predicate()->hasValue());
        const auto read_pred = genInline(grouped_grop->predicate());
        read_preds.arg(read_pred);
        if (grouped_grop->writePredicate() != nullptr) {
          TORCH_INTERNAL_ASSERT(grouped_grop->writePredicate()->hasValue());
          write_preds.arg(genInline(grouped_grop->writePredicate()));
        } else {
          write_preds.arg(read_pred);
        }

        index_replacement_map_.clear();
      }
    }

    ArgumentBuilder func_args(block_nest_level_ + 1, kTab);
    func_args.arg(genCall("RefTuple", types, outputs));
    func_args.arg(genCall("ConstRefTuple", types, inputs));
    func_args.arg(genCall("VolatilePtrTuple", types, work_bufs));
    func_args.arg(genCall("LocalTuple", types, init_vals));

    // global_sync_buffer
    const auto sync_buffer =
        grouped_grop->sync_buffer()->buffer()->as<TensorView>();
    func_args.arg("&").append(varName(sync_buffer)).append("[0]");

    // shared_buf
    func_args.arg("shared_mem");

    func_args.arg(genCall("LocalTuple", bool_types, read_preds));
    func_args.arg(genCall("LocalTuple", bool_types, write_preds));

    addProfileArguments(func_args, grouped_grop);

    func_args.arg(reduction_ops);

    indent() << genFusedReductionName(ir_utils::getTvOutput(grouped_grop))
             << ".reduceGroup(\n";
    indent() << kTab << func_args << ");\n";
  }

  // Mostly the same as the grouped grid redution version
  void generateGroupedGridAllreduceWelford(
      const kir::GroupedGridWelford* grouped_gwop) {
    TORCH_INTERNAL_ASSERT(grouped_gwop->isAllreduce());

    const auto index_replacement_maps = getLoopIndexReplacementMaps();
    const auto num_grouped_iterations = index_replacement_maps.size();

    // This is also checked at the lowering validaiton time, so it
    // isn't strictly necessary.
    TORCH_INTERNAL_ASSERT(
        num_grouped_iterations * grouped_gwop->numExprs() <=
            kMaxNumGroupedReductions,
        "Too many grouped reductions: ",
        grouped_gwop->toString(),
        ". Up to ",
        kMaxNumGroupedReductions,
        " reductions are allowed.");

    ArgumentBuilder data_types;
    ArgumentBuilder index_types;

    // Note that the data type of var and avg and that of N are the
    // same with all the welford ops since we only support
    // grouping of iterations.
    const auto data_type = grouped_gwop->outputVals().at(0).avg()->dtype();
    const auto index_type = grouped_gwop->outputVals().at(0).N()->dtype();

    std::array<ArgumentBuilder, 3> out_args;
    std::array<ArgumentBuilder, 3> in_args;
    std::array<ArgumentBuilder, 3> init_args;
    std::array<ArgumentBuilder, 3> work_bufs;

    ArgumentBuilder bool_types;
    ArgumentBuilder read_preds;
    ArgumentBuilder write_preds;

    for (const auto expr_index : c10::irange(grouped_gwop->numExprs())) {
      const auto& output = grouped_gwop->outputVals().at(expr_index);
      const auto& input = grouped_gwop->inputVals().at(expr_index);
      const auto& init = grouped_gwop->initVals().at(expr_index);

      for (const auto& group_index :
           c10::irange(index_replacement_maps.size())) {
        // Set the index replacement map with the concrete values of
        // indices of grouped loops.
        index_replacement_map_ = index_replacement_maps.at(group_index);

        data_types.arg(data_type);
        index_types.arg(index_type);

        auto work_buffer_offset = group_index == 0
            ? "0"
            : (genInline(grouped_gwop->buffer_stride()) + " * " +
               std::to_string(group_index));

        // Setup arguments for avg, var, and N
        for (const auto i : c10::irange(3)) {
          out_args[i].arg(gen(output.get(i)));
          in_args[i].arg(gen(input.get(i)));
          init_args[i].arg(gen(init.get(i)));
          const auto work_buffer = grouped_gwop->reduction_buffers()[i]
                                       .at(expr_index)
                                       ->buffer()
                                       ->as<TensorView>();
          work_bufs[i]
              .arg("&")
              .append(varName(work_buffer))
              .append("[")
              .append(work_buffer_offset)
              .append("]");
        }

        // read and write predicates
        bool_types.arg("bool");
        // Same argument for all inputs. Different predicates would be
        // used when grouping is done across iterations
        TORCH_INTERNAL_ASSERT(grouped_gwop->predicate() != nullptr);
        TORCH_INTERNAL_ASSERT(
            grouped_gwop->predicate() != nullptr &&
            grouped_gwop->predicate()->hasValue());
        const auto read_pred = genInline(grouped_gwop->predicate());
        read_preds.arg(read_pred);
        if (grouped_gwop->writePredicate() != nullptr) {
          TORCH_INTERNAL_ASSERT(grouped_gwop->writePredicate()->hasValue());
          write_preds.arg(genInline(grouped_gwop->writePredicate()));
        } else {
          write_preds.arg(read_pred);
        }

        index_replacement_map_.clear();
      }
    }

    ArgumentBuilder func_args(block_nest_level_ + 1, kTab);
    // output
    func_args.arg(genCall("RefTuple", data_types, out_args[0]));
    func_args.arg(genCall("RefTuple", data_types, out_args[1]));
    func_args.arg(genCall("RefTuple", index_types, out_args[2]));
    // input
    func_args.arg(genCall("ConstRefTuple", data_types, in_args[0]));
    func_args.arg(genCall("ConstRefTuple", data_types, in_args[1]));
    func_args.arg(genCall("ConstRefTuple", index_types, in_args[2]));
    // init
    func_args.arg(genCall("LocalTuple", data_types, init_args[0]));
    func_args.arg(genCall("LocalTuple", data_types, init_args[1]));
    func_args.arg(genCall("LocalTuple", index_types, init_args[2]));
    // work buffer
    func_args.arg(genCall("VolatilePtrTuple", data_types, work_bufs[0]));
    func_args.arg(genCall("VolatilePtrTuple", data_types, work_bufs[1]));
    func_args.arg(genCall("VolatilePtrTuple", index_types, work_bufs[2]));
    // global_sync_buffer
    const auto sync_buffer =
        grouped_gwop->sync_buffer()->buffer()->as<TensorView>();
    func_args.arg("&").append(varName(sync_buffer)).append("[0]");

    // shared_buf
    ArgumentBuilder smem_buffer_args;
    smem_buffer_args.arg(
        genCall("reinterpret_cast", ptrType(data_type), "shared_mem_avg"));
    smem_buffer_args.arg(
        genCall("reinterpret_cast", ptrType(data_type), "shared_mem_var"));
    smem_buffer_args.arg(
        genCall("reinterpret_cast", ptrType(index_type), "shared_mem_n"));
    func_args.arg(genCall(
        "PtrTuple",
        ArgumentBuilder().arg(data_type).arg(data_type).arg(index_type),
        smem_buffer_args));

    func_args.arg(genCall("LocalTuple", bool_types, read_preds));
    func_args.arg(genCall("LocalTuple", bool_types, write_preds));

    addProfileArguments(func_args, grouped_gwop);

    ArgumentBuilder func_template_args;
    func_template_args.arg(
        grouped_gwop->numExprs() * index_replacement_maps.size());
    func_template_args.arg(data_type);
    func_template_args.arg(index_type);

    indent() << genCall(
                    genFusedReductionName(ir_utils::getTvOutput(grouped_gwop)) +
                        ".welfordGroup",
                    func_template_args,
                    func_args)
             << ";\n";
  }

  void handle(const kir::GridBroadcast* grop) final {
    const auto bop = grop->broadcast_op();
    TORCH_INTERNAL_ASSERT(bop->out()->isA<kir::TensorIndex>());

    const ParallelTypeBitmap parallel_types =
        kernel_->summary().broadcast_parallel_types.at(bop);

    TORCH_INTERNAL_ASSERT(
        parallel_types.hasBID(),
        "GridBroadcast needs to be used with a broadcast op that is parallelized with the BID parallel types");

    TORCH_INTERNAL_ASSERT(
        grop->broadcast_buffer()->buffer()->isA<TensorView>());
    TORCH_INTERNAL_ASSERT(grop->sync_buffer()->buffer()->isA<TensorView>());
    const auto work_buffer =
        grop->broadcast_buffer()->buffer()->as<TensorView>();
    const auto sync_buffer = grop->sync_buffer()->buffer()->as<TensorView>();

    std::stringstream flags_str;
    for (const ParallelType pt : kParallelTypeThreads) {
      const bool parallel_bcast = parallel_types.get(pt);
      if (pt != kParallelTypeThreads[0]) {
        flags_str << ", ";
      }
      flags_str << (parallel_bcast ? "true" : "false");
    }

    // Since block-level broadcast has not necessarily been performed before
    // this function call, so grid broadcast may be broadcasting across both
    // the grid and the block level.
    indent() << "grid_broadcast::broadcast<" << flags_str.str() << ">(\n";
    indent() << kTab << gen(bop->out()) << ",\n";
    indent() << kTab << gen(bop->in()) << ",\n";
    indent() << kTab << "&" << varName(work_buffer) << "[0],\n";
    indent() << kTab << varName(sync_buffer) << ",\n";
    TORCH_INTERNAL_ASSERT(
        grop->predicate() != nullptr && grop->predicate()->hasValue());
    indent() << kTab << genInline(grop->predicate()) << ");\n";
  }

  void handle(const kir::GridWelford* gwop) final {
    const auto wop = gwop->welford_op();
    TORCH_INTERNAL_ASSERT(wop->outAvg()->isA<kir::TensorIndex>());

    const auto out = wop->out()->as<kir::TensorIndex>();
    const auto domain = out->view()->domain();
    TORCH_INTERNAL_ASSERT(domain->hasGridReduction());

    const auto data_type = out->dtype();

    TORCH_INTERNAL_ASSERT(gwop->var_buffer()->buffer()->isA<TensorView>());
    TORCH_INTERNAL_ASSERT(gwop->sync_buffer()->buffer()->isA<TensorView>());

    const auto avg_buffer = gwop->avg_buffer()->buffer()->as<TensorView>();
    const auto var_buffer = gwop->var_buffer()->buffer()->as<TensorView>();
    const auto n_buffer = gwop->N_buffer()->buffer()->as<TensorView>();
    const auto sync_buffer = gwop->sync_buffer()->buffer()->as<TensorView>();

    if (wop->isAllreduce()) {
      generateGridAllreduce(gwop);
      return;
    }

    const bool persistent_sync =
        kernel_->summary().has_cooperative_grid_reduction;

    const std::string flags_str =
        generateGridReduceTemplateFlags(wop, gwop->threadPredicate());

    // Since block-level reduction is already done, those dimensions
    // with tidx/y/z being true do not participate in the grid reduction.
    indent() << "welford::gridWelford<" << flags_str << ", "
             << (persistent_sync ? "true" : "false") << ">(\n";
    indent() << kTab << gen(wop->outAvg()) << ",\n";
    indent() << kTab << gen(wop->outVar()) << ",\n";
    indent() << kTab << gen(wop->outN()) << ",\n";
    if (domain->hasBlockReduction()) {
      indent() << kTab << "block_result_avg_" << block_reduce_name_ << ",\n";
      indent() << kTab << "block_result_var_" << block_reduce_name_ << ",\n";
      indent() << kTab << "block_result_n_" << block_reduce_name_ << ",\n";
      block_reduce_name_++;
    } else {
      indent() << kTab << gen(wop->inAvg()) << ",\n";
      TORCH_INTERNAL_ASSERT(
          wop->inVar() != nullptr, "Welford var input nullptr not allowed");
      indent() << kTab << "(" << wop->outVar()->dtype() << ")"
               << gen(wop->inVar()) << ",\n";
      indent() << kTab << "(" << wop->outN()->dtype() << ")" << gen(wop->inN())
               << ",\n";
    }
    indent() << kTab << "&" << varName(avg_buffer) << "[0],\n";
    indent() << kTab << "&" << varName(var_buffer) << "[0],\n";
    indent() << kTab << "&" << varName(n_buffer) << "[0],\n";
    indent() << kTab << varName(sync_buffer) << ",\n";
    indent() << kTab << "reinterpret_cast<" << data_type
             << "*>(shared_mem_avg),\n";
    indent() << kTab << "reinterpret_cast<" << data_type
             << "*>(shared_mem_var),\n";
    indent() << kTab << "reinterpret_cast<" << wop->outN()->dtype()
             << "*>(shared_mem_n),\n";
    TORCH_INTERNAL_ASSERT(
        gwop->predicate() != nullptr && gwop->predicate()->hasValue());
    auto read_pred = genInline(gwop->predicate());
    indent() << kTab << read_pred << ",\n";
    if (gwop->writePredicate() != nullptr) {
      TORCH_INTERNAL_ASSERT(gwop->writePredicate()->hasValue());
      auto write_pred = genInline(gwop->writePredicate());
      indent() << kTab << write_pred << ",\n";
    } else {
      indent() << kTab << read_pred << ",\n";
    }
    // TODO : init value support or remove.
    indent() << kTab << data_type << "(0),\n";
    indent() << kTab << genInline(gwop->entrance_index()) << ",\n";
    indent() << kTab << genInline(gwop->entrances());
    code_ << ");\n";
  }

  void generateGridAllreduce(const kir::GridWelford* gwop) {
    const auto wop = gwop->welford_op();
    TORCH_INTERNAL_ASSERT(wop->isAllreduce());

    const auto out = wop->out()->as<kir::TensorIndex>();

    const auto data_type = wop->outAvg()->dtype();
    const auto index_type = wop->outN()->dtype();
    TORCH_INTERNAL_ASSERT(wop->outAvg()->dtype() == wop->outVar()->dtype());

    ArgumentBuilder data_type_args;
    data_type_args.arg(data_type).arg(data_type).arg(index_type);

    const auto sync_buffer = gwop->sync_buffer()->buffer()->as<TensorView>();

    const auto reduction_name = genFusedReductionName(out->view());

    // template <typename Func, typename... Types>
    // __device__ __inline__ void reduce(
    //   RefTuple<Types...> out,
    //   const LocalTuple<Types...>& inp,
    //   VolatilePtrTuple<Types...> global_work_buffer,
    //   int64_t* global_sync_buffer, // Allocated as product of all
    //                                // non-participating Grid dimension
    //   PtrTuple<Types...> shared_buf,
    //   bool read_pred, // Prevent reading from out of bounds memory
    //   bool write_pred, // Prevent from writing out of bounds
    //   const LocalTuple<Types...>& init_val,
    //   Func reduction_op);

    ArgumentBuilder out_args;
    out_args.arg(gen(wop->outAvg()));
    out_args.arg(gen(wop->outVar()));
    out_args.arg(gen(wop->outN()));

    ArgumentBuilder in_args;
    in_args.arg(gen(wop->inAvg()));
    if (wop->inVar() != nullptr) {
      in_args.arg(gen(wop->inVar()));
    } else {
      in_args.arg("(").append(data_type).append(")0");
    }
    in_args.arg(gen(wop->inN()));

    ArgumentBuilder init_args;
    init_args.arg(gen(wop->initAvg()));
    init_args.arg(gen(wop->initVar()));
    init_args.arg(gen(wop->initN()));

    ArgumentBuilder work_buffer_args;
    work_buffer_args.arg("&")
        .append(varName(gwop->avg_buffer()->buffer()->as<TensorView>()))
        .append("[0]");
    work_buffer_args.arg("&")
        .append(varName(gwop->var_buffer()->buffer()->as<TensorView>()))
        .append("[0]");
    work_buffer_args.arg("&")
        .append(varName(gwop->N_buffer()->buffer()->as<TensorView>()))
        .append("[0]");

    ArgumentBuilder smem_buffer_args;
    smem_buffer_args.arg(
        genCall("reinterpret_cast", ptrType(data_type), "shared_mem_avg"));
    smem_buffer_args.arg(
        genCall("reinterpret_cast", ptrType(data_type), "shared_mem_var"));
    smem_buffer_args.arg(
        genCall("reinterpret_cast", ptrType(index_type), "shared_mem_n"));

    ArgumentBuilder func_args(block_nest_level_ + 1, kTab);
    // out
    func_args.arg(genCall("RefTuple", data_type_args, out_args));
    // inp
    func_args.arg(genCall("ConstRefTuple", data_type_args, in_args));
    // global_work_buffer
    func_args.arg(
        genCall("VolatilePtrTuple", data_type_args, work_buffer_args));
    // global_sync_buffer
    func_args.arg("&").append(varName(sync_buffer)).append("[0]");
    // shared_buf
    func_args.arg(genCall("PtrTuple", data_type_args, smem_buffer_args));
    // read and write predicates
    TORCH_INTERNAL_ASSERT(
        gwop->predicate() != nullptr && gwop->predicate()->hasValue());
    const auto read_pred = genInline(gwop->predicate());
    auto write_pred = read_pred;
    if (gwop->writePredicate() != nullptr) {
      TORCH_INTERNAL_ASSERT(gwop->writePredicate()->hasValue());
      write_pred = genInline(gwop->writePredicate());
    }
    func_args.arg(read_pred).arg(write_pred);
    // init_val
    func_args.arg(genCall("LocalTuple", data_type_args, init_args));
    // reduction_op
    func_args.arg(genTemplate(
        "welfordCombine", ArgumentBuilder().arg(data_type).arg(index_type)));

    indent() << reduction_name << ".reduce(\n";
    indent() << kTab << func_args << ");\n";
  }

  void handle(const kir::AllocateFusedReduction* alloc_fused_reduction) final {
    // See the runtime file of the fused reduction
    enum class ReductionParallelTypeState { Reduce, Iter, Pred, Inactive };

    using ReductionParallelTypeStateArray =
        ParallelTypeMap<ReductionParallelTypeState>;

    ReductionParallelTypeStateArray states(
        ReductionParallelTypeState::Inactive);

    for (const ParallelType pt : kParallelTypeThreads) {
      // It may be better to predicate grid reductions on dimensions they don't
      // actively use, however since that should generally be discouraged (they
      // should be part of the iter portion of the operation, or they should be
      // predciated out) we're just going to assume they're part of the iter
      // dimension. This would cause more communication than strictly necessary
      // but should not be a common use case.
      auto pt_dim = kernel_->summary().parallel_dimension_map_.get(pt);
      if (pt_dim == nullptr || pt_dim->isOneInt()) {
        continue;
      }
      // Initialize pt_dim if used to an iter dimension. It may change to a
      // reduction or predicated dimension later.
      states[pt] = ReductionParallelTypeState::Iter;
    }

    for (auto id : alloc_fused_reduction->out()->view()->domain()->domain()) {
      auto pt = id->getParallelType();
      if (isParallelTypeThread(pt)) {
        auto state = id->isReduction() ? ReductionParallelTypeState::Reduce
                                       : ReductionParallelTypeState::Iter;
        states[pt] = state;
      }
    }

    for (const auto predicated_pt : alloc_fused_reduction->threadPredicate()) {
      auto& state = states[predicated_pt];
      TORCH_INTERNAL_ASSERT(
          state != ReductionParallelTypeState::Reduce,
          "Invalid thread predication: ",
          predicated_pt);
      state = ReductionParallelTypeState::Pred;
    }

    ArgumentBuilder flags;
    for (auto pt : kParallelTypeThreads) {
      flags.arg(static_cast<int>(states[pt]));
    }

    // Persistent
    flags.arg(true);

    // Broadcast is fused
    flags.arg(true);

    const auto reduction_name =
        genFusedReductionName(alloc_fused_reduction->out()->view());

    indent() << genTemplate("fused_reduction::ParallelReduce", flags) << " "
             << reduction_name << ";\n";
  }

  void handleScope(const kir::Scope& scope) {
    for (auto expr : scope.exprs()) {
      OptOutConstDispatch::handle(expr);
    }
  }

  void handleTrivialLoop(const kir::ForLoop* loop) {
    if (loop->vectorize()) {
      vectorize_scope_ = true;
    }
    handleScope(loop->body());
    if (loop->vectorize()) {
      vectorize_scope_ = false;
    }
  }

  void handle(const GroupedReductionOp* grouped_rop) final {
    for (const auto i : c10::irange(grouped_rop->numExprs())) {
      TORCH_INTERNAL_ASSERT(grouped_rop->output(i)->isA<kir::TensorIndex>());

      const auto output = grouped_rop->output(i)->as<kir::TensorIndex>();
      const auto input = grouped_rop->input(i)->as<kir::TensorIndex>();
      const auto domain = output->view()->domain();
      const auto op_type = grouped_rop->getReductionOpType(i);

      const bool has_block_reduce = domain->hasBlockReduction();
      const bool has_grid_reduce = domain->hasGridReduction();

      TORCH_INTERNAL_ASSERT(
          !has_grid_reduce,
          "GroupedReductionOp does not support block parallelization. GroupedGridReduction must be used. ",
          grouped_rop->toString());

      if (!has_block_reduce) {
        genSerialReduction(output, input, op_type);
      } else if (
          auto reduction_id =
              ir_utils::getMaybeWarpReductionDim(output, input)) {
        genWarpReduction(
            output,
            input,
            grouped_rop->initVal(i),
            op_type,
            grouped_rop->predicate());
      } else {
        genBlockReduction(
            output,
            input,
            grouped_rop->initVal(i),
            op_type,
            grouped_rop->predicate(),
            grouped_rop->writePredicate());
      }
    }
  }

  void handle(const GroupedWelfordOp* grouped_wop) final {
    TORCH_INTERNAL_ASSERT(
        false,
        "Should not reach here as grouped welford is only enabled for grid welford,",
        " which is handled by its own handler");
  }

  //! True if loop is grouped. The IterDomain of the loop must have
  //! ParallelType::Group, but it isn't sufficient as the loop may be
  //! for an initialization expression, for which the loop shold not
  //! be grouped. Make sure a GroupedGridReduction is found.
  bool isGroupedLoop(const kir::ForLoop* loop) {
    if (loop->iter_domain()->getParallelType() != ParallelType::Group) {
      return false;
    }
    return ExprFinder::exists(
        loop, {ExprType::GroupedGridReduction, ExprType::GroupedGridWelford});
  }

  void handle(const kir::ForLoop* loop) final {
    if (loop->isTrivial()) {
      handleTrivialLoop(loop);
      return;
    }

    // If a loop is grouped, no loop is created, but it isn't
    // considered trivial as the loop trip count is not one.
    if (isGroupedLoop(loop)) {
      grouped_loops_.push_back(loop);
      handleScope(loop->body());
      grouped_loops_.pop_back();
      return;
    }

    const auto gen_index = gen(loop->index());
    const auto gen_start = genInline(loop->start());
    const auto gen_stop = genInline(loop->stop());
    const auto gen_step = genInline(loop->step());

    std::stringstream step_code;
    if (loop->step()->isOneInt()) {
      step_code << "++" << gen_index;
    } else {
      step_code << gen_index << " += " << gen_step;
    }
    if (loop->isUnrolled()) {
      indent() << "#pragma unroll\n";
    } else {
      indent() << "#pragma unroll 1\n";
    }

    indent() << "for(nvfuser_index_t " << gen_index;
    if (loop->iter_domain()->isParallelized()) {
      code_ << " = " << gen_start << "; ";
    } else {
      // Do not start at  the start of the ID when not parallelized. Instead,
      // start at 0. Predicates will protect buffers between 0 and ID->start(),
      // however if we started at ID->start and extent == ID->start, we could
      // have a "degenerate" loop (loop with no iterations). It may not be an
      // issue to have a 0-sized loop, but all potential consequences haven't
      // been covered. One example is WAR analysis which could incorrectly think
      // a barrier inside a 0-sized loop actually provides protection.
      code_ << " = 0; ";
    }
    code_ << gen_index << " < " << gen_stop << "; " << step_code.str() << ") ";
    startBlock(true);
    handleScope(loop->body());
    endBlock();
  }

  void handle(const kir::IfThenElse* ite) final {
    auto conditional = ite->predicate()->value();
    if (conditional->isConst()) {
      // If the conditional is a constant, then the IfThenElse is not required
      if (conditional->value().value()) {
        handleScope(ite->thenBody());
      } else {
        handleScope(ite->elseBody());
      }
      return;
    }

    indent() << "if (" << genInline(conditional) << ") ";

    // "then" block
    startBlock(true);
    handleScope(ite->thenBody());

    // "else" block (optional)
    if (ite->hasElse()) {
      endBlock(" else ");
      startBlock(true);
      handleScope(ite->elseBody());
    }

    endBlock();
  }

  void handle(const kir::Allocate* alloc) final {
    const auto buffer_dtype = alloc->buffer()->dtype();

    TORCH_INTERNAL_ASSERT(alloc->buffer() != nullptr);
    alloc_map_.emplace(alloc->buffer(), alloc);

    if (!alloc->buffer()->isA<TensorView>()) {
      indent() << buffer_dtype << " " << gen(alloc->buffer()) << ";\n";
      return;
    }

    const auto tv = alloc->buffer()->as<TensorView>();

    const auto size = alloc->size();
    TORCH_INTERNAL_ASSERT(size != nullptr);

    if (alloc->alias() != nullptr) {
      // Allocate alias another Allocate stmt
      const auto alias_tv = alloc->alias()->buffer()->as<TensorView>();
      indent() << "// Alias Allocation - " << alloc->memoryType() << "\n";
      indent() << "auto& " << varName(tv) << " = " << varName(alias_tv)
               << ";\n";

    } else {
      // Standard Memory Allocation
      switch (tv->getMemoryType()) {
        case MemoryType::Global:
          indent() << "// Allocate global tensor " << varName(tv) << "\n";
          break;
        case MemoryType::Shared:
          // Align Offset Position
          indent() << "smem_offset = alignBufferSize(smem_offset, "
                   // Always align to 128b / 16B
                   << 16 << ");\n";
          // Shared Memory Pointer
          indent() << buffer_dtype << "* " << varName(tv)
                   << " = reinterpret_cast<" << buffer_dtype << "*>"
                   << "(array + smem_offset);\n";
          // Increment Offset Position
          indent() << "smem_offset += (" << genInline(size) << " * sizeof("
                   << buffer_dtype << "));\n";
          break;
        case MemoryType::Local: {
          auto va = kernel_->summary().vectorized_accesses;
          if (va.find(tv) != va.end()) {
            indent() << "Array<" << buffer_dtype << ", " << genInline(size)
                     << ", " << va.at(tv) << "> " << varName(tv) << ";\n";
          } else {
            indent() << buffer_dtype << " " << varName(tv) << "["
                     << genInline(size) << "];\n";
          }
        } break;
        default:
          TORCH_INTERNAL_ASSERT(false, "Unexpected memory type");
      }
    }
  }

  void handle(const kir::BlockSync* sync) final {
#ifdef USE_ROCM
    indent() << "block_sync::sync();\n";
#else
    // Use a custom synchronization method if enabled
    if (std::getenv("PYTORCH_NVFUSER_USE_BLOCK_SYNC_ATOMIC")) {
      indent() << "block_sync::sync();\n";
    } else {
      indent() << "__barrier_sync(0);\n";
    }
#endif
  }

  void handle(const kir::CpAsyncWait* cpasync_wait) final {
#ifndef USE_ROCM
    if (cpasync_wait->keepStages() > 0) {
      // Perform partial sync, see comment on kir::CpAsyncWait.
      indent() << "Ampere::cpAsyncPartialBarrier<" << cpasync_wait->keepStages()
               << ">();\n";
    } else {
      // Perform sync all, see comment on kir::CpAsyncWait.
      indent() << "Ampere::cpAsyncBarrier();\n";
    }
#else
    indent() << "block_sync::sync();\n";
#endif
  }

  void handle(const kir::CpAsyncCommit* cpasync_wait) final {
#ifndef USE_ROCM
    // Commit inflight cp.async transfers. See comment on kir::CpAsyncCommit.
    indent() << "Ampere::cpAsyncCommit();\n";
#endif
  }

  void handle(const kir::GridSync* sync) final {
    // Use a custom synchronization method if enabled
    bool bidx = sync->syncDims().get(ParallelType::BIDx);
    bool bidy = sync->syncDims().get(ParallelType::BIDy);
    bool bidz = sync->syncDims().get(ParallelType::BIDz);

    ArgumentBuilder sync_call_template_parms;
    sync_call_template_parms.arg(bidx).arg(bidy).arg(bidz).arg(true);

    auto sync_idx = genCall(
        "index_utils::maskedOffset",
        ArgumentBuilder().arg(!bidx).arg(!bidy).arg(!bidz),
        ArgumentBuilder().arg("blockIdx").arg("gridDim"));

    auto sync_segment_size = genCall(
        "index_utils::maskedSize",
        ArgumentBuilder().arg(bidx).arg(bidy).arg(bidz),
        ArgumentBuilder().arg("gridDim"));

    ArgumentBuilder sync_call_args;
    sync_call_args.arg(varName(sync->syncBuffer()))
        .append("[")
        .append(sync_idx)
        .append("]");
    sync_call_args.arg(sync_segment_size);

    auto sync_call =
        genCall("grid_sync::sync", sync_call_template_parms, sync_call_args);

    indent() << sync_call << ";\n";
  }

  void handle(const kir::InitMagicZero*) final {
    indent() << "NVFUSER_DEFINE_MAGIC_ZERO\n";
  }

  void handle(const kir::UpdateMagicZero*) final {
    indent() << "NVFUSER_UPDATE_MAGIC_ZERO\n";
  }

  void handle(const kir::Swizzle2DInt* swizzle_2d) {
    TORCH_INTERNAL_ASSERT(print_inline_);
    TORCH_INTERNAL_ASSERT(
        swizzle_2d->swizzleType() != Swizzle2DType::NoSwizzle,
        "Swizzle type undefined.");
    if (print_inline_) {
      code_ << swizzle_2d->swizzleType() << "({" << gen(swizzle_2d->inX())
            << "," << gen(swizzle_2d->inY()) << "} , "
            << "{" << gen(swizzle_2d->extentX()) << ","
            << gen(swizzle_2d->extentY()) << "})";
    }
  }

  void handle(const kir::IntPair* int_pair) {
    const auto def = int_pair->definition();
    TORCH_INTERNAL_ASSERT(
        def != nullptr, "no support for un-inlined int pair yet.");
    code_ << gen(def);
  }

  void handle(const kir::PairSelect* pair_select) {
    if (print_inline_) {
      code_ << gen(pair_select->in());
    } else {
      indent() << gen(pair_select->out()) << " = " << gen(pair_select->in());
    }

    switch (pair_select->selection()) {
      case kir::PairSelect::Selection::X:
        code_ << ".x";
        break;
      case kir::PairSelect::Selection::Y:
        code_ << ".y";
        break;
      default:
        TORCH_INTERNAL_ASSERT(false, "unknown select")
        break;
    }

    if (!print_inline_) {
      code_ << ";\n";
    }
  }

 private:
  std::stringstream code_;
  const kir::Kernel* kernel_;
  int block_nest_level_ = 0;
  int block_reduce_name_ = 0;
  bool print_inline_ = false;

  // Mark when we are inside of a vectorized for-loop
  bool vectorize_scope_ = false;
  //! Keep track of Allocate node for Val. Used to determine if Val
  //! should be inlined.
  std::unordered_map<const Val*, const kir::Allocate*> alloc_map_;
  //! Keep track of grouped loops
  std::deque<const kir::ForLoop*> grouped_loops_;
  //! Used to replace symbolic indices with concrete values
  std::unordered_map<const Int*, int64_t> index_replacement_map_;
};

} // namespace

std::string generateCudaKernel(
    const kir::Kernel* kernel,
    const std::string& kernel_name) {
  FUSER_PERF_SCOPE("generateCudaKernel");
  return CudaKernelGenerator::generateKernelDefinition(kernel, kernel_name);
}

} // namespace codegen
} // namespace cuda
} // namespace fuser
} // namespace jit
} // namespace torch<|MERGE_RESOLUTION|>--- conflicted
+++ resolved
@@ -550,12 +550,6 @@
 #else
     auto dtype = ldst->in()->getDataType().value();
 
-<<<<<<< HEAD
-    indent() << "Ampere::cpAsync("
-             << genVectorPointer(ldst->out(), dtype, vec_size) << ","
-             << genVectorPointer(ldst->in(), dtype, vec_size) << ");\n";
-#endif
-=======
     if (ldst->predicate() == nullptr) {
       // Out of line predicate variant
       indent() << "Ampere::cpAsync("
@@ -568,7 +562,7 @@
                << genVectorPointer(ldst->in(), dtype, vec_size) << ","
                << genInline(ldst->predicate()) << ");\n";
     }
->>>>>>> 23a3eb37
+#endif
   }
 
   void genLdMatrix(const LoadStoreOp* ldst, int vector_word_size) {
