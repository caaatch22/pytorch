PHASES = ["build", "test"]

CUDA_VERSIONS = [
    "102",
    "113",
    "115",
]

ROCM_VERSIONS = [
<<<<<<< HEAD
    "4.0.1",
    "4.1",
=======
    "4.3.1",
    "4.5.2",
>>>>>>> 9a8000fb
]

ROCM_VERSION_LABELS = ["rocm" + v for v in ROCM_VERSIONS]

GPU_VERSIONS = [None] + ["cuda" + v for v in CUDA_VERSIONS] + ROCM_VERSION_LABELS

STANDARD_PYTHON_VERSIONS = [
    "3.7",
    "3.8",
    "3.9",
    "3.10"
]<|MERGE_RESOLUTION|>--- conflicted
+++ resolved
@@ -7,13 +7,8 @@
 ]
 
 ROCM_VERSIONS = [
-<<<<<<< HEAD
-    "4.0.1",
-    "4.1",
-=======
     "4.3.1",
     "4.5.2",
->>>>>>> 9a8000fb
 ]
 
 ROCM_VERSION_LABELS = ["rocm" + v for v in ROCM_VERSIONS]
