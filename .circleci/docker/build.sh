--- conflicted
+++ resolved
@@ -168,31 +168,7 @@
     VISION=yes
     CONDA_CMAKE=yes
     ;;
-<<<<<<< HEAD
-  pytorch-linux-bionic-cuda10.2-cudnn7-py3.7-clang9)
-    CUDA_VERSION=10.2
-    CUDNN_VERSION=7
-    ANACONDA_PYTHON_VERSION=3.7
-    CLANG_VERSION=9
-    PROTOBUF=yes
-    DB=yes
-    VISION=yes
-    CONDA_CMAKE=yes
-    ;;
-  pytorch-linux-bionic-cuda10.2-cudnn7-py3.9-gcc7)
-    CUDA_VERSION=10.2
-    CUDNN_VERSION=7
-    ANACONDA_PYTHON_VERSION=3.9
-    GCC_VERSION=7
-    PROTOBUF=yes
-    DB=yes
-    VISION=yes
-    CONDA_CMAKE=yes
-    ;;
   pytorch-linux-focal-rocm-n-py3)
-=======
-  pytorch-linux-focal-rocm5.2-py3.8)
->>>>>>> 68a40a47
     ANACONDA_PYTHON_VERSION=3.8
     GCC_VERSION=9
     PROTOBUF=yes
