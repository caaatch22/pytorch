#!/bin/bash

set -ex

install_magma() {
    # "install" hipMAGMA into /opt/rocm/magma by copying after build
    git clone https://bitbucket.org/icl/magma.git
    pushd magma
    # fix for magma_queue memory leak issue
    git checkout c62d700d880c7283b33fb1d615d62fc9c7f7ca21
    cp make.inc-examples/make.inc.hip-gcc-mkl make.inc
    echo 'LIBDIR += -L$(MKLROOT)/lib' >> make.inc
    echo 'LIB += -Wl,--enable-new-dtags -Wl,--rpath,/opt/rocm/lib -Wl,--rpath,$(MKLROOT)/lib -Wl,--rpath,/opt/rocm/magma/lib' >> make.inc
<<<<<<< HEAD
    echo 'DEVCCFLAGS += --amdgpu-target=gfx900 --amdgpu-target=gfx906 --amdgpu-target=gfx908 --amdgpu-target=gfx90a --amdgpu-target=gfx1030 --gpu-max-threads-per-block=256' >> make.inc
=======
    echo 'DEVCCFLAGS += --gpu-max-threads-per-block=256' >> make.inc
    export PATH="${PATH}:/opt/rocm/bin"
    if [[ -n "$PYTORCH_ROCM_ARCH" ]]; then
      amdgpu_targets=`echo $PYTORCH_ROCM_ARCH | sed 's/;/ /g'`
    else
      amdgpu_targets=`rocm_agent_enumerator | grep -v gfx000 | sort -u | xargs`
    fi
    for arch in $amdgpu_targets; do
      echo "DEVCCFLAGS += --amdgpu-target=$arch" >> make.inc
    done
>>>>>>> 6f838415
    # hipcc with openmp flag may cause isnan() on __device__ not to be found; depending on context, compiler may attempt to match with host definition
    sed -i 's/^FOPENMP/#FOPENMP/g' make.inc
    make -f make.gen.hipMAGMA -j $(nproc)
    LANG=C.UTF-8 make lib/libmagma.so -j $(nproc) MKLROOT=/opt/conda
    make testing/testing_dgemm -j $(nproc) MKLROOT=/opt/conda
    popd
    mv magma /opt/rocm
}

ver() {
    printf "%3d%03d%03d%03d" $(echo "$1" | tr '.' ' ');
}

# Map ROCm version to AMDGPU version
declare -A AMDGPU_VERSIONS=( ["4.5.2"]="21.40.2" )

install_ubuntu() {
    apt-get update
    if [[ $UBUNTU_VERSION == 18.04 ]]; then
      # gpg-agent is not available by default on 18.04
      apt-get install -y --no-install-recommends gpg-agent
    fi
    if [[ $UBUNTU_VERSION == 20.04 ]]; then
      # gpg-agent is not available by default on 20.04
      apt-get install -y --no-install-recommends gpg-agent
    fi
    apt-get install -y kmod
    apt-get install -y wget

    # Need the libc++1 and libc++abi1 libraries to allow torch._C to load at runtime
    apt-get install -y libc++1
    apt-get install -y libc++abi1

    if [[ $(ver $ROCM_VERSION) -ge $(ver 4.5) ]]; then
        # Add amdgpu repository
        UBUNTU_VERSION_NAME=`cat /etc/os-release | grep UBUNTU_CODENAME | awk -F= '{print $2}'`
        echo "deb [arch=amd64] https://repo.radeon.com/amdgpu/${AMDGPU_VERSIONS[$ROCM_VERSION]}/ubuntu ${UBUNTU_VERSION_NAME} main" > /etc/apt/sources.list.d/amdgpu.list
    fi

    ROCM_REPO="ubuntu"
    if [[ $(ver $ROCM_VERSION) -lt $(ver 4.2) ]]; then
        ROCM_REPO="xenial"
    fi

    # Add rocm repository
    wget -qO - http://repo.radeon.com/rocm/rocm.gpg.key | apt-key add -
    echo "deb [arch=amd64] http://repo.radeon.com/rocm/apt/${ROCM_VERSION} ${ROCM_REPO} main" > /etc/apt/sources.list.d/rocm.list
    apt-get update --allow-insecure-repositories

    DEBIAN_FRONTEND=noninteractive apt-get install -y --allow-unauthenticated \
                   rocm-dev \
                   rocm-utils \
                   rocm-libs \
                   rccl \
                   rocprofiler-dev \
                   roctracer-dev

    # precompiled miopen kernels added in ROCm 3.5; search for all unversioned packages
    # if search fails it will abort this script; use true to avoid case where search fails
    MIOPENKERNELS=$(apt-cache search --names-only miopenkernels | awk '{print $1}' | grep -F -v . || true)
    if [[ "x${MIOPENKERNELS}" = x ]]; then
      echo "miopenkernels package not available"
    else
      DEBIAN_FRONTEND=noninteractive apt-get install -y --allow-unauthenticated ${MIOPENKERNELS}
    fi

    install_magma

    # Cleanup
    apt-get autoclean && apt-get clean
    rm -rf /var/lib/apt/lists/* /tmp/* /var/tmp/*
}

install_centos() {

  yum update -y
  yum install -y kmod
  yum install -y wget
  yum install -y openblas-devel

  yum install -y epel-release
  yum install -y dkms kernel-headers-`uname -r` kernel-devel-`uname -r`

  if [[ $(ver $ROCM_VERSION) -ge $(ver 4.5) ]]; then
      # Add amdgpu repository
      echo "[AMDGPU]" > /etc/yum.repos.d/amdgpu.repo
      echo "name=AMDGPU" >> /etc/yum.repos.d/amdgpu.repo
      echo "baseurl=https://repo.radeon.com/amdgpu/${AMDGPU_VERSIONS[$ROCM_VERSION]}/rhel/7.9/main/x86_64" >> /etc/yum.repos.d/amdgpu.repo
      echo "enabled=1" >> /etc/yum.repos.d/amdgpu.repo
      echo "gpgcheck=1" >> /etc/yum.repos.d/amdgpu.repo
      echo "gpgkey=http://repo.radeon.com/rocm/rocm.gpg.key" >> /etc/yum.repos.d/amdgpu.repo
  fi

  echo "[ROCm]" > /etc/yum.repos.d/rocm.repo
  echo "name=ROCm" >> /etc/yum.repos.d/rocm.repo
  echo "baseurl=http://repo.radeon.com/rocm/yum/${ROCM_VERSION}" >> /etc/yum.repos.d/rocm.repo
  echo "enabled=1" >> /etc/yum.repos.d/rocm.repo
  echo "gpgcheck=1" >> /etc/yum.repos.d/rocm.repo
  echo "gpgkey=http://repo.radeon.com/rocm/rocm.gpg.key" >> /etc/yum.repos.d/rocm.repo

  yum update -y

  yum install -y \
                   rocm-dev \
                   rocm-utils \
                   rocm-libs \
                   rccl \
                   rocprofiler-dev \
                   roctracer-dev

  install_magma

  # Cleanup
  yum clean all
  rm -rf /var/cache/yum
  rm -rf /var/lib/yum/yumdb
  rm -rf /var/lib/yum/history
}

# Install Python packages depending on the base OS
ID=$(grep -oP '(?<=^ID=).+' /etc/os-release | tr -d '"')
case "$ID" in
  ubuntu)
    install_ubuntu
    ;;
  centos)
    install_centos
    ;;
  *)
    echo "Unable to determine OS..."
    exit 1
    ;;
esac<|MERGE_RESOLUTION|>--- conflicted
+++ resolved
@@ -11,9 +11,6 @@
     cp make.inc-examples/make.inc.hip-gcc-mkl make.inc
     echo 'LIBDIR += -L$(MKLROOT)/lib' >> make.inc
     echo 'LIB += -Wl,--enable-new-dtags -Wl,--rpath,/opt/rocm/lib -Wl,--rpath,$(MKLROOT)/lib -Wl,--rpath,/opt/rocm/magma/lib' >> make.inc
-<<<<<<< HEAD
-    echo 'DEVCCFLAGS += --amdgpu-target=gfx900 --amdgpu-target=gfx906 --amdgpu-target=gfx908 --amdgpu-target=gfx90a --amdgpu-target=gfx1030 --gpu-max-threads-per-block=256' >> make.inc
-=======
     echo 'DEVCCFLAGS += --gpu-max-threads-per-block=256' >> make.inc
     export PATH="${PATH}:/opt/rocm/bin"
     if [[ -n "$PYTORCH_ROCM_ARCH" ]]; then
@@ -24,7 +21,6 @@
     for arch in $amdgpu_targets; do
       echo "DEVCCFLAGS += --amdgpu-target=$arch" >> make.inc
     done
->>>>>>> 6f838415
     # hipcc with openmp flag may cause isnan() on __device__ not to be found; depending on context, compiler may attempt to match with host definition
     sed -i 's/^FOPENMP/#FOPENMP/g' make.inc
     make -f make.gen.hipMAGMA -j $(nproc)
