#!/bin/bash

set -ex

install_magma() {
    # "install" hipMAGMA into /opt/rocm/magma by copying after build
    git clone https://bitbucket.org/icl/magma.git
    pushd magma
    # Fixes memory leaks of magma found while executing linalg UTs
    git checkout 5959b8783e45f1809812ed96ae762f38ee701972
    cp make.inc-examples/make.inc.hip-gcc-mkl make.inc
    echo 'LIBDIR += -L$(MKLROOT)/lib' >> make.inc
    echo 'LIB += -Wl,--enable-new-dtags -Wl,--rpath,/opt/rocm/lib -Wl,--rpath,$(MKLROOT)/lib -Wl,--rpath,/opt/rocm/magma/lib' >> make.inc
    echo 'DEVCCFLAGS += --gpu-max-threads-per-block=256' >> make.inc
    export PATH="${PATH}:/opt/rocm/bin"
    if [[ -n "$PYTORCH_ROCM_ARCH" ]]; then
      amdgpu_targets=`echo $PYTORCH_ROCM_ARCH | sed 's/;/ /g'`
    else
      amdgpu_targets=`rocm_agent_enumerator | grep -v gfx000 | sort -u | xargs`
    fi
    for arch in $amdgpu_targets; do
      echo "DEVCCFLAGS += --amdgpu-target=$arch" >> make.inc
    done
    # hipcc with openmp flag may cause isnan() on __device__ not to be found; depending on context, compiler may attempt to match with host definition
    sed -i 's/^FOPENMP/#FOPENMP/g' make.inc
    make -f make.gen.hipMAGMA -j $(nproc)
    LANG=C.UTF-8 make lib/libmagma.so -j $(nproc) MKLROOT=/opt/conda
    make testing/testing_dgemm -j $(nproc) MKLROOT=/opt/conda
    popd
    mv magma /opt/rocm
}

ver() {
    printf "%3d%03d%03d%03d" $(echo "$1" | tr '.' ' ');
}

# Map ROCm version to AMDGPU version
<<<<<<< HEAD
declare -A AMDGPU_VERSIONS=()
=======
declare -A AMDGPU_VERSIONS=( ["5.0"]="21.50" ["5.1.1"]="22.10.1" ["5.2"]="22.20" )
>>>>>>> 64852f55

install_ubuntu() {
    apt-get update
    if [[ $UBUNTU_VERSION == 18.04 ]]; then
      # gpg-agent is not available by default on 18.04
      apt-get install -y --no-install-recommends gpg-agent
    fi
    if [[ $UBUNTU_VERSION == 20.04 ]]; then
      # gpg-agent is not available by default on 20.04
      apt-get install -y --no-install-recommends gpg-agent
    fi
    apt-get install -y kmod
    apt-get install -y wget

    # Need the libc++1 and libc++abi1 libraries to allow torch._C to load at runtime
    apt-get install -y libc++1
    apt-get install -y libc++abi1

    if [[ $(ver $ROCM_VERSION) -ge $(ver 4.5) ]]; then
        # Add amdgpu repository
        UBUNTU_VERSION_NAME=`cat /etc/os-release | grep UBUNTU_CODENAME | awk -F= '{print $2}'`
        local amdgpu_baseurl="https://repo.radeon.com/amdgpu/${AMDGPU_VERSIONS[$ROCM_VERSION]}/ubuntu"
        echo "deb [arch=amd64] ${amdgpu_baseurl} ${UBUNTU_VERSION_NAME} main" > /etc/apt/sources.list.d/amdgpu.list
    fi

    ROCM_REPO="ubuntu"
    if [[ $(ver $ROCM_VERSION) -lt $(ver 4.2) ]]; then
        ROCM_REPO="xenial"
    fi

    # Add rocm repository
    wget -qO - http://repo.radeon.com/rocm/rocm.gpg.key | apt-key add -
    local rocm_baseurl="http://repo.radeon.com/rocm/apt/${ROCM_VERSION}"
    echo "deb [arch=amd64] ${rocm_baseurl} ${ROCM_REPO} main" > /etc/apt/sources.list.d/rocm.list
    apt-get update --allow-insecure-repositories

    DEBIAN_FRONTEND=noninteractive apt-get install -y --allow-unauthenticated \
                   rocm-dev \
                   rocm-utils \
                   rocm-libs \
                   rccl \
                   rocprofiler-dev \
                   roctracer-dev

    # precompiled miopen kernels added in ROCm 3.5; search for all unversioned packages
    # if search fails it will abort this script; use true to avoid case where search fails
    MIOPENKERNELS=$(apt-cache search --names-only miopenkernels | awk '{print $1}' | grep -F -v . || true)
    if [[ "x${MIOPENKERNELS}" = x ]]; then
      echo "miopenkernels package not available"
    else
      DEBIAN_FRONTEND=noninteractive apt-get install -y --allow-unauthenticated ${MIOPENKERNELS}
    fi

    install_magma

    # Cleanup
    apt-get autoclean && apt-get clean
    rm -rf /var/lib/apt/lists/* /tmp/* /var/tmp/*
}

install_centos() {

  yum update -y
  yum install -y kmod
  yum install -y wget
  yum install -y openblas-devel

  yum install -y epel-release
  yum install -y dkms kernel-headers-`uname -r` kernel-devel-`uname -r`

  if [[ $(ver $ROCM_VERSION) -ge $(ver 4.5) ]]; then
      # Add amdgpu repository
      local amdgpu_baseurl="https://repo.radeon.com/amdgpu/${AMDGPU_VERSIONS[$ROCM_VERSION]}/rhel/7.9/main/x86_64"
      echo "[AMDGPU]" > /etc/yum.repos.d/amdgpu.repo
      echo "name=AMDGPU" >> /etc/yum.repos.d/amdgpu.repo
      echo "baseurl=${amdgpu_baseurl}" >> /etc/yum.repos.d/amdgpu.repo
      echo "enabled=1" >> /etc/yum.repos.d/amdgpu.repo
      echo "gpgcheck=1" >> /etc/yum.repos.d/amdgpu.repo
      echo "gpgkey=http://repo.radeon.com/rocm/rocm.gpg.key" >> /etc/yum.repos.d/amdgpu.repo
  fi

  local rocm_baseurl="http://repo.radeon.com/rocm/yum/${ROCM_VERSION}/main"
  echo "[ROCm]" > /etc/yum.repos.d/rocm.repo
  echo "name=ROCm" >> /etc/yum.repos.d/rocm.repo
  echo "baseurl=${rocm_baseurl}" >> /etc/yum.repos.d/rocm.repo
  echo "enabled=1" >> /etc/yum.repos.d/rocm.repo
  echo "gpgcheck=1" >> /etc/yum.repos.d/rocm.repo
  echo "gpgkey=http://repo.radeon.com/rocm/rocm.gpg.key" >> /etc/yum.repos.d/rocm.repo

  yum update -y

  yum install -y \
                   rocm-dev \
                   rocm-utils \
                   rocm-libs \
                   rccl \
                   rocprofiler-dev \
                   roctracer-dev

  # precompiled miopen kernels; search for all unversioned packages
  # if search fails it will abort this script; use true to avoid case where search fails
  MIOPENKERNELS=$(yum -q search miopenkernels | grep miopenkernels- | awk '{print $1}'| grep -F kdb. || true)
  if [[ "x${MIOPENKERNELS}" = x ]]; then
    echo "miopenkernels package not available"
  else
    yum install -y ${MIOPENKERNELS}
  fi

  install_magma

  # Cleanup
  yum clean all
  rm -rf /var/cache/yum
  rm -rf /var/lib/yum/yumdb
  rm -rf /var/lib/yum/history
}

# Install Python packages depending on the base OS
ID=$(grep -oP '(?<=^ID=).+' /etc/os-release | tr -d '"')
case "$ID" in
  ubuntu)
    install_ubuntu
    ;;
  centos)
    install_centos
    ;;
  *)
    echo "Unable to determine OS..."
    exit 1
    ;;
esac<|MERGE_RESOLUTION|>--- conflicted
+++ resolved
@@ -35,11 +35,7 @@
 }
 
 # Map ROCm version to AMDGPU version
-<<<<<<< HEAD
-declare -A AMDGPU_VERSIONS=()
-=======
 declare -A AMDGPU_VERSIONS=( ["5.0"]="21.50" ["5.1.1"]="22.10.1" ["5.2"]="22.20" )
->>>>>>> 64852f55
 
 install_ubuntu() {
     apt-get update
