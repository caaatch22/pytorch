--- conflicted
+++ resolved
@@ -198,14 +198,7 @@
         uses: seemethere/add-github-ssh-key@v1
         with:
           GITHUB_TOKEN: ${{ secrets.GITHUB_TOKEN }}
-<<<<<<< HEAD
-      - name: Preserve github env variables for use in docker
-        run: |
-          env | grep '^GITHUB' > "/tmp/github_env_${GITHUB_RUN_ID}"
       - uses: seemethere/download-artifact-s3@0504774707cbc8603d7dca922e8026eb8bf3b47b
-=======
-      - uses: seemethere/download-artifact-s3@v3
->>>>>>> f281d83d
         name: Download Build Artifacts
         with:
           name: conda-py3_7-cpu
@@ -542,14 +535,7 @@
         uses: seemethere/add-github-ssh-key@v1
         with:
           GITHUB_TOKEN: ${{ secrets.GITHUB_TOKEN }}
-<<<<<<< HEAD
-      - name: Preserve github env variables for use in docker
-        run: |
-          env | grep '^GITHUB' > "/tmp/github_env_${GITHUB_RUN_ID}"
       - uses: seemethere/download-artifact-s3@0504774707cbc8603d7dca922e8026eb8bf3b47b
-=======
-      - uses: seemethere/download-artifact-s3@v3
->>>>>>> f281d83d
         name: Download Build Artifacts
         with:
           name: conda-py3_7-cuda10_2
@@ -901,14 +887,7 @@
         uses: seemethere/add-github-ssh-key@v1
         with:
           GITHUB_TOKEN: ${{ secrets.GITHUB_TOKEN }}
-<<<<<<< HEAD
-      - name: Preserve github env variables for use in docker
-        run: |
-          env | grep '^GITHUB' > "/tmp/github_env_${GITHUB_RUN_ID}"
       - uses: seemethere/download-artifact-s3@0504774707cbc8603d7dca922e8026eb8bf3b47b
-=======
-      - uses: seemethere/download-artifact-s3@v3
->>>>>>> f281d83d
         name: Download Build Artifacts
         with:
           name: conda-py3_7-cuda11_3
@@ -1260,14 +1239,7 @@
         uses: seemethere/add-github-ssh-key@v1
         with:
           GITHUB_TOKEN: ${{ secrets.GITHUB_TOKEN }}
-<<<<<<< HEAD
-      - name: Preserve github env variables for use in docker
-        run: |
-          env | grep '^GITHUB' > "/tmp/github_env_${GITHUB_RUN_ID}"
       - uses: seemethere/download-artifact-s3@0504774707cbc8603d7dca922e8026eb8bf3b47b
-=======
-      - uses: seemethere/download-artifact-s3@v3
->>>>>>> f281d83d
         name: Download Build Artifacts
         with:
           name: conda-py3_7-cuda11_5
@@ -1619,14 +1591,7 @@
         uses: seemethere/add-github-ssh-key@v1
         with:
           GITHUB_TOKEN: ${{ secrets.GITHUB_TOKEN }}
-<<<<<<< HEAD
-      - name: Preserve github env variables for use in docker
-        run: |
-          env | grep '^GITHUB' > "/tmp/github_env_${GITHUB_RUN_ID}"
       - uses: seemethere/download-artifact-s3@0504774707cbc8603d7dca922e8026eb8bf3b47b
-=======
-      - uses: seemethere/download-artifact-s3@v3
->>>>>>> f281d83d
         name: Download Build Artifacts
         with:
           name: conda-py3_7-cuda11_6
@@ -1973,14 +1938,7 @@
         uses: seemethere/add-github-ssh-key@v1
         with:
           GITHUB_TOKEN: ${{ secrets.GITHUB_TOKEN }}
-<<<<<<< HEAD
-      - name: Preserve github env variables for use in docker
-        run: |
-          env | grep '^GITHUB' > "/tmp/github_env_${GITHUB_RUN_ID}"
       - uses: seemethere/download-artifact-s3@0504774707cbc8603d7dca922e8026eb8bf3b47b
-=======
-      - uses: seemethere/download-artifact-s3@v3
->>>>>>> f281d83d
         name: Download Build Artifacts
         with:
           name: conda-py3_8-cpu
@@ -2317,14 +2275,7 @@
         uses: seemethere/add-github-ssh-key@v1
         with:
           GITHUB_TOKEN: ${{ secrets.GITHUB_TOKEN }}
-<<<<<<< HEAD
-      - name: Preserve github env variables for use in docker
-        run: |
-          env | grep '^GITHUB' > "/tmp/github_env_${GITHUB_RUN_ID}"
       - uses: seemethere/download-artifact-s3@0504774707cbc8603d7dca922e8026eb8bf3b47b
-=======
-      - uses: seemethere/download-artifact-s3@v3
->>>>>>> f281d83d
         name: Download Build Artifacts
         with:
           name: conda-py3_8-cuda10_2
@@ -2676,14 +2627,7 @@
         uses: seemethere/add-github-ssh-key@v1
         with:
           GITHUB_TOKEN: ${{ secrets.GITHUB_TOKEN }}
-<<<<<<< HEAD
-      - name: Preserve github env variables for use in docker
-        run: |
-          env | grep '^GITHUB' > "/tmp/github_env_${GITHUB_RUN_ID}"
       - uses: seemethere/download-artifact-s3@0504774707cbc8603d7dca922e8026eb8bf3b47b
-=======
-      - uses: seemethere/download-artifact-s3@v3
->>>>>>> f281d83d
         name: Download Build Artifacts
         with:
           name: conda-py3_8-cuda11_3
@@ -3035,14 +2979,7 @@
         uses: seemethere/add-github-ssh-key@v1
         with:
           GITHUB_TOKEN: ${{ secrets.GITHUB_TOKEN }}
-<<<<<<< HEAD
-      - name: Preserve github env variables for use in docker
-        run: |
-          env | grep '^GITHUB' > "/tmp/github_env_${GITHUB_RUN_ID}"
       - uses: seemethere/download-artifact-s3@0504774707cbc8603d7dca922e8026eb8bf3b47b
-=======
-      - uses: seemethere/download-artifact-s3@v3
->>>>>>> f281d83d
         name: Download Build Artifacts
         with:
           name: conda-py3_8-cuda11_5
@@ -3394,14 +3331,7 @@
         uses: seemethere/add-github-ssh-key@v1
         with:
           GITHUB_TOKEN: ${{ secrets.GITHUB_TOKEN }}
-<<<<<<< HEAD
-      - name: Preserve github env variables for use in docker
-        run: |
-          env | grep '^GITHUB' > "/tmp/github_env_${GITHUB_RUN_ID}"
       - uses: seemethere/download-artifact-s3@0504774707cbc8603d7dca922e8026eb8bf3b47b
-=======
-      - uses: seemethere/download-artifact-s3@v3
->>>>>>> f281d83d
         name: Download Build Artifacts
         with:
           name: conda-py3_8-cuda11_6
@@ -3748,14 +3678,7 @@
         uses: seemethere/add-github-ssh-key@v1
         with:
           GITHUB_TOKEN: ${{ secrets.GITHUB_TOKEN }}
-<<<<<<< HEAD
-      - name: Preserve github env variables for use in docker
-        run: |
-          env | grep '^GITHUB' > "/tmp/github_env_${GITHUB_RUN_ID}"
       - uses: seemethere/download-artifact-s3@0504774707cbc8603d7dca922e8026eb8bf3b47b
-=======
-      - uses: seemethere/download-artifact-s3@v3
->>>>>>> f281d83d
         name: Download Build Artifacts
         with:
           name: conda-py3_9-cpu
@@ -4092,14 +4015,7 @@
         uses: seemethere/add-github-ssh-key@v1
         with:
           GITHUB_TOKEN: ${{ secrets.GITHUB_TOKEN }}
-<<<<<<< HEAD
-      - name: Preserve github env variables for use in docker
-        run: |
-          env | grep '^GITHUB' > "/tmp/github_env_${GITHUB_RUN_ID}"
       - uses: seemethere/download-artifact-s3@0504774707cbc8603d7dca922e8026eb8bf3b47b
-=======
-      - uses: seemethere/download-artifact-s3@v3
->>>>>>> f281d83d
         name: Download Build Artifacts
         with:
           name: conda-py3_9-cuda10_2
@@ -4451,7 +4367,7 @@
         uses: seemethere/add-github-ssh-key@v1
         with:
           GITHUB_TOKEN: ${{ secrets.GITHUB_TOKEN }}
-      - uses: seemethere/download-artifact-s3@v3
+      - uses: seemethere/download-artifact-s3@0504774707cbc8603d7dca922e8026eb8bf3b47b
         name: Download Build Artifacts
         with:
           name: conda-py3_9-cuda11_3
@@ -4803,7 +4719,7 @@
         uses: seemethere/add-github-ssh-key@v1
         with:
           GITHUB_TOKEN: ${{ secrets.GITHUB_TOKEN }}
-      - uses: seemethere/download-artifact-s3@v3
+      - uses: seemethere/download-artifact-s3@0504774707cbc8603d7dca922e8026eb8bf3b47b
         name: Download Build Artifacts
         with:
           name: conda-py3_9-cuda11_5
@@ -5155,7 +5071,7 @@
         uses: seemethere/add-github-ssh-key@v1
         with:
           GITHUB_TOKEN: ${{ secrets.GITHUB_TOKEN }}
-      - uses: seemethere/download-artifact-s3@v3
+      - uses: seemethere/download-artifact-s3@0504774707cbc8603d7dca922e8026eb8bf3b47b
         name: Download Build Artifacts
         with:
           name: conda-py3_9-cuda11_6
@@ -5502,7 +5418,7 @@
         uses: seemethere/add-github-ssh-key@v1
         with:
           GITHUB_TOKEN: ${{ secrets.GITHUB_TOKEN }}
-      - uses: seemethere/download-artifact-s3@v3
+      - uses: seemethere/download-artifact-s3@0504774707cbc8603d7dca922e8026eb8bf3b47b
         name: Download Build Artifacts
         with:
           name: conda-py3_10-cpu
@@ -5839,14 +5755,7 @@
         uses: seemethere/add-github-ssh-key@v1
         with:
           GITHUB_TOKEN: ${{ secrets.GITHUB_TOKEN }}
-<<<<<<< HEAD
-      - name: Preserve github env variables for use in docker
-        run: |
-          env | grep '^GITHUB' > "/tmp/github_env_${GITHUB_RUN_ID}"
       - uses: seemethere/download-artifact-s3@0504774707cbc8603d7dca922e8026eb8bf3b47b
-=======
-      - uses: seemethere/download-artifact-s3@v3
->>>>>>> f281d83d
         name: Download Build Artifacts
         with:
           name: conda-py3_10-cuda10_2
@@ -6198,14 +6107,7 @@
         uses: seemethere/add-github-ssh-key@v1
         with:
           GITHUB_TOKEN: ${{ secrets.GITHUB_TOKEN }}
-<<<<<<< HEAD
-      - name: Preserve github env variables for use in docker
-        run: |
-          env | grep '^GITHUB' > "/tmp/github_env_${GITHUB_RUN_ID}"
       - uses: seemethere/download-artifact-s3@0504774707cbc8603d7dca922e8026eb8bf3b47b
-=======
-      - uses: seemethere/download-artifact-s3@v3
->>>>>>> f281d83d
         name: Download Build Artifacts
         with:
           name: conda-py3_10-cuda11_3
@@ -6557,14 +6459,7 @@
         uses: seemethere/add-github-ssh-key@v1
         with:
           GITHUB_TOKEN: ${{ secrets.GITHUB_TOKEN }}
-<<<<<<< HEAD
-      - name: Preserve github env variables for use in docker
-        run: |
-          env | grep '^GITHUB' > "/tmp/github_env_${GITHUB_RUN_ID}"
       - uses: seemethere/download-artifact-s3@0504774707cbc8603d7dca922e8026eb8bf3b47b
-=======
-      - uses: seemethere/download-artifact-s3@v3
->>>>>>> f281d83d
         name: Download Build Artifacts
         with:
           name: conda-py3_10-cuda11_5
@@ -6916,14 +6811,7 @@
         uses: seemethere/add-github-ssh-key@v1
         with:
           GITHUB_TOKEN: ${{ secrets.GITHUB_TOKEN }}
-<<<<<<< HEAD
-      - name: Preserve github env variables for use in docker
-        run: |
-          env | grep '^GITHUB' > "/tmp/github_env_${GITHUB_RUN_ID}"
       - uses: seemethere/download-artifact-s3@0504774707cbc8603d7dca922e8026eb8bf3b47b
-=======
-      - uses: seemethere/download-artifact-s3@v3
->>>>>>> f281d83d
         name: Download Build Artifacts
         with:
           name: conda-py3_10-cuda11_6
