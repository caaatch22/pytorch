#!/usr/bin/env bash
# Script used only in CD pipeline

set -eou pipefail

TOPDIR=$(git rev-parse --show-toplevel)

image="$1"
shift

if [ -z "${image}" ]; then
  echo "Usage: $0 IMAGE"
  exit 1
fi

DOCKER_IMAGE="pytorch/${image}"

DOCKER_REGISTRY="${DOCKER_REGISTRY:-docker.io}"

GPU_ARCH_TYPE=${GPU_ARCH_TYPE:-cpu}
GPU_ARCH_VERSION=${GPU_ARCH_VERSION:-}
MANY_LINUX_VERSION=${MANY_LINUX_VERSION:-}
DOCKERFILE_SUFFIX=${DOCKERFILE_SUFFIX:-}
WITH_PUSH=${WITH_PUSH:-}

case ${GPU_ARCH_TYPE} in
    cpu)
        TARGET=cpu_final
        DOCKER_TAG=cpu
        GPU_IMAGE=centos:7
        DOCKER_GPU_BUILD_ARG=" --build-arg DEVTOOLSET_VERSION=9"
        ;;
    cpu-manylinux_2_28)
        TARGET=cpu_final
        DOCKER_TAG=cpu
        GPU_IMAGE=amd64/almalinux:8
        DOCKER_GPU_BUILD_ARG=" --build-arg DEVTOOLSET_VERSION=11"
        MANY_LINUX_VERSION="2_28"
        ;;
    cpu-aarch64)
        TARGET=final
        DOCKER_TAG=cpu-aarch64
        GPU_IMAGE=arm64v8/centos:7
        DOCKER_GPU_BUILD_ARG=" --build-arg DEVTOOLSET_VERSION=10"
        MANY_LINUX_VERSION="aarch64"
        ;;
    cpu-aarch64-2_28)
        TARGET=final
        DOCKER_TAG=cpu-aarch64
        GPU_IMAGE=arm64v8/almalinux:8
        DOCKER_GPU_BUILD_ARG=" --build-arg DEVTOOLSET_VERSION=11"
        MANY_LINUX_VERSION="2_28_aarch64"
        ;;
    cpu-cxx11-abi)
        TARGET=final
        DOCKER_TAG=cpu-cxx11-abi
        GPU_IMAGE=""
        DOCKER_GPU_BUILD_ARG=" --build-arg DEVTOOLSET_VERSION=9"
        MANY_LINUX_VERSION="cxx11-abi"
        ;;
    cpu-s390x)
        TARGET=final
        DOCKER_TAG=cpu-s390x
        GPU_IMAGE=s390x/almalinux:8
        DOCKER_GPU_BUILD_ARG=""
        MANY_LINUX_VERSION="s390x"
        ;;
    cuda)
        TARGET=cuda_final
        DOCKER_TAG=cuda${GPU_ARCH_VERSION}
        # Keep this up to date with the minimum version of CUDA we currently support
        GPU_IMAGE=centos:7
        DOCKER_GPU_BUILD_ARG="--build-arg BASE_CUDA_VERSION=${GPU_ARCH_VERSION} --build-arg DEVTOOLSET_VERSION=9"
        ;;
    cuda-manylinux_2_28)
        TARGET=cuda_final
        DOCKER_TAG=cuda${GPU_ARCH_VERSION}
        GPU_IMAGE=amd64/almalinux:8
        DOCKER_GPU_BUILD_ARG="--build-arg BASE_CUDA_VERSION=${GPU_ARCH_VERSION} --build-arg DEVTOOLSET_VERSION=11"
        MANY_LINUX_VERSION="2_28"
        ;;
    cuda-aarch64)
        TARGET=cuda_final
        DOCKER_TAG=cuda${GPU_ARCH_VERSION}
        GPU_IMAGE=arm64v8/centos:7
        DOCKER_GPU_BUILD_ARG="--build-arg BASE_CUDA_VERSION=${GPU_ARCH_VERSION} --build-arg DEVTOOLSET_VERSION=11"
        MANY_LINUX_VERSION="aarch64"
        DOCKERFILE_SUFFIX="_cuda_aarch64"
        ;;
    rocm|rocm-manylinux_2_28)
        TARGET=rocm_final
        DOCKER_TAG=rocm${GPU_ARCH_VERSION}
        GPU_IMAGE=rocm/dev-centos-7:${GPU_ARCH_VERSION}-complete
        DEVTOOLSET_VERSION="9"
        if [ ${GPU_ARCH_TYPE} == "rocm-manylinux_2_28" ]; then
            MANY_LINUX_VERSION="2_28"
            DEVTOOLSET_VERSION="11"
            GPU_IMAGE=rocm/dev-almalinux-8:${GPU_ARCH_VERSION}-complete
        fi
<<<<<<< HEAD
        PYTORCH_ROCM_ARCH="gfx900;gfx906;gfx908;gfx90a;gfx1030;gfx1100;gfx1101;gfx942"
        DOCKER_GPU_BUILD_ARG="--build-arg ROCM_VERSION=${GPU_ARCH_VERSION} --build-arg PYTORCH_ROCM_ARCH=${PYTORCH_ROCM_ARCH} --build-arg DEVTOOLSET_VERSION=9"
=======
        PYTORCH_ROCM_ARCH="gfx900;gfx906;gfx908;gfx90a;gfx942;gfx1030;gfx1100"
        ROCM_REGEX="([0-9]+)\.([0-9]+)[\.]?([0-9]*)"
        if [[ $GPU_ARCH_VERSION =~ $ROCM_REGEX ]]; then
            ROCM_VERSION_INT=$((${BASH_REMATCH[1]}*10000 + ${BASH_REMATCH[2]}*100 + ${BASH_REMATCH[3]:-0}))
        else
            echo "ERROR: rocm regex failed"
            exit 1
        fi
        DOCKER_GPU_BUILD_ARG="--build-arg ROCM_VERSION=${GPU_ARCH_VERSION} --build-arg PYTORCH_ROCM_ARCH=${PYTORCH_ROCM_ARCH} --build-arg DEVTOOLSET_VERSION=${DEVTOOLSET_VERSION}"
>>>>>>> 920e4364
        ;;
    xpu)
        TARGET=xpu_final
        DOCKER_TAG=xpu
        GPU_IMAGE=amd64/almalinux:8
        DOCKER_GPU_BUILD_ARG=" --build-arg DEVTOOLSET_VERSION=11"
        MANY_LINUX_VERSION="2_28"
        ;;
    *)
        echo "ERROR: Unrecognized GPU_ARCH_TYPE: ${GPU_ARCH_TYPE}"
        exit 1
        ;;
esac

IMAGES=''

if [[ -n ${MANY_LINUX_VERSION} && -z ${DOCKERFILE_SUFFIX} ]]; then
    DOCKERFILE_SUFFIX=_${MANY_LINUX_VERSION}
fi
(
    set -x

    if [ "$(uname -m)" != "s390x" ]; then
        # TODO: Remove LimitNOFILE=1048576 patch once https://github.com/pytorch/test-infra/issues/5712
        # is resolved. This patch is required in order to fix timing out of Docker build on Amazon Linux 2023.
        sudo sed -i s/LimitNOFILE=infinity/LimitNOFILE=1048576/ /usr/lib/systemd/system/docker.service
        sudo systemctl daemon-reload
        sudo systemctl restart docker
    fi

    DOCKER_BUILDKIT=1 docker build  \
        ${DOCKER_GPU_BUILD_ARG} \
        --build-arg "GPU_IMAGE=${GPU_IMAGE}" \
        --target "${TARGET}" \
        -t "${DOCKER_IMAGE}" \
        $@ \
        -f "${TOPDIR}/.ci/docker/manywheel/Dockerfile${DOCKERFILE_SUFFIX}" \
        "${TOPDIR}/.ci/docker/"
)

GITHUB_REF=${GITHUB_REF:-$(git symbolic-ref -q HEAD || git describe --tags --exact-match)}
GIT_BRANCH_NAME=${GITHUB_REF##*/}
GIT_COMMIT_SHA=${GITHUB_SHA:-$(git rev-parse HEAD)}
DOCKER_IMAGE_BRANCH_TAG=${DOCKER_IMAGE}-${GIT_BRANCH_NAME}
DOCKER_IMAGE_SHA_TAG=${DOCKER_IMAGE}-${GIT_COMMIT_SHA}

if [[ "${WITH_PUSH}" == true ]]; then
    (
        set -x
        docker push "${DOCKER_IMAGE}"
        if [[ -n ${GITHUB_REF} ]]; then
            docker tag ${DOCKER_IMAGE} ${DOCKER_IMAGE_BRANCH_TAG}
            docker tag ${DOCKER_IMAGE} ${DOCKER_IMAGE_SHA_TAG}
            docker push "${DOCKER_IMAGE_BRANCH_TAG}"
            docker push "${DOCKER_IMAGE_SHA_TAG}"
        fi
    )
fi<|MERGE_RESOLUTION|>--- conflicted
+++ resolved
@@ -97,20 +97,8 @@
             DEVTOOLSET_VERSION="11"
             GPU_IMAGE=rocm/dev-almalinux-8:${GPU_ARCH_VERSION}-complete
         fi
-<<<<<<< HEAD
-        PYTORCH_ROCM_ARCH="gfx900;gfx906;gfx908;gfx90a;gfx1030;gfx1100;gfx1101;gfx942"
-        DOCKER_GPU_BUILD_ARG="--build-arg ROCM_VERSION=${GPU_ARCH_VERSION} --build-arg PYTORCH_ROCM_ARCH=${PYTORCH_ROCM_ARCH} --build-arg DEVTOOLSET_VERSION=9"
-=======
-        PYTORCH_ROCM_ARCH="gfx900;gfx906;gfx908;gfx90a;gfx942;gfx1030;gfx1100"
-        ROCM_REGEX="([0-9]+)\.([0-9]+)[\.]?([0-9]*)"
-        if [[ $GPU_ARCH_VERSION =~ $ROCM_REGEX ]]; then
-            ROCM_VERSION_INT=$((${BASH_REMATCH[1]}*10000 + ${BASH_REMATCH[2]}*100 + ${BASH_REMATCH[3]:-0}))
-        else
-            echo "ERROR: rocm regex failed"
-            exit 1
-        fi
+        PYTORCH_ROCM_ARCH="gfx900;gfx906;gfx908;gfx90a;gfx942;gfx1030;gfx1100;gfx1101"
         DOCKER_GPU_BUILD_ARG="--build-arg ROCM_VERSION=${GPU_ARCH_VERSION} --build-arg PYTORCH_ROCM_ARCH=${PYTORCH_ROCM_ARCH} --build-arg DEVTOOLSET_VERSION=${DEVTOOLSET_VERSION}"
->>>>>>> 920e4364
         ;;
     xpu)
         TARGET=xpu_final
