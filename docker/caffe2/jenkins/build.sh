--- conflicted
+++ resolved
@@ -39,15 +39,8 @@
 if [[ "$image" == *rocm* ]]; then
   ROCM_VERSION="$(echo "${image}" | perl -n -e'/rocm(\d+\.\d+\.\d+|nightly)/ && print $1')"
   DOCKERFILE="${OS}-rocm/Dockerfile"
-<<<<<<< HEAD
-  if [[ "$image" == *centos* ]]; then
-    # newer cmake version needed
-    CMAKE_VERSION=3.6.3
-  fi
-=======
   # newer cmake version needed
   CMAKE_VERSION=3.6.3
->>>>>>> e43fb1d2
 fi
 
 if [[ "$image" == *conda* ]]; then
