--- conflicted
+++ resolved
@@ -358,12 +358,7 @@
     # If this is a real problem, we'll need to revisit Torchscript Function
     # lifetimes in Python.
     @unittest.skipIf(not RUN_CUDA, "fuser requires CUDA")
-<<<<<<< HEAD
-    def test_lerp_cuda(self):
-=======
-    @skipIfRocm
     def test_lerp(self):
->>>>>>> 29347cc9
         start = torch.randn(4, 1, dtype=torch.float, device='cuda')
         end = torch.randn(1, 4, dtype=torch.float, device='cuda')
         weight = torch.tensor(0.5, dtype=torch.float, device='cuda')
