import io
import math
import tempfile
import re
import unittest
import sys
from itertools import repeat
import os
from contextlib import contextmanager

import torch
import torch.cuda
import torch.cuda.comm as comm
from torch import multiprocessing as mp
from torch._six import inf, nan

from test_torch import TestTorch
from common import TestCase, get_gpu_type, to_gpu, freeze_rng_state, run_tests, \
    PY3, IS_WINDOWS, NO_MULTIPROCESSING_SPAWN, skipIfRocm, TEST_WITH_ROCM

# We cannot import TEST_CUDA and TEST_MULTIGPU from common_cuda here,
# because if we do that, the TEST_CUDNN line from common_cuda will be executed
# multiple times as well during the execution of this test suite, and it will
# cause CUDA OOM error on Windows.
TEST_CUDA = torch.cuda.is_available()
TEST_MULTIGPU = TEST_CUDA and torch.cuda.device_count() >= 2

if not TEST_CUDA:
    print('CUDA not available, skipping tests')
    TestCase = object  # noqa: F811

TEST_MAGMA = TEST_CUDA
if TEST_CUDA:
    torch.ones(1).cuda()  # has_magma shows up after cuda is initialized
    TEST_MAGMA = torch.cuda.has_magma

floating_set = {torch.FloatTensor, torch.DoubleTensor, torch.cuda.FloatTensor,
                torch.cuda.DoubleTensor, torch.HalfTensor, torch.cuda.HalfTensor}


def is_floating(t):
    if not isinstance(t, type):
        raise TypeError('t should be an instance of type')
    assert t != torch.autograd.Variable
    return t in floating_set


def is_half(t):
    if isinstance(t, torch.Tensor):
        return t.dtype == torch.float16
    assert isinstance(t, type)
    assert t != torch.autograd.Variable
    return t in [torch.HalfTensor, torch.cuda.HalfTensor]


types = [
    torch.FloatTensor,
    torch.DoubleTensor,
    torch.LongTensor,
    torch.IntTensor,
    torch.ShortTensor,
    torch.CharTensor,
    torch.ByteTensor,
    torch.HalfTensor,
]

signed_types = [
    torch.FloatTensor,
    torch.DoubleTensor,
    torch.LongTensor,
    torch.IntTensor,
    torch.ShortTensor,
    torch.CharTensor,
]

unsigned_types = [
    torch.ByteTensor,
]

float_types = [
    torch.FloatTensor,
    torch.DoubleTensor,
    torch.HalfTensor,
]

float_types_no_half = [
    torch.FloatTensor,
    torch.DoubleTensor,
]


def number(floating, integer, t):
    return floating if is_floating(t) else integer


def cast_tensor(tensor, t):
    return t(tensor.size()).copy_(tensor)

S = 10
M = 50


def make_tensor(t, *sizes):
    if 'Half' in t.__name__:
        return t(*sizes).copy_(torch.randn(*sizes))
    else:
        tensor = t(*sizes)
        if tensor.is_floating_point():
            return tensor.normal_()
        else:
            return tensor.random_(0, 10)


def make_sparse_tensor(t, n, *sizes):
    assert t.is_sparse
    tensor = t()
    i = tensor._indices()
    i = i.new(len(sizes), n).copy_(
        torch.cat([torch.LongTensor(1, n).random_(s) for s in sizes], 0))
    v = tensor._values()
    v = v.new(n).copy_(torch.randn(n))
    return t(i, v, torch.Size(sizes))


def tensor_clamp(t, min, max):
    if is_half(t):
        return t.float().clamp(min, max).half()
    else:
        return t.clamp(min, max)


def tensor_mul(t, scale):
    if is_half(t):
        return t.float().mul(scale).half()
    else:
        return t.mul(scale)


def tensor_abs_(t):
    if is_half(t):
        return t.float().abs_().half()
    else:
        return t.abs_()


def constant_tensor_sub(a, b):
    # helper function to address const - torch.HalfTensor where it doesn't
    # have resize_as()
    if is_half(b):
        return (a - b.float()).half()
    else:
        return a - b


def constant_tensor_add(a, b):
    # helper function to address const + torch.HalfTensor where it doesn't
    # have add()
    if is_half(b):
        return (a + b.float()).half()
    else:
        return a + b


def small_2d(t):
    return make_tensor(t, S, S)


def small_2d_scaled(t, scale=10):
    return tensor_mul(make_tensor(t, S, S), scale)


def small_2d_oneish(t):
    if is_floating(t):
        return tensor_clamp(make_tensor(t, S, S), min=0.99, max=1.01)
    else:
        return t(S, S).fill_(1)


def small_3d(t):
    return make_tensor(t, S, S, S)


def medium_1d(t):
    return make_tensor(t, M)


def medium_2d(t):
    return make_tensor(t, M, M)


def medium_2d_expanded(t):
    return t(1).expand(M, M)


def medium_2d_scaled(t, scale=10):
    return tensor_mul(make_tensor(t, M, M), scale)


def small_3d_ones(t):
    return t(S, S, S).copy_(torch.ones(S, S, S))


def small_3d_positive(t):
    # In div_tensor(), half cannot achieve float precision
    min_val = 1e-3 if is_floating(t) and not is_half(t) else 2
    return tensor_clamp(make_tensor(t, S, S, S), min_val, 120)


def small_3d_unique(t):
    return t(S, S, S).copy_(torch.arange(1, S * S * S + 1).view(S, S, S))


def small_1d_lapack(t):
    return t(1, 3).copy_(torch.arange(1, 4).view(3))


def small_2d_lapack(t):
    return t(3, 3).copy_(torch.arange(1, 10).view(3, 3))


def small_2d_lapack_skinny(t):
    return t(3, 4).copy_(torch.arange(1, 13).view(3, 4))


def small_2d_lapack_fat(t):
    return t(4, 3).copy_(torch.arange(1, 13).view(4, 3))


def large_2d_lapack(t):
    return t(1000, 1000).normal_()


def long_type(t):
    return torch.cuda.LongTensor if 'cuda' in t.__module__ else torch.LongTensor


def new_t(*sizes):
    def tmp(t):
        return t(*sizes).copy_(torch.randn(*sizes))
    return tmp

# Content of each tuple:
# - function name
# - constructor for the tensor,    signature: fn(tensor_type) -> tensor
# - constructor for the arguments, signature: fn(tensor_type) -> list
# - postfix name for the test (must be unique for a given function) (default='')
# - tensor types to use (default=types)
# - disable inplace test, if set to True, no inplace test will be done (default=False)
# - decorator, e.g., unittest.skipIf (default is no decorator)
tests = [
    ('add', small_3d, lambda t: [number(3.14, 3, t)]),
    ('add', small_3d, lambda t: [small_3d_positive(t)], 'tensor'),
    ('add', small_3d, lambda t: [number(0.2, 2, t), small_3d_positive(t)], 'scalar_tensor'),
    ('sub', small_3d, lambda t: [number(3.14, 3, t)]),
    ('sub', small_3d, lambda t: [small_3d_positive(t)], 'tensor'),
    ('mul', small_3d, lambda t: [number(3.14, 3, t)], '', types, False,
        "skipIfRocm:CharTensor,ShortTensor"),
    ('mul', small_3d, lambda t: [small_3d_positive(t)], 'tensor'),
    ('div', small_3d, lambda t: [number(3.14, 3, t)]),
    ('div', small_3d, lambda t: [small_3d_positive(t)], 'tensor'),
    ('pow', small_3d, lambda t: [number(3.14, 3, t)], None, float_types),
    ('pow', small_3d, lambda t: [number(1., 1, t)], 'pow1'),
    ('pow', small_3d, lambda t: [number(2., 2, t)], 'pow2'),
    ('pow', small_3d, lambda t: [number(3., 3, t)], 'pow3'),
    ('pow', small_3d, lambda t: [number(-1., -1, t)], 'pow-1', float_types),
    # HalfTensor gives bad result at pow-2 with data sampled from torch.randn
    ('pow', small_3d, lambda t: [number(-2., -2, t)], 'pow-2', float_types_no_half, False,
        "skipIfRocm:FloatTensor"),
    ('pow', small_3d, lambda t: [tensor_abs_(small_3d(t))], 'tensor', float_types),
    ('addbmm', small_2d, lambda t: [small_3d(t), small_3d(t)], None, float_types),
    ('addbmm', small_2d, lambda t: [number(0.4, 2, t), small_3d(t), small_3d(t)], 'scalar'),
    ('addbmm', small_2d, lambda t: [number(0.5, 3, t), number(0.4, 2, t), small_3d(t), small_3d(t)], 'two_scalars'),
    ('baddbmm', small_3d, lambda t: [small_3d(t), small_3d(t)], '', types, False, "skipIfRocm:HalfTensor"),
<<<<<<< HEAD
    ('baddbmm', small_3d, lambda t: [number(0.4, 2, t), small_3d(t), small_3d(t)], 'scalar',
        types, False, "skipIfRocm:HalfTensor"),
    ('baddbmm', small_3d, lambda t: [number(0.5, 3, t), number(0.4, 2, t), small_3d(t), small_3d(t)], 'two_scalars',
        types, False, "skipIfRocm:HalfTensor"),
    ('bmm', small_3d, lambda t: [small_3d(t)], '', float_types_no_half, False, "skipIfRocm:HalfTensor"),
    ('addcdiv', small_2d_lapack, lambda t: [tensor_mul(small_2d_lapack(t), 2), small_2d_lapack(t)], '',
        types, False, "skipIfRocm:HalfTensor"),
=======
    ('baddbmm', small_3d, lambda t: [number(0.4, 2, t), small_3d(t), small_3d(t)], 'scalar'),
    ('baddbmm', small_3d, lambda t: [number(0.5, 3, t), number(0.4, 2, t), small_3d(t), small_3d(t)], 'two_scalars'),
    ('addcdiv', small_2d_lapack, lambda t: [tensor_mul(small_2d_lapack(t), 2), small_2d_lapack(t)]),
>>>>>>> b8701ca2
    ('addcdiv', small_2d_lapack, lambda t: [number(2.8, 1, t), tensor_mul(small_2d_lapack(t), 2), small_2d_lapack(t)],
        'scalar'),
    ('addcmul', small_3d, lambda t: [small_3d(t), small_3d(t)]),
    ('addcmul', small_3d, lambda t: [number(0.4, 2, t), small_3d(t), small_3d(t)], 'scalar'),
    ('addmm', medium_2d, lambda t: [medium_2d(t), medium_2d(t)]),
    ('addmm', medium_2d, lambda t: [number(0.4, 2, t), medium_2d(t), medium_2d(t)], 'scalar'),
    ('addmm', medium_2d, lambda t: [number(0.5, 3, t), number(0.4, 2, t), medium_2d(t), medium_2d(t)], 'two_scalars'),
    ('addmv', medium_1d, lambda t: [medium_2d(t), medium_1d(t)], '', types, False, "skipIfRocm:HalfTensor"),
    ('addmv', medium_1d, lambda t: [number(0.4, 2, t), medium_2d(t), medium_1d(t)], 'scalar',
        types, False, "skipIfRocm:HalfTensor"),
    ('addmv', medium_1d, lambda t: [number(0.5, 3, t), number(0.4, 2, t), medium_2d(t), medium_1d(t)], 'two_scalars',
        types, False, "skipIfRocm:HalfTensor"),
    ('addr', medium_2d, lambda t: [medium_1d(t), medium_1d(t)]),
    ('addr', medium_2d, lambda t: [number(0.4, 2, t), medium_1d(t), medium_1d(t)], 'scalar'),
    ('addr', medium_2d, lambda t: [number(0.5, 3, t), number(0.4, 2, t), medium_1d(t), medium_1d(t)], 'two_scalars'),
    ('atan2', medium_2d, lambda t: [medium_2d(t)], None, float_types + [torch.HalfTensor]),
    ('fmod', small_3d, lambda t: [3], 'value', types, False, "skipIfRocm:HalfTensor"),
    ('fmod', small_3d, lambda t: [small_3d_positive(t)], 'tensor'),
    ('chunk', medium_2d, lambda t: [4],),
    ('chunk', medium_2d, lambda t: [4, 1], 'dim'),
    ('chunk', medium_2d, lambda t: [4, -2], 'neg_dim'),
    ('clamp', medium_2d_scaled, lambda t: [-1, 5], None, signed_types),
    ('clamp', medium_2d_scaled, lambda t: [1, 5], None, unsigned_types),
    ('clone', medium_2d, lambda t: [],),
    ('contiguous', medium_2d, lambda t: [],),
    ('cross', new_t(M, 3, M), lambda t: [new_t(M, 3, M)(t)],),
    ('cumprod', small_3d, lambda t: [1]),
    ('cumprod', small_3d, lambda t: [-1], 'neg_dim'),
    ('cumsum', small_3d, lambda t: [1]),
    ('cumsum', small_3d, lambda t: [-1], 'neg_dim'),
    ('dim', small_3d, lambda t: [],),
    ('dist', small_2d, lambda t: [small_2d(t)]),
    ('dist', small_2d, lambda t: [small_2d(t), 3], '3_norm'),
    ('dist', small_2d, lambda t: [small_2d(t), 2.5], '2_5_norm'),
    ('dot', medium_1d, lambda t: [medium_1d(t)], '', types, False, "skipIfRocm:HalfTensor"),
    ('element_size', medium_1d, lambda t: [],),
    ('eq', small_3d_ones, lambda t: [small_3d(t)],),
    ('eq', small_3d_ones, lambda t: [small_3d_ones(t)], 'equal'),
    ('ne', small_3d_ones, lambda t: [small_3d(t)],),
    ('ne', small_3d_ones, lambda t: [small_3d_ones(t)], 'equal'),
    ('equal', small_3d_ones, lambda t: [small_3d_ones(t)], 'equal'),
    ('equal', small_3d_ones, lambda t: [small_3d(t)],),
    ('expand', new_t(M, 1, M), lambda t: [M, 4, M],),
    ('expand_as', new_t(M, 1, M), lambda t: [new_t(M, 4, M)(t)],),
    ('fill', medium_2d, lambda t: [number(3.14, 3, t)]),
    ('ge', medium_2d, lambda t: [medium_2d(t)],),
    ('le', medium_2d, lambda t: [medium_2d(t)],),
    ('gt', medium_2d, lambda t: [medium_2d(t)],),
    ('lt', medium_2d, lambda t: [medium_2d(t)],),
    ('is_contiguous', medium_2d, lambda t: [],),
    # TODO: can't check negative case - GPU copy will be contiguous
    ('is_same_size', medium_2d, lambda t: [small_3d(t)], 'negative'),
    ('is_same_size', medium_2d, lambda t: [medium_2d(t)], 'positive'),
    ('is_set_to', medium_2d, lambda t: [medium_2d(t)],),
    # TODO: positive case
    ('kthvalue', small_3d_unique, lambda t: [3],),
    ('kthvalue', small_3d_unique, lambda t: [3, 1], 'dim'),
    ('kthvalue', small_3d_unique, lambda t: [3, -1], 'neg_dim'),
    ('lerp', small_3d, lambda t: [small_3d(t), 0.3]),
    ('max', small_3d_unique, lambda t: []),
    ('max', small_3d_unique, lambda t: [1], 'dim', types, False, skipIfRocm),
    ('max', small_3d_unique, lambda t: [-1], 'neg_dim', types, False, skipIfRocm),
    ('max', medium_2d, lambda t: [medium_2d(t)], 'elementwise'),
    ('min', small_3d_unique, lambda t: [], '', types, False, "skipIfRocm:HalfTensor"),
    ('min', small_3d_unique, lambda t: [1], 'dim', types, False, skipIfRocm),
    ('min', small_3d_unique, lambda t: [-1], 'neg_dim', types, False, skipIfRocm),
    ('min', medium_2d, lambda t: [medium_2d(t)], 'elementwise'),
    ('mean', small_3d, lambda t: []),
    ('mean', small_3d, lambda t: [-1], 'neg_dim', types, False, "skipIfRocm:DoubleTensor,FloatTensor"),
    ('mean', small_3d, lambda t: [1], 'dim', types, False, "skipIfRocm:DoubleTensor,FloatTensor"),
    ('mode', small_3d, lambda t: [], '', types, False, skipIfRocm),
    ('mode', small_3d, lambda t: [1], 'dim', types, False, skipIfRocm),
    ('mode', small_3d, lambda t: [-1], 'neg_dim', types, False, skipIfRocm),
    ('mvlgamma', lambda t: tensor_clamp(small_2d(t), 0.1, 10), lambda t: [1], '2d_p=1', float_types_no_half),
    ('mvlgamma', lambda t: tensor_clamp(small_2d(t), 0.6, 10), lambda t: [2], '2d_p=2', float_types_no_half),
    ('remainder', small_3d, lambda t: [3], 'value', types, False, "skipIfRocm:HalfTensor"),
    ('remainder', small_3d, lambda t: [-3], 'negative_value', signed_types),
    ('remainder', small_3d, lambda t: [small_3d_positive(t)], 'tensor'),
    ('remainder', small_3d, lambda t: [constant_tensor_sub(0, small_3d_positive(t))], 'negative_tensor', signed_types),
    ('std', small_3d, lambda t: []),
    ('std', small_3d, lambda t: [1], 'dim'),
    ('std', small_3d, lambda t: [-1], 'neg_dim'),
    ('var', small_3d, lambda t: []),
    ('var', small_3d, lambda t: [1], 'dim'),
    ('var', small_3d, lambda t: [-1], 'neg_dim'),
    ('ndimension', small_3d, lambda t: [],),
    ('nelement', small_3d, lambda t: [],),
    ('numel', small_3d, lambda t: [],),
    ('narrow', small_3d, lambda t: [1, 3, 2],),
    ('narrow', small_3d, lambda t: [-1, 3, 2], 'neg_dim'),
    ('nonzero', small_3d, lambda t: [], '', types, False, skipIfRocm),
    ('norm', small_3d, lambda t: []),
    ('norm', small_3d, lambda t: [3], '3_norm'),
    ('norm', small_3d, lambda t: [3, 0], '3_norm_dim'),
    ('norm', small_3d, lambda t: [3, -2], '3_norm_neg_dim'),
    ('ones', small_3d, lambda t: [1, 2, 3, 4, 5],),
    ('permute', new_t(1, 2, 3, 4), lambda t: [2, 1, 3, 0],),
    ('put_', new_t(2, 5, 3), lambda t: [long_type(t)([[0], [-2]]), t([[3], [4]])], '', types, False, skipIfRocm),
    ('put_', new_t(2, 3), lambda t: [long_type(t)([]), t([])], 'empty'),
    ('put_', new_t(2, 2), lambda t: [long_type(t)([[1], [-3]]), t([[1], [2]]), True], 'accumulate'),
    ('prod', small_2d_oneish, lambda t: []),
    ('prod', small_3d, lambda t: [1], 'dim', types, False, skipIfRocm),
    ('prod', small_3d, lambda t: [-1], 'neg_dim', types, False, skipIfRocm),
    ('sum', small_2d, lambda t: []),
    ('sum', small_3d, lambda t: [1], 'dim', types, False, skipIfRocm),
    ('sum', small_3d, lambda t: [-1], 'neg_dim', types, False, skipIfRocm),
    ('renorm', small_3d, lambda t: [2, 1, 1], '2_norm', types, False, "skipIfRocm:HalfTensor,DoubleTensor,FloatTensor"),
    ('renorm', small_3d, lambda t: [2, -1, 1], '2_norm_neg_dim', types,
        False, "skipIfRocm:HalfTensor,DoubleTensor,FloatTensor"),
    ('renorm', small_3d, lambda t: [1.5, 1, 1], '1_5_norm', types,
        False, "skipIfRocm:HalfTensor,DoubleTensor,FloatTensor"),
    ('repeat', small_2d, lambda t: [2, 2, 2],),
    ('size', new_t(1, 2, 3, 4), lambda t: [],),
    ('size', new_t(1, 2, 3, 4), lambda t: [1], 'dim'),
    ('size', new_t(1, 2, 3, 4), lambda t: [-2], 'neg_dim'),
    ('sort', small_3d_unique, lambda t: [], '', types, False, skipIfRocm),
    ('sort', small_3d_unique, lambda t: [1], 'dim', types, False, skipIfRocm),
    ('sort', small_3d_unique, lambda t: [-1], 'neg_dim', types, False, skipIfRocm),
    ('sort', small_3d_unique, lambda t: [1, True], 'dim_descending', types, False, skipIfRocm),
    ('sort', small_3d_unique, lambda t: [-1, True], 'neg_dim_descending', types, False, skipIfRocm),
    ('split', small_3d, lambda t: [2],),
    ('split', small_3d, lambda t: [2, 1], 'dim'),
    ('split', small_3d, lambda t: [2, -3], 'neg_dim'),
    ('squeeze', new_t(1, 2, 1, 4), lambda t: [],),
    ('squeeze', new_t(1, 2, 1, 4), lambda t: [2], 'dim'),
    ('squeeze', new_t(1, 2, 1, 4), lambda t: [-2], 'neg_dim'),
    ('t', new_t(1, 2), lambda t: [],),
    ('take', new_t(3, 4), lambda t: [long_type(t)([[0], [-2]])], '', types, False, skipIfRocm),
    ('transpose', new_t(1, 2, 3, 4), lambda t: [1, 2],),
    ('transpose', new_t(1, 2, 3, 4), lambda t: [-1, -2], 'neg_dim'),
    ('to_list', small_3d, lambda t: [],),
    ('topk', small_3d_unique, lambda t: [2, 1, False, True], 'dim_sort', types, False, skipIfRocm),
    ('topk', small_3d_unique, lambda t: [2, -1, False, True], 'neg_dim_sort', types, False, skipIfRocm),
    ('topk', small_3d_unique, lambda t: [2, 1, True, True], 'dim_desc_sort', types, False, skipIfRocm),
    ('trace', medium_2d, lambda t: []),
    ('tril', medium_2d, lambda t: [],),
    ('tril', medium_2d_expanded, lambda t: [], 'zero_stride', types, True),
    ('tril', medium_2d, lambda t: [2], 'positive'),
    ('tril', medium_2d, lambda t: [-2], 'negative'),
    ('triu', medium_2d, lambda t: [],),
    ('triu', medium_2d_expanded, lambda t: [], 'zero_stride', types, True),
    ('triu', medium_2d, lambda t: [2], 'positive'),
    ('triu', medium_2d, lambda t: [-2], 'negative'),
    ('unsqueeze', new_t(2, 3, 4), lambda t: [2],),
    ('unsqueeze', new_t(2, 3, 4), lambda t: [-2], 'neg_dim'),
    ('view', small_3d, lambda t: [100, 10], 'contiguous'),
    ('view_as', small_3d, lambda t: [make_tensor(t, 100, 10)],),
    ('zero', small_3d, lambda t: [],),
    ('zeros', small_3d, lambda t: [1, 2, 3, 4],),
    ('eye', small_2d, lambda t: [3, 4],),
    ('flip', small_3d, lambda t: [0], 'd0', types, True),
    ('flip', small_3d, lambda t: [0, 1, 2], 'd012', types, True),
    ('flip', small_3d, lambda t: [0, 2], 'd02', types, True),
    ('flip', small_3d, lambda t: [2, 0], 'd20', types, True),
    ('flip', small_3d, lambda t: [-1], 'neg_d', types, True),
    ('rot90', small_2d, lambda t: [1, [0, 1]], 'k1_d01', types, True),
    ('rot90', small_3d, lambda t: [1, [1, 2]], 'k1_d12', types, True),
    ('rot90', small_3d, lambda t: [1, [1, -1]], 'k1_neg_d', types, True),
    ('rot90', small_3d, lambda t: [], 'default', types, True),
    ('rsqrt', lambda t: constant_tensor_add(1, small_3d(t)), lambda t: [], None, float_types),
    ('sinh', lambda t: tensor_clamp(small_3d(t), -1, 1), lambda t: [], None, float_types),
    ('tan', lambda t: tensor_clamp(small_3d(t), -1, 1), lambda t: [], None, float_types),
    ('__lshift__', lambda t: torch.pow(2, cast_tensor(torch.arange(1, 5), t)),
        lambda t: [2], None, signed_types),
    ('__rshift__', lambda t: torch.pow(2, cast_tensor(torch.arange(3, 7), t)),
        lambda t: [2], None, signed_types),
    # lapack tests
    ('qr', small_2d_lapack, lambda t: [], 'square', float_types, False,
        unittest.skipIf(not TEST_MAGMA, "no MAGMA library detected")),
    ('qr', small_2d_lapack_skinny, lambda t: [], 'skinny', float_types, False,
        unittest.skipIf(not TEST_MAGMA, "no MAGMA library detected")),
    ('qr', small_2d_lapack_fat, lambda t: [], 'fat', float_types, False,
        unittest.skipIf(not TEST_MAGMA, "no MAGMA library detected")),
    ('qr', large_2d_lapack, lambda t: [], 'big', float_types, False,
        unittest.skipIf(not TEST_MAGMA, "no MAGMA library detected")),
    ('inverse', new_t(20, 20), lambda t: [], None, float_types, False, "skipIfRocm:DoubleTensor,FloatTensor"),
    ('geqrf', new_t(20, 20), lambda t: [], None, float_types, False,
        unittest.skipIf(not TEST_MAGMA, "no MAGMA library detected")),
    ('svd', new_t(10, 10), lambda t: [], 'square', float_types_no_half, False,
        unittest.skipIf(not TEST_MAGMA, "no MAGMA library detected")),
    ('svd', lambda t: new_t(10, 10)(t).t(), lambda t: [True], 'square_col_maj',
        float_types_no_half, False,
        unittest.skipIf(not TEST_MAGMA, "no MAGMA library detected")),
    ('svd', new_t(20, 5), lambda t: [True], 'tall_some', float_types_no_half, False,
        unittest.skipIf(not TEST_MAGMA, "no MAGMA library detected")),
    ('svd', new_t(20, 5), lambda t: [False], 'tall_all', float_types_no_half, False,
        unittest.skipIf(not TEST_MAGMA, "no MAGMA library detected")),
    ('svd', lambda t: new_t(5, 20)(t).t(), lambda t: [True],
        'tall_some_col_maj', float_types_no_half, False,
        unittest.skipIf(not TEST_MAGMA, "no MAGMA library detected")),
    ('svd', lambda t: new_t(5, 20)(t).t(), lambda t: [False],
        'tall_all_col_maj', float_types_no_half, False,
        unittest.skipIf(not TEST_MAGMA, "no MAGMA library detected")),
    ('eig', new_t(10, 10), lambda t: [True], 'with_eigvec', float_types_no_half, False,
        unittest.skipIf(not TEST_MAGMA, "no MAGMA library detected")),
]

# TODO: random functions, cat, gather, scatter, index*, masked*,
#       resize, resizeAs, storage_offset, storage, stride, unfold

custom_precision = {
    'addbmm': 1e-4,
    'addmm': 1e-4,
    'addmv': 1e-4,
    'addr': 1e-4,
    'baddbmm': 1e-4,
    'rsqrt': 1e-4,
    'cumprod': 1e-4,
    'qr': 3e-4,
    'digamma': 1e0,  # large values lead to large absolute error but small relative error
}

custom_half_precision = {
    'add': 1e-2,
    'acos': 1e-3,
    'addbmm': 1e-1,
    'addcdiv': 1e-2,
    'addcmul': 1e-2,
    'addmm': 1e-1,
    'addmv': 1e-2,
    'addr': 1e-2,
    'asin': 1e-3,
    'atan2': 1e-3,
    'atan': 1e-3,
    'baddbmm': 1e-2,
    'cos': 1e-3,
    'cosh': 1e-2,
    'cross': 1e-2,
    'cumprod': 1e-2,
    'cumsum': 1e-2,
    'dist': 1e-2,
    'div': 1e-3,
    'dot': 1e-2,
    'erf': 1e-3,
    'erfc': 1e-3,
    'erfinv': 1e-3,
    'exp': 1e-2,
    'expm1': 1e-2,
    'fill': 1e-3,
    'lerp': 1e-2,
    'lgamma': 1e-2,
    'log': 1e-2,
    'log10': 1e-2,
    'log1p': 1e-3,
    'log2': 1e-2,
    'mean': 1e-3,
    'mul': 1e-2,
    'norm': 1e-1,
    'pow': 1e-1,
    'prod': 1e-3,
    'reciprocal': 1e-1,
    'remainder': 1e-3,
    'renorm': 1e-3,
    'rsqrt': 1e-2,
    'sigmoid': 1e-3,
    'sin': 1e-3,
    'sinh': 1e-3,
    'sqrt': 1e-3,
    'std': 1e-3,
    'sub': 1e-2,
    'sum': 1e-2,
    'tan': 1e-3,
    'tanh': 1e-3,
    'trace': 1e-3,
    'var': 1e-3,
    '__lshift__': 1e-3,
    '__rshift__': 1e-3,
}

simple_pointwise = [
    'abs',
    'sign',
]
for fn in simple_pointwise:
    tests.append((fn, small_3d, lambda t: []))

simple_pointwise_float = [
    'log',
    'log10',
    'log1p',
    'log2',
    'sigmoid',
    'sin',
    'sqrt',
    'tanh',
    'acos',
    'asin',
    'atan',
    'cos',
    'cosh',
    'erf',
    'erfc',
    'erfinv',
    'exp',
    'expm1',
    'reciprocal',
    'floor',
    'frac',
    'neg',
    'round',
    'trunc',
    'ceil',
    'lgamma',
    'digamma',
    'trigamma',
]

for fn in simple_pointwise_float:
    tests.append((fn, small_3d, lambda t: [], None, float_types))

_cycles_per_ms = None


def get_cycles_per_ms():
    """Approximate number of cycles per millisecond for torch.cuda._sleep"""
    global _cycles_per_ms
    if _cycles_per_ms is None:
        start = torch.cuda.Event(enable_timing=True)
        end = torch.cuda.Event(enable_timing=True)
        start.record()
        torch.cuda._sleep(1000000)
        end.record()
        end.synchronize()
        _cycles_per_ms = 1000000 / start.elapsed_time(end)
    return _cycles_per_ms


def compare_cpu_gpu(tensor_constructor, arg_constructor, fn, t, precision=1e-5):
    def tmp(self):
        cpu_tensor = tensor_constructor(t)
        gpu_tensor = to_gpu(cpu_tensor)
        cpu_args = arg_constructor(t)
        gpu_args = [to_gpu(arg) for arg in cpu_args]
        if is_half(t):
            cpu_tensor = cpu_tensor.float()
            cpu_args = [arg.float() if isinstance(arg, torch.Tensor) and is_half(arg) else arg for arg in cpu_args]
        cpu_result = getattr(cpu_tensor, fn)(*cpu_args)
        try:
            gpu_result = getattr(gpu_tensor, fn)(*gpu_args)
        except RuntimeError as e:
            reason = e.args[0]
            if 'only supports floating-point types' in reason or 'unimplemented data type' in reason:
                raise unittest.SkipTest('unimplemented data type')
            raise
        except AttributeError as e:
            reason = e.args[0]
            if 'object has no attribute' in reason:
                raise unittest.SkipTest('unimplemented data type')
            raise
        # If one changes, another should change as well
        self.assertEqual(cpu_tensor, gpu_tensor, precision)
        self.assertEqual(cpu_args, gpu_args, precision)
        # Compare results
        if fn == 'element_size' and t.__name__ == 'HalfTensor':
            # Workaround since cpu_result is float
            self.assertEqual(2, gpu_result)
        else:
            self.assertEqual(cpu_result, gpu_result, precision)
    return tmp


class TestCuda(TestCase):
    _do_cuda_memory_leak_check = True

    @staticmethod
    def _test_memory_stats_generator(self, device=None, N=35):
        if device is None:
            device = torch.cuda.current_device()

        m0 = torch.cuda.memory_allocated(device)
        last_m_arr = [torch.cuda.memory_allocated(device)]
        max_m_arr = [torch.cuda.max_memory_allocated(device)]
        last_c_arr = [torch.cuda.memory_cached(device)]
        max_c_arr = [torch.cuda.max_memory_cached(device)]

        def alloc(*size):
            with torch.cuda.device(device):
                # NOTE: do **not** use methods that can have additional
                #       memory overhead, e.g., inplace random sampling methods.
                #       they can leave some memory occupied even after being
                #       deallocated, e.g., initialized RNG state, causing some
                #       memory checks below to fail.
                return torch.cuda.FloatTensor(*size)

        def assert_change(comp=1, empty_cache=False):
            # comp > 0: increased
            # comp = 0: equal
            # comp < 0: decreased
            new_m = torch.cuda.memory_allocated(device)
            new_max_m = torch.cuda.max_memory_allocated(device)
            if comp > 0:
                self.assertGreater(new_m, last_m_arr[0])
            elif comp < 0:
                self.assertLess(new_m, last_m_arr[0])
            else:
                self.assertEqual(new_m, last_m_arr[0])
            self.assertLessEqual(new_m, new_max_m)
            self.assertGreaterEqual(new_max_m, max_m_arr[0])
            last_m_arr[0] = new_m
            max_m_arr[0] = new_max_m

            new_c = torch.cuda.memory_cached(device)
            new_max_c = torch.cuda.max_memory_cached(device)
            # emptying cache may happen (due to allocation or empty_cache), so
            # we can't assert new_c >= last_c
            self.assertLessEqual(new_c, new_max_c)
            self.assertGreaterEqual(new_max_c, max_c_arr[0])
            last_c_arr[0] = new_c
            max_c_arr[0] = new_max_c

            if empty_cache:
                torch.cuda.empty_cache()
                new_c = torch.cuda.memory_cached(device)
                new_max_c = torch.cuda.max_memory_cached(device)
                self.assertLessEqual(new_c, last_c_arr[0])
                self.assertLessEqual(new_c, new_max_c)
                self.assertEqual(new_max_c, max_c_arr[0])
                last_c_arr[0] = new_c

        assert_change(0)
        assert_change(0)
        yield

        tensors1 = [alloc(1), alloc(10, 20), alloc(200, 300, 2000)]
        m1 = torch.cuda.memory_allocated(device)
        assert_change(1)
        yield

        tensors2 = []

        for i in range(1, int(N / 2) + 1):
            # small ones
            tensors2.append(alloc(i, i * 4))
            assert_change(1)
            yield

        for i in range(5, int(N / 2) + 5):
            # large ones
            tensors2.append(alloc(i, i * 7, i * 9, i * 11))
            assert_change(1)
            yield

        tensors2.append(alloc(0, 0, 0))
        assert_change(0)
        yield

        permute = []
        for i in torch.randperm(len(tensors2)):
            permute.append(tensors2[i])
            assert_change(0)
            yield

        del tensors2
        assert_change(0)
        yield
        tensors2 = permute
        assert_change(0)
        yield
        del permute
        assert_change(0)
        yield

        for i in range(int(N / 2)):
            x = tensors2[i].numel()
            del tensors2[i]
            assert_change(-x)  # in case that tensors2[i] is empty
            yield

        for i in range(2, int(2 * N / 3) + 2):
            tensors2.append(alloc(i, i * 3, i * 8))
            assert_change(1)
            yield

        del tensors2
        assert_change(-1)
        assert_change(0)
        self.assertEqual(torch.cuda.memory_allocated(device), m1)
        yield True

        del tensors1
        assert_change(-1)
        self.assertEqual(torch.cuda.memory_allocated(device), m0)

        # test empty_cache
        assert_change(0, empty_cache=True)

    def test_memory_stats(self):
        torch.cuda.empty_cache()
        for _ in self._test_memory_stats_generator(self):
            pass

    @unittest.skipIf(not TEST_MULTIGPU, "only one GPU detected")
    @skipIfRocm
    def test_memory_stats_multigpu(self):
        # advance a generator with a end flag
        def advance(gen, end):
            if not end:
                try:
                    next(gen)
                except StopIteration:
                    end = True
            return end

        # interlace
        torch.cuda.empty_cache()
        gen0 = self._test_memory_stats_generator(self, device=0, N=35)
        gen1 = self._test_memory_stats_generator(self, device=torch.device('cuda:1'), N=35)
        end0 = end1 = False
        while not (end0 and end1):
            end0 = advance(gen0, end0)
            end1 = advance(gen1, end1)

        # semi-random order
        torch.cuda.empty_cache()
        gen0 = self._test_memory_stats_generator(self, device=0, N=35)
        gen1 = self._test_memory_stats_generator(self, device=torch.device('cuda:1'), N=35)
        end0 = end1 = False

        while not (end0 and end1):
            end0 = advance(gen0, end0)
            if not end0:
                gen1_max_times = torch.LongTensor(1).random_(0, 3)[0]
            else:
                gen1_max_times = inf
            t = 0
            while t < gen1_max_times and not end1:
                end1 = advance(gen1, end1)
                t += 1

    @unittest.skipIf(not TEST_MULTIGPU, "only one GPU detected")
    @skipIfRocm
    def test_autogpu(self):
        x = torch.randn(5, 5).cuda()
        y = torch.randn(5, 5).cuda()
        self.assertEqual(x.get_device(), 0)
        self.assertEqual(x.get_device(), 0)
        with torch.cuda.device(1):
            z = torch.randn(5, 5).cuda()
            self.assertEqual(z.get_device(), 1)
            q = x.add(y)
            self.assertEqual(q.get_device(), 0)
            w = torch.randn(5, 5).cuda()
            self.assertEqual(w.get_device(), 1)
            self.assertEqual(y.cuda().get_device(), 1)
        z = z.cuda()
        self.assertEqual(z.get_device(), 0)

    @unittest.skipIf(not TEST_MULTIGPU, "only one GPU detected")
    @skipIfRocm
    def test_new(self):
        x = torch.randn(3, 3).cuda()
        self.assertEqual(x.new([0, 1, 2]).get_device(), 0)
        self.assertEqual(x.new([0, 1, 2], device=1).get_device(), 1)

        with torch.cuda.device(1):
            self.assertEqual(x.new([0, 1, 2]).get_device(), 0)
            self.assertEqual(x.new([0, 1, 2], device=1).get_device(), 1)

    @unittest.skipIf(not TEST_MULTIGPU, "only one GPU detected")
    @skipIfRocm
    def test_copy_device(self):
        x = torch.randn(5, 5).cuda()
        with torch.cuda.device(1):
            y = x.cuda()
            self.assertEqual(y.get_device(), 1)
            self.assertIs(y.cuda(), y)
            z = y.cuda(0)
            self.assertEqual(z.get_device(), 0)
            self.assertIs(z.cuda(0), z)

        x = torch.randn(5, 5)
        with torch.cuda.device(1):
            y = x.cuda()
            self.assertEqual(y.get_device(), 1)
            self.assertIs(y.cuda(), y)
            z = y.cuda(0)
            self.assertEqual(z.get_device(), 0)
            self.assertIs(z.cuda(0), z)

    def test_serialization_array_with_storage(self):
        x = torch.randn(5, 5).cuda()
        y = torch.IntTensor(2, 5).fill_(0).cuda()
        q = [x, y, x, y.storage()]
        with tempfile.NamedTemporaryFile() as f:
            torch.save(q, f)
            f.seek(0)
            q_copy = torch.load(f)
        self.assertEqual(q_copy, q, 0)
        q_copy[0].fill_(5)
        self.assertEqual(q_copy[0], q_copy[2], 0)
        self.assertTrue(isinstance(q_copy[0], torch.cuda.DoubleTensor))
        self.assertTrue(isinstance(q_copy[1], torch.cuda.IntTensor))
        self.assertTrue(isinstance(q_copy[2], torch.cuda.DoubleTensor))
        self.assertTrue(isinstance(q_copy[3], torch.cuda.IntStorage))
        q_copy[1].fill_(10)
        self.assertTrue(q_copy[3], torch.cuda.IntStorage(10).fill_(10))

    def test_type_conversions(self):
        x = torch.randn(5, 5)
        self.assertIsInstance(x.float(), torch.FloatTensor)
        self.assertIsInstance(x.cuda(), torch.cuda.DoubleTensor)
        self.assertIsInstance(x.cuda().float(), torch.cuda.FloatTensor)
        self.assertIsInstance(x.cuda().float().cpu(), torch.FloatTensor)
        self.assertIsInstance(x.cuda().float().cpu().int(), torch.IntTensor)

        y = x.storage()
        self.assertIsInstance(y.float(), torch.FloatStorage)
        self.assertIsInstance(y.cuda(), torch.cuda.DoubleStorage)
        self.assertIsInstance(y.cuda().float(), torch.cuda.FloatStorage)
        self.assertIsInstance(y.cuda().float().cpu(), torch.FloatStorage)
        self.assertIsInstance(y.cuda().float().cpu().int(), torch.IntStorage)

    @unittest.skipIf(not TEST_MULTIGPU, "only one GPU detected")
    @skipIfRocm
    def test_type_conversions_same_gpu(self):
        x = torch.randn(5, 5).cuda(1)
        self.assertEqual(x.int().get_device(), 1)
        self.assertEqual(x.type(torch.int).get_device(), 1)
        self.assertEqual(x.to(torch.int).get_device(), 1)

    def test_neg(self):
        TestTorch._test_neg(self, lambda t: t.cuda())

    def _test_broadcast(self, input):
        if not TEST_MULTIGPU:
            raise unittest.SkipTest("only one GPU detected")
        result = comm.broadcast(input, (0, 1))
        for i, t in enumerate(result):
            self.assertEqual(t.get_device(), i)
            self.assertEqual(t, input)
            if input.is_cuda and input.get_device() == i:
                self.assertEqual(t.data_ptr(), input.data_ptr())

    @skipIfRocm
    def test_broadcast_cpu(self):
        self._test_broadcast(torch.randn(5, 5))

    @skipIfRocm
    def test_broadcast_gpu(self):
        self._test_broadcast(torch.randn(5, 5).cuda())

    @skipIfRocm
    def test_min_max_nan(self):
        tests = [(lambda x: x.min(), 'min'),
                 (lambda x: x.max(), 'max'),
                 (lambda x: x.min(0)[0], 'min_dim'),
                 (lambda x: x.max(0)[0], 'max_dim')]
        for f, name in tests:
            a = torch.arange(25.0).view(5, 5)
            a[2, 2] = nan
            actual = f(a.cuda()).cpu()
            expected = f(a).cpu()
            self.assertEqual(torch.isnan(actual), torch.isnan(expected), 'nans for {}'.format(name))
            self.assertEqual(actual[~torch.isnan(actual)],
                             expected[~torch.isnan(expected)], 'nans for {}'.format(name))

    @staticmethod
    def _test_broadcast_coalesced(self, tensors, buffer_size):
        b_tensors = [comm.broadcast(t, (0, 1)) for t in tensors]
        for (_, bt), t in zip(b_tensors, tensors):
            self.assertEqual(bt.get_device(), 1)
            self.assertEqual(bt, t)
            self.assertIsInstance(bt, type(t))

        bc_tensors = comm.broadcast_coalesced(tensors, (0, 1), buffer_size=buffer_size)
        bc_tensors_t = list(zip(*bc_tensors))
        self.assertEqual(b_tensors, bc_tensors_t)
        for (_, bt), (_, bct) in zip(b_tensors, bc_tensors_t):
            self.assertEqual(bt.get_device(), bct.get_device())
            self.assertIsInstance(bct, type(bt))

    @unittest.skipIf(not TEST_MULTIGPU, "only one GPU detected")
    @skipIfRocm
    def test_broadcast_coalesced(self):
        numel = 5
        num_bytes = numel * 8
        tensors = [
            make_sparse_tensor(torch.cuda.sparse.DoubleTensor, 1, 2, 3),
            torch.randn(numel).long().cuda(),
            torch.randn(numel).cuda(),
            make_sparse_tensor(torch.cuda.sparse.DoubleTensor, 10, 2, 3),
            make_sparse_tensor(torch.cuda.sparse.DoubleTensor, 5, 2, 3),
            make_sparse_tensor(torch.cuda.sparse.LongTensor, 7, 3, 3),
            make_sparse_tensor(torch.cuda.sparse.FloatTensor, 2, 2, 3),
            torch.randn(numel).long().cuda(),
            torch.randn(numel).long().cuda(),
            make_sparse_tensor(torch.cuda.sparse.LongTensor, 3, 2, 7),
            torch.randn(numel * 2).int().cuda(),  # int is 2x shorter
            torch.randn(numel).cuda(),
        ]
        self._test_broadcast_coalesced(self, tensors, num_bytes * 5 // 2)

    @unittest.skipIf(not TEST_MULTIGPU, "only one GPU detected")
    @skipIfRocm
    def test_broadcast_coalesced_dense_only(self):
        numel = 5
        num_bytes = numel * 8
        tensors = [
            torch.randn(numel).long().cuda(),
            torch.randn(numel).cuda(),
            torch.randn(numel).long().cuda(),
            torch.randn(numel).long().cuda(),
            torch.randn(numel * 2).int().cuda(),  # int is 2x shorter
            torch.randn(numel).cuda(),
        ]
        self._test_broadcast_coalesced(self, tensors, num_bytes * 5 // 2)

    @unittest.skipIf(not TEST_MULTIGPU, "only one GPU detected")
    @skipIfRocm
    def test_reduce_add(self):
        x = torch.randn(5, 5)
        y = torch.randn(5, 5)
        x_cuda = x.cuda(0)
        y_cuda = y.cuda(1)
        result = comm.reduce_add((x_cuda, y_cuda))
        self.assertEqual(result.get_device(), 0)
        self.assertEqual(result.cpu(), x + y)

    @staticmethod
    def _test_reduce_add_coalesced(self, tensors, buffer_size):
        dup_tensors = [tensors, list(map(lambda t: t.cuda(1), tensors))]

        r_tensors = list(map(comm.reduce_add, zip(*dup_tensors)))
        for r, t in zip(r_tensors, tensors):
            self.assertEqual(r.get_device(), t.get_device())
            self.assertEqual(r, t * 2)
            self.assertEqual(r.type(), t.type())

        rc_tensors = comm.reduce_add_coalesced(dup_tensors, buffer_size=buffer_size)
        self.assertEqual(r_tensors, rc_tensors)
        for r, rc in zip(r_tensors, rc_tensors):
            self.assertEqual(rc.get_device(), r.get_device())
            self.assertEqual(rc.type(), r.type())

    @unittest.skipIf(not TEST_MULTIGPU, "only one GPU detected")
    @skipIfRocm
    def test_reduce_add_coalesced(self):
        numel = 5
        num_bytes = numel * 8
        tensors = [
            make_sparse_tensor(torch.cuda.sparse.DoubleTensor, 1, 2, 3),
            torch.randn(numel).long().cuda(),
            torch.randn(numel).cuda(),
            make_sparse_tensor(torch.cuda.sparse.DoubleTensor, 10, 2, 3),
            make_sparse_tensor(torch.cuda.sparse.DoubleTensor, 5, 2, 3),
            make_sparse_tensor(torch.cuda.sparse.LongTensor, 7, 3, 3),
            make_sparse_tensor(torch.cuda.sparse.FloatTensor, 2, 2, 3),
            torch.randn(numel).long().cuda(),
            torch.randn(numel).long().cuda(),
            make_sparse_tensor(torch.cuda.sparse.LongTensor, 3, 2, 7),
            torch.randn(numel * 2).int().cuda(),  # int is 2x shorter
            torch.randn(numel).cuda(),
        ]
        self._test_reduce_add_coalesced(self, tensors, num_bytes * 5 // 2)

    @unittest.skipIf(not TEST_MULTIGPU, "only one GPU detected")
    @skipIfRocm
    def test_reduce_add_coalesced_dense_only(self):
        numel = 5
        num_bytes = numel * 8
        tensors = [
            torch.randn(numel).long().cuda(),
            torch.randn(numel).cuda(),
            torch.randn(numel).long().cuda(),
            torch.randn(numel).long().cuda(),
            torch.randn(numel * 2).int().cuda(),  # int is 2x shorter
            torch.randn(numel).cuda(),
        ]
        self._test_reduce_add_coalesced(self, tensors, num_bytes * 5 // 2)

    def _test_scatter(self, input, chunk_sizes=None, dim=0):
        if not TEST_MULTIGPU:
            raise unittest.SkipTest("only one GPU detected")
        result = comm.scatter(input, (0, 1), chunk_sizes, dim)
        self.assertEqual(len(result), 2)
        if chunk_sizes is None:
            chunk_sizes = tuple(repeat(input.size(dim) // 2, 2))
        chunk_start = 0
        for i, r in enumerate(result):
            chunk_end = chunk_start + chunk_sizes[i]
            index = [slice(None, None), slice(None, None)]
            index[dim] = slice(chunk_start, chunk_end)
            self.assertEqual(r, input[tuple(index)], 0)
            chunk_start = chunk_end

    def test_scatter_cpu(self):
        self._test_scatter(torch.randn(4, 4), dim=0)

    def test_scatter_cpu_dim(self):
        self._test_scatter(torch.randn(4, 4), dim=1)

    def test_scatter_cpu_neg_dim(self):
        self._test_scatter(torch.randn(4, 4), dim=-2)

    def test_scatter_cpu_sizes(self):
        self._test_scatter(torch.randn(6, 4), chunk_sizes=(2, 4))

    def test_scatter_gpu(self):
        self._test_scatter(torch.randn(4, 4).cuda(), dim=0)

    def test_scatter_gpu_dim(self):
        self._test_scatter(torch.randn(4, 4).cuda(), dim=1)

    def test_scatter_gpu_neg_dim(self):
        self._test_scatter(torch.randn(4, 4).cuda(), dim=-2)

    def test_scatter_gpu_sizes(self):
        self._test_scatter(torch.randn(6, 4).cuda(), chunk_sizes=(2, 4))

    def _test_gather(self, dim):
        if not TEST_MULTIGPU:
            raise unittest.SkipTest("only one GPU detected")
        x = torch.randn(2, 5).cuda(0)
        y = torch.randn(2, 5).cuda(1)
        result = comm.gather((x, y), dim)

        expected_size = list(x.size())
        expected_size[dim] += y.size(dim)
        expected_size = torch.Size(expected_size)
        self.assertEqual(result.get_device(), 0)
        self.assertEqual(result.size(), expected_size)

        index = [slice(None, None), slice(None, None)]
        index[dim] = slice(0, x.size(dim))
        self.assertEqual(result[tuple(index)], x)
        index[dim] = slice(x.size(dim), x.size(dim) + y.size(dim))
        self.assertEqual(result[tuple(index)], y)

    @skipIfRocm
    def test_gather(self):
        self._test_gather(0)

    @skipIfRocm
    def test_gather_dim(self):
        self._test_gather(1)

    @skipIfRocm
    def test_from_sequence(self):
        seq = [list(range(i * 4, i * 4 + 4)) for i in range(5)]
        reference = torch.arange(0, 20).resize_(5, 4)
        for t in types:
            cuda_type = get_gpu_type(t)
            self.assertEqual(cuda_type(seq), reference)

    def test_torch_manual_seed_seeds_cuda_devices(self):
        with freeze_rng_state():
            x = torch.zeros(4, 4).float().cuda()
            torch.manual_seed(2)
            self.assertEqual(torch.cuda.initial_seed(), 2)
            x.uniform_()
            torch.manual_seed(2)
            y = x.clone().uniform_()
            self.assertEqual(x, y)
            self.assertEqual(torch.cuda.initial_seed(), 2)

    def test_manual_seed(self):
        with freeze_rng_state():
            x = torch.zeros(4, 4).float().cuda()
            torch.cuda.manual_seed(2)
            self.assertEqual(torch.cuda.initial_seed(), 2)
            x.uniform_()
            torch.cuda.manual_seed(2)
            y = x.clone().uniform_()
            self.assertEqual(x, y)
            self.assertEqual(torch.cuda.initial_seed(), 2)

    @unittest.skipIf(not TEST_MULTIGPU, "only one GPU detected")
    @skipIfRocm
    def test_cat_autogpu(self):
        x = torch.randn(4, 4).cuda(1)
        y = torch.randn(4, 4).cuda(1)
        z = torch.cat([x, y], 0)
        self.assertEqual(z.get_device(), x.get_device())

    def test_cat(self):
        SIZE = 10
        for dim in range(-3, 3):
            pos_dim = dim if dim >= 0 else 3 + dim
            x = torch.rand(13, SIZE, SIZE).transpose(0, pos_dim).cuda()
            y = torch.rand(17, SIZE, SIZE).transpose(0, pos_dim).cuda()
            z = torch.rand(19, SIZE, SIZE).transpose(0, pos_dim).cuda()

            res1 = torch.cat((x, y, z), dim)
            self.assertEqual(res1.narrow(pos_dim, 0, 13), x, 0)
            self.assertEqual(res1.narrow(pos_dim, 13, 17), y, 0)
            self.assertEqual(res1.narrow(pos_dim, 30, 19), z, 0)

        x = torch.randn(20, SIZE, SIZE).cuda()
        self.assertEqual(torch.cat(torch.split(x, 7)), x)
        self.assertEqual(torch.cat(torch.chunk(x, 7)), x)

        y = torch.randn(1, SIZE, SIZE).cuda()
        z = torch.cat([x, y])
        self.assertEqual(z.size(), (21, SIZE, SIZE))

    @skipIfRocm
    def test_cat_empty_legacy(self):
        TestTorch._test_cat_empty_legacy(self, use_cuda=True)

    @skipIfRocm
    def test_cat_empty(self):
        TestTorch._test_cat_empty(self, use_cuda=True)

    def test_bernoulli(self):
        x = torch.tensor([0, 1], dtype=torch.float32, device='cuda')
        self.assertEqual(x.bernoulli().tolist(), [0, 1])

    def test_cat_bad_input_sizes(self):
        x = torch.randn(2, 1).cuda()
        y = torch.randn(2, 1, 1).cuda()
        z = torch.randn(2, 1, 1).cuda()
        self.assertRaises(RuntimeError, lambda: torch.cat([x, y, z]))

        x = torch.randn(2, 1, 2).cuda()
        y = torch.randn(2, 1, 1).cuda()
        z = torch.randn(2, 2, 1).cuda()
        self.assertRaises(RuntimeError, lambda: torch.cat([x, y, z], dim=1))

    @unittest.skipIf(torch.cuda.device_count() >= 10, "Loading a cuda:9 tensor")
    @unittest.skipIf(not PY3, "Tensor was serialized with Python 3")
    def test_load_nonexistent_device(self):
        # Setup: create a serialized file object with a 'cuda:9' restore location
        tensor = torch.randn(2, device='cuda')
        buf = io.BytesIO()
        torch.save(tensor, buf)
        # NB: this might not work in the future if serialization changes
        buf = io.BytesIO(buf.getvalue().replace(b'cuda:0', b'cuda:9'))

        msg = r'Attempting to deserialize object on CUDA device 9'
        with self.assertRaisesRegex(RuntimeError, msg):
            _ = torch.load(buf)

    def test_serialization(self):
        x = torch.randn(4, 4).cuda()
        with tempfile.NamedTemporaryFile() as f:
            torch.save(x, f)
            f.seek(0)
            x_copy = torch.load(f)
        self.assertEqual(x_copy, x)
        self.assertIs(type(x_copy), type(x))
        self.assertEqual(x_copy.get_device(), x.get_device())

    def test_serialization_array_with_empty(self):
        x = [torch.randn(4, 4).cuda(), torch.cuda.FloatTensor()]
        with tempfile.NamedTemporaryFile() as f:
            torch.save(x, f)
            f.seek(0)
            x_copy = torch.load(f)
        for original, copy in zip(x, x_copy):
            self.assertEqual(copy, original)
            self.assertIs(type(copy), type(original))
            self.assertEqual(copy.get_device(), original.get_device())

    @unittest.skipIf(not TEST_MULTIGPU, "detected only one GPU")
    @skipIfRocm
    def test_multigpu_serialization(self):
        x = [torch.randn(4, 4).cuda(0), torch.randn(4, 4).cuda(1)]
        with tempfile.NamedTemporaryFile() as f:
            torch.save(x, f)
            f.seek(0)
            x_copy = torch.load(f)
        for original, copy in zip(x, x_copy):
            self.assertEqual(copy, original)
            self.assertIs(type(copy), type(original))
            self.assertEqual(copy.get_device(), original.get_device())

    @unittest.skipIf(not TEST_MULTIGPU, "detected only one GPU")
    @skipIfRocm
    def test_multigpu_serialization_remap(self):
        x = [torch.randn(4, 4).cuda(0), torch.randn(4, 4).cuda(1)]

        def gpu_remap(storage, location):
            if location == 'cuda:1':
                return storage.cuda(0)

        with tempfile.NamedTemporaryFile() as f:
            torch.save(x, f)
            f.seek(0)
            x_copy = torch.load(f, map_location=gpu_remap)

        for original, copy in zip(x, x_copy):
            self.assertEqual(copy, original)
            self.assertIs(type(copy), type(original))
            self.assertEqual(copy.get_device(), 0)

    @unittest.skipIf(not TEST_MULTIGPU, "detected only one GPU")
    @skipIfRocm
    def test_multigpu_serialization_remap_dict(self):
        x = [torch.randn(4, 4).cuda(0), torch.randn(4, 4).cuda(1)]
        with tempfile.NamedTemporaryFile() as f:
            torch.save(x, f)
            f.seek(0)
            x_copy = torch.load(f, map_location={'cuda:1': 'cuda:0'})
        for original, copy in zip(x, x_copy):
            self.assertEqual(copy, original)
            self.assertIs(type(copy), type(original))
            self.assertEqual(copy.get_device(), 0)

    @unittest.skipIf(not TEST_MULTIGPU, "detected only one GPU")
    @skipIfRocm
    def test_cuda_set_device(self):
        x = torch.randn(5, 5)
        with torch.cuda.device(1):
            self.assertEqual(x.cuda().get_device(), 1)
            torch.cuda.set_device(0)
            self.assertEqual(x.cuda().get_device(), 0)
            with torch.cuda.device(1):
                self.assertEqual(x.cuda().get_device(), 1)
            self.assertEqual(x.cuda().get_device(), 0)
            torch.cuda.set_device(1)
        self.assertEqual(x.cuda().get_device(), 0)

    def test_is_tensor(self):
        for t in types:
            tensor = get_gpu_type(t)()
            self.assertTrue(torch.is_tensor(tensor))
        self.assertTrue(torch.is_tensor(torch.cuda.HalfTensor()))

    def test_cuda_synchronize(self):
        torch.cuda.synchronize()

    @skipIfRocm
    def test_streams(self):
        default_stream = torch.cuda.current_stream()
        user_stream = torch.cuda.Stream()
        self.assertEqual(torch.cuda.current_stream(), default_stream)
        self.assertNotEqual(default_stream, user_stream)
        self.assertEqual(default_stream.cuda_stream, 0)
        self.assertNotEqual(user_stream.cuda_stream, 0)
        with torch.cuda.stream(user_stream):
            self.assertEqual(torch.cuda.current_stream(), user_stream)
        self.assertTrue(user_stream.query())
        # copy 10 MB tensor from CPU-GPU which should take some time
        tensor1 = torch.ByteTensor(10000000).pin_memory()
        tensor2 = tensor1.cuda(non_blocking=True)
        self.assertFalse(default_stream.query())
        default_stream.synchronize()
        self.assertTrue(default_stream.query())

    @unittest.skipIf(not TEST_MULTIGPU, "detected only one GPU")
    @skipIfRocm
    def test_streams_multi_gpu(self):
        default_stream = torch.cuda.current_stream()
        self.assertEqual(default_stream.device, 0)
        stream = torch.cuda.Stream(device=1)
        self.assertEqual(stream.device, 1)
        with torch.cuda.device(1):
            self.assertEqual(torch.cuda.current_stream().device, 1)
            self.assertNotEqual(torch.cuda.current_stream(), default_stream)

    @unittest.skipIf(not TEST_MULTIGPU, "multi-GPU not supported")
    @skipIfRocm
    def test_tensor_device(self):
        self.assertEqual(torch.cuda.FloatTensor(1).get_device(), 0)
        self.assertEqual(torch.cuda.FloatTensor(1, device=1).get_device(), 1)
        with torch.cuda.device(1):
            self.assertEqual(torch.cuda.FloatTensor(1).get_device(), 1)
            self.assertEqual(torch.cuda.FloatTensor(1, device=0).get_device(), 0)
            self.assertEqual(torch.cuda.FloatTensor(1, device=None).get_device(), 1)

    @skipIfRocm
    def test_events(self):
        stream = torch.cuda.current_stream()
        event = torch.cuda.Event(enable_timing=True)
        self.assertTrue(event.query())
        start_event = torch.cuda.Event(enable_timing=True)
        stream.record_event(start_event)
        torch.cuda._sleep(int(50 * get_cycles_per_ms()))
        stream.record_event(event)
        self.assertFalse(event.query())
        event.synchronize()
        self.assertTrue(event.query())
        self.assertGreater(start_event.elapsed_time(event), 0)

    @skipIfRocm
    def test_record_stream(self):
        cycles_per_ms = get_cycles_per_ms()

        t = torch.FloatTensor([1, 2, 3, 4]).pin_memory()
        result = torch.cuda.FloatTensor(t.size())
        stream = torch.cuda.Stream()
        ptr = [None]

        # Performs the CPU->GPU copy in a background stream
        def perform_copy():
            with torch.cuda.stream(stream):
                tmp = t.cuda(non_blocking=True)
                ptr[0] = tmp.data_ptr()
            torch.cuda.current_stream().wait_stream(stream)
            tmp.record_stream(torch.cuda.current_stream())
            torch.cuda._sleep(int(50 * cycles_per_ms))  # delay the copy
            result.copy_(tmp)

        perform_copy()
        with torch.cuda.stream(stream):
            tmp2 = torch.cuda.FloatTensor(t.size())
            tmp2.zero_()
            self.assertNotEqual(tmp2.data_ptr(), ptr[0], 'allocation re-used to soon')

        self.assertEqual(result.tolist(), [1, 2, 3, 4])

        # Check that the block will be re-used after the main stream finishes
        torch.cuda.current_stream().synchronize()
        with torch.cuda.stream(stream):
            tmp3 = torch.cuda.FloatTensor(t.size())
            self.assertEqual(tmp3.data_ptr(), ptr[0], 'allocation not re-used')

    def test_noncontiguous_pinned_memory(self):
        # See issue #3266
        x = torch.arange(0, 10).view((2, 5))
        self.assertEqual(x.t(), x.t().pin_memory())

    @skipIfRocm
    def test_caching_pinned_memory(self):
        cycles_per_ms = get_cycles_per_ms()

        # check that allocations are re-used after deletion
        t = torch.FloatTensor([1]).pin_memory()
        ptr = t.data_ptr()
        del t
        t = torch.FloatTensor([1]).pin_memory()
        self.assertEqual(t.data_ptr(), ptr, 'allocation not reused')

        # check that the allocation is not re-used if it's in-use by a copy
        gpu_tensor = torch.cuda.FloatTensor([0])
        torch.cuda._sleep(int(50 * cycles_per_ms))  # delay the copy
        gpu_tensor.copy_(t, non_blocking=True)
        del t
        t = torch.FloatTensor([1]).pin_memory()
        self.assertNotEqual(t.data_ptr(), ptr, 'allocation re-used too soon')
        self.assertEqual(list(gpu_tensor), [1])

    @unittest.skipIf(not TEST_MULTIGPU, "only one GPU detected")
    @skipIfRocm
    def test_caching_pinned_memory_multi_gpu(self):
        # checks that the events preventing pinned memory from being re-used
        # too early are recorded on the correct GPU
        cycles_per_ms = get_cycles_per_ms()

        t = torch.FloatTensor([1]).pin_memory()
        ptr = t.data_ptr()
        gpu_tensor0 = torch.cuda.FloatTensor([0], device=0)
        gpu_tensor1 = torch.cuda.FloatTensor([0], device=1)

        with torch.cuda.device(1):
            torch.cuda._sleep(int(50 * cycles_per_ms))  # delay the copy
            gpu_tensor1.copy_(t, non_blocking=True)

        del t
        t = torch.FloatTensor([2]).pin_memory()
        self.assertNotEqual(t.data_ptr(), ptr, 'allocation re-used too soon')

        with torch.cuda.device(0):
            gpu_tensor0.copy_(t, non_blocking=True)

        self.assertEqual(gpu_tensor1[0], 1)
        self.assertEqual(gpu_tensor0[0], 2)

    @staticmethod
    def _select_broadcastable_dims(dims_full=None):
        return TestTorch._select_broadcastable_dims(dims_full)

    @unittest.skipIf(not TEST_MAGMA, "no MAGMA library detected")
    def test_pinverse(self):
        TestTorch._test_pinverse(self, lambda t: t.cuda())

    @unittest.skipIf(not TEST_MAGMA, "no MAGMA library detected")
    def test_matrix_rank(self):
        TestTorch._test_matrix_rank(self, lambda x: x.cuda())

    @unittest.skipIf(not TEST_MAGMA, "no MAGMA library detected")
    def test_matrix_power(self):
        TestTorch._test_matrix_power(self, conv_fn=lambda t: t.cuda())

    @unittest.skipIf(not TEST_MAGMA, "no MAGMA library detected")
    def test_det_logdet_slogdet(self):
        TestTorch._test_det_logdet_slogdet(self, lambda t: t.cuda())

    @unittest.skipIf(not TEST_MAGMA, "no MAGMA library detected")
    def test_gesv_batched(self):
        TestTorch._test_gesv_batched(self, lambda t: t.cuda())

    @unittest.skipIf(not TEST_MAGMA, "no MAGMA library detected")
    def test_gesv_batched_dims(self):
        TestTorch._test_gesv_batched_dims(self, lambda t: t.cuda())

    def test_view(self):
        TestTorch._test_view(self, lambda t: t.cuda())

    def test_flip(self):
        TestTorch._test_flip(self, use_cuda=True)

    def test_rot90(self):
        TestTorch._test_rot90(self, use_cuda=True)

    def test_signal_window_functions(self):
        TestTorch._test_signal_window_functions(self, device=torch.device('cuda'))

    @skipIfRocm
    def test_fft_ifft_rfft_irfft(self):
        TestTorch._test_fft_ifft_rfft_irfft(self, device=torch.device('cuda'))

        @contextmanager
        def plan_cache_max_size(n):
            original = torch.backends.cuda.cufft_plan_cache.max_size
            torch.backends.cuda.cufft_plan_cache.max_size = n
            yield
            torch.backends.cuda.cufft_plan_cache.max_size = original

        with plan_cache_max_size(max(1, torch.backends.cuda.cufft_plan_cache.size - 10)):
            TestTorch._test_fft_ifft_rfft_irfft(self, device=torch.device('cuda'))

        with plan_cache_max_size(0):
            TestTorch._test_fft_ifft_rfft_irfft(self, device=torch.device('cuda'))

        torch.backends.cuda.cufft_plan_cache.clear()

        # check that stll works after clearing cache
        with plan_cache_max_size(10):
            TestTorch._test_fft_ifft_rfft_irfft(self, device=torch.device('cuda'))

        with self.assertRaisesRegex(RuntimeError, r"must be non-negative"):
            torch.backends.cuda.cufft_plan_cache.max_size = -1

        with self.assertRaisesRegex(RuntimeError, r"read-only property"):
            torch.backends.cuda.cufft_plan_cache.size = -1

    def test_stft(self):
        TestTorch._test_stft(self, device=torch.device('cuda'))

    @skipIfRocm
    def test_multinomial(self):
        TestTorch._test_multinomial(self, torch.cuda.FloatTensor)

        # Test two corner cases from older PyTorch (Issue #4858)
        freqs = torch.cuda.FloatTensor([
            0.0, 0.0, 0.0, 0.0, 0.0, 0.0, 0.0, 0.0, 0.0,
            0.03178183361887932, 0.027680952101945877, 0.033176131546497345,
            0.046052902936935425, 0.07742464542388916, 0.11543981730937958,
            0.14148041605949402, 0.15784293413162231, 0.13180233538150787,
            0.08271478116512299, 0.049702685326337814, 0.027557924389839172,
            0.018125897273421288, 0.011851548217236996, 0.010252203792333603,
            0.007422595750540495, 0.005372154992073774, 0.0045109698548913,
            0.0036087757907807827, 0.0035267581697553396, 0.0018864056328311563,
            0.0024605290964245796, 0.0022964938543736935, 0.0018453967059031129,
            0.0010662291897460818, 0.0009842115687206388, 0.00045109697384759784,
            0.0007791675161570311, 0.00020504408166743815, 0.00020504408166743815,
            0.00020504408166743815, 0.00012302644609007984, 0.0,
            0.00012302644609007984, 4.100881778867915e-05, 0.0, 0.0, 0.0, 0.0,
            0.0, 0.0])

        torch.cuda.manual_seed(11042)
        sample = torch.multinomial(freqs, 1000, True)
        self.assertNotEqual(freqs[sample].min(), 0)

        p = torch.zeros(3421, 2, device="cuda", dtype=torch.float)
        p[:, 1] = 1
        torch.cuda.manual_seed(5214)
        r = torch.multinomial(p, 1)
        self.assertNotEqual(r.min().item(), 0)

    @staticmethod
    def mute():
        os.dup2(os.open(os.devnull, os.O_WRONLY), sys.stderr.fileno())

    def _spawn_method(self, method, arg):
        ctx = mp.get_context("spawn")
        with ctx.Pool(1, initializer=self.mute) as pool:
            errors = pool.map(method, [arg])
            for e in errors:
                if 'device-side assert triggered' not in str(e):
                    self.fail(e)

    @staticmethod
    def _test_multinomial_invalid_probs_cuda(probs):
        try:
            with torch.random.fork_rng(devices=[0]):
                torch.multinomial(probs.to('cuda'), 1)
                torch.cuda.synchronize()
            return False  # Should not be reached
        except RuntimeError as e:
            return e

    @unittest.skipIf(NO_MULTIPROCESSING_SPAWN, "Disabled for environments that \
                     don't support multiprocessing with spawn start method")
    @unittest.skipIf(IS_WINDOWS, 'FIXME: CUDA OOM error on Windows')
    @unittest.skipIf(not PY3,
                     "spawn start method is not supported in Python 2, \
                     but we need it for creating another process with CUDA")
    def test_multinomial_invalid_probs_cuda(self):
        test_method = TestCuda._test_multinomial_invalid_probs_cuda
        self._spawn_method(test_method, torch.Tensor([0, -1]))
        self._spawn_method(test_method, torch.Tensor([0, inf]))
        self._spawn_method(test_method, torch.Tensor([0, -inf]))
        self._spawn_method(test_method, torch.Tensor([0, nan]))

    @skipIfRocm
    def test_broadcast(self):
        TestTorch._test_broadcast(self, lambda t: t.cuda())

    def test_contiguous(self):
        TestTorch._test_contiguous(self, lambda t: t.cuda())

    def test_broadcast_fused_matmul(self):
        TestTorch._test_broadcast_fused_matmul(self, lambda t: t.cuda())

    def test_broadcast_batched_matmul(self):
        TestTorch._test_broadcast_batched_matmul(self, lambda t: t.cuda())

    @skipIfRocm
    def test_index(self):
        TestTorch._test_index(self, lambda t: t.cuda())

    @skipIfRocm
    def test_advancedindex(self):
        TestTorch._test_advancedindex(self, lambda t: t.cuda())

    @skipIfRocm
    def test_advancedindex_mixed_cpu_cuda(self):
        def test(x, ia, ib):
            # test getitem
            self.assertEqual(x[:, ia, None, ib, 0].cpu(),
                             x.cpu()[:, ia.cpu(), None, ib.cpu(), 0])
            self.assertEqual(x[ia], x.cpu()[ia.cpu()])
            # test setitem
            x_clone1 = x.clone()
            x_clone2 = x.clone()
            first_shape = x[:, ia, None, ib, 0].shape
            second_shape = x[ia].shape
            x_clone1[:, ia, None, ib, 0] = torch.randn(first_shape).to(x_clone1)
            x_clone2[ia] = torch.randn(second_shape).to(x_clone2)

        cpu = torch.device('cpu')
        for device in ['cuda:0', 'cuda:1'] if torch.cuda.device_count() > 1 else ['cuda']:
            # Index cpu tensor with cuda tensor
            x = torch.randn(3, 4, 4, 4, 3)
            ia = torch.tensor([0, 2, 1]).to(device)
            ib = torch.tensor([0, 2, 1]).to(device)
            test(x, ia, ib)

            # Index cuda tensor with cpu tensor
            x = x.to(device)
            ia = ia.to(cpu)
            ib = ib.to(cpu)
            test(x, ia, ib)

            # Index cpu tensor with mixed cpu, cuda tensors
            x = x.to(cpu)
            ia = ia.to(cpu)
            ib = ib.to(device)
            test(x, ia, ib)

            # Index cuda tensor with mixed cpu, cuda tensors
            x = x.to(device)
            ia = ia.to(cpu)
            ib = ib.to(device)
            test(x, ia, ib)

            if torch.cuda.device_count() > 1:
                other_device = 'cuda:0' if device != 'cuda:0' else 'cuda:1'
                # Index cuda tensor with mixed cpu, cuda tensors on different devices
                x = x.to(device)
                ia = ia.to(cpu)
                ib = ib.to(other_device)
                test(x, ia, ib)

    @skipIfRocm
    def test_advancedindex_big(self):
        TestTorch._test_advancedindex_big(self, lambda t: t.cuda())

    @skipIfRocm
    def test_btrifact(self):
        TestTorch._test_btrifact(self, lambda t: t.cuda())

    @skipIfRocm
    def test_btrisolve(self):
        TestTorch._test_btrisolve(self, lambda t: t.cuda())

    @skipIfRocm
    def test_dim_reduction(self):
        TestTorch._test_dim_reduction(self, lambda t: t.cuda())

    @skipIfRocm
    def test_tensor_gather(self):
        TestTorch._test_gather(self, lambda t: t.cuda(), False)

    def test_tensor_scatter(self):
        TestTorch._test_scatter_base(self, lambda t: t.cuda(), 'scatter_', test_bounds=False)

    @skipIfRocm
    def test_tensor_scatterAdd(self):
        TestTorch._test_scatter_base(self, lambda t: t.cuda(), 'scatter_add_', test_bounds=False)

    def test_tensor_scatterFill(self):
        TestTorch._test_scatter_base(self, lambda t: t.cuda(), 'scatter_', True, test_bounds=False)

    @skipIfRocm
    def test_min_max_inits(self):
        # Testing if THC_reduceAll received the correct index initialization.
        # This affects the result of THC_reduceAll operations at extreme values
        x = torch.cuda.ByteTensor([0])
        y = torch.cuda.ByteTensor([255])
        expected = torch.cuda.LongTensor([0])[0]

        _, v = x.max(dim=0)
        self.assertEqual(v, expected)

        _, v = y.min(dim=0)
        self.assertEqual(v, expected)

    @skipIfRocm
    def test_max_with_inf(self):
        TestTorch._test_max_with_inf(self, (torch.half, torch.float, torch.double), 'cuda')

    @skipIfRocm
    def test_min_with_inf(self):
        TestTorch._test_min_with_inf(self, (torch.half, torch.float, torch.double), 'cuda')

    def test_int_pow(self):
        TestTorch._test_int_pow(self, lambda x: x.cuda())

    def test_remainder_overflow(self):
        TestTorch._test_remainder_overflow(self, dtype=torch.int64, device='cuda')

    def test_var(self):
        cpu_tensor = torch.randn(2, 3, 3)
        gpu_tensor = cpu_tensor.cuda()
        self.assertEqual(gpu_tensor.var(), cpu_tensor.var())
        self.assertEqual(gpu_tensor.var(1), cpu_tensor.var(1))
        self.assertEqual(gpu_tensor.var(2), cpu_tensor.var(2))
        self.assertEqual(gpu_tensor.std(), cpu_tensor.std())
        self.assertEqual(gpu_tensor.std(1), cpu_tensor.std(1))
        self.assertEqual(gpu_tensor.var(2), cpu_tensor.var(2))

        cpu_tensor = torch.randn(100)
        gpu_tensor = cpu_tensor.cuda()
        self.assertEqual(gpu_tensor.var(), cpu_tensor.var())

    def test_var_unbiased(self):
        tensor = torch.randn(100).cuda()
        self.assertEqual(tensor.var(0), tensor.var(0, unbiased=True))
        self.assertEqual(tensor.var(), tensor.var(unbiased=True))
        self.assertEqual(tensor.var(unbiased=False), tensor.var(0, unbiased=False))

        tensor = torch.FloatTensor([1.0, 2.0]).cuda()
        self.assertEqual(tensor.var(unbiased=True), 0.5)
        self.assertEqual(tensor.var(unbiased=False), 0.25)

        tensor = torch.randn(100).cuda()
        self.assertEqual(tensor.std(0), tensor.std(0, unbiased=True))
        self.assertEqual(tensor.std(), tensor.std(unbiased=True))
        self.assertEqual(tensor.std(unbiased=False), tensor.std(0, unbiased=False))

    def test_var_large_input(self):
        # Large, not-nice input
        tensor_cpu = torch.randn(2 * 32 * 1024 + 1, 2, 67)
        tensor_cuda = tensor_cpu.cuda()

        self.assertEqual(tensor_cpu.var(2), tensor_cuda.var(2).cpu())

    def test_var_stability(self):
        tensor = torch.FloatTensor([2281.5, 2281.25]).cuda()

        # Stability for inner dim
        self.assertEqual(tensor.var(0), 0.03125)

        # General stability
        self.assertEqual(tensor.var(), 0.03125)

        # Stability for outer dimensions
        tensor = tensor.unsqueeze(1)
        self.assertEqual(tensor.var(0), 0.03125)

    @skipIfRocm
    def test_digamma(self):
        def test(use_double=False):
            cpu_tensor = torch.randn(10, 10, 10)
            gpu_tensor = cpu_tensor.cuda()
            zeros = torch.zeros(10, 10, 10)
            if (use_double):
                cpu_tensor = cpu_tensor.double()
                gpu_tensor = gpu_tensor.double()
                zeros = zeros.double()
            cpu_out = cpu_tensor.digamma()
            gpu_out = gpu_tensor.digamma()
            norm_errors = (gpu_out - cpu_out.cuda()) / gpu_out
            self.assertEqual(norm_errors, zeros)

        test(True)
        test(False)

        # Test float32 behavior near and at poles.
        cpu_tensor = torch.tensor([-0.999999994, -1.999999994, -2.0000000111,
                                  -100.99999994, -1931.99999994, 0.000000111,
                                  -0.000000111, 0, -1, -2, -931])
        expected_errors = torch.tensor([0, 0, 0, 0, 0, 0, 0, nan, nan, nan, nan])
        gpu_tensor = cpu_tensor.cuda()
        cpu_out = cpu_tensor.digamma()
        gpu_out = gpu_tensor.digamma()
        norm_errors = (gpu_out - cpu_out.cuda()) / gpu_out
        self.assertEqual(norm_errors, expected_errors)

    @skipIfRocm
    def test_polygamma(self):
        def test(use_double=False):
            cpu_tensor = torch.randn(10, 10, 10)
            gpu_tensor = cpu_tensor.cuda()
            zeros = torch.zeros(10, 10, 10)
            if (use_double):
                cpu_tensor = cpu_tensor.double()
                gpu_tensor = gpu_tensor.double()
                zeros = zeros.double()
            for n in [0, 1]:
                cpu_out = cpu_tensor.polygamma(n)
                gpu_out = gpu_tensor.polygamma(n)
                norm_errors = (gpu_out - cpu_out.cuda()) / gpu_out
                self.assertEqual(norm_errors, zeros)

        test(True)
        test(False)

    @unittest.skipIf(not TEST_MAGMA, "no MAGMA library detected")
    def test_symeig(self):
        TestTorch._test_symeig(self, lambda t: t.cuda())

    def test_arange(self):
        for t in ['IntTensor', 'LongTensor', 'FloatTensor', 'DoubleTensor']:
            a = torch.cuda.__dict__[t]()
            torch.arange(0, 10, out=a)
            b = torch.__dict__[t]()
            torch.arange(0, 10, out=b)
            self.assertEqual(a, b.cuda())

    def test_linspace(self):
        a = torch.linspace(0, 10, 10, device='cuda')
        b = torch.linspace(0, 10, 10)
        self.assertEqual(a, b.cuda())

    def test_logspace(self):
        a = torch.logspace(1, 10, 10, device='cuda')
        b = torch.logspace(1, 10, 10)
        self.assertEqual(a, b.cuda())

    def test_diagonal(self):
        TestTorch._test_diagonal(self, dtype=torch.float32, device='cuda')

    def test_diagflat(self):
        TestTorch._test_diagflat(self, dtype=torch.float32, device='cuda')

    @unittest.skipIf(not TEST_MAGMA, "no MAGMA library detected")
    def test_trtrs(self):
        TestTorch._test_trtrs(self, lambda t: t.cuda())

    @unittest.skipIf(not TEST_MULTIGPU, "only one GPU detected")
    @skipIfRocm
    def test_get_set_rng_state_all(self):
        states = torch.cuda.get_rng_state_all()
        before0 = torch.cuda.FloatTensor(100, device=0).normal_()
        before1 = torch.cuda.FloatTensor(100, device=1).normal_()
        torch.cuda.set_rng_state_all(states)
        after0 = torch.cuda.FloatTensor(100, device=0).normal_()
        after1 = torch.cuda.FloatTensor(100, device=1).normal_()
        self.assertEqual(before0, after0, 0)
        self.assertEqual(before1, after1, 0)

    @skipIfRocm
    def test_nvtx(self):
        # Just making sure we can see the symbols
        torch.cuda.nvtx.range_push("foo")
        torch.cuda.nvtx.mark("bar")
        torch.cuda.nvtx.range_pop()

    @skipIfRocm
    def test_randperm_cuda(self):
        cuda = torch.device('cuda:0')

        # For small inputs, randperm is offloaded to CPU instead
        with torch.random.fork_rng(devices=[0]):
            res1 = torch.randperm(100, device=cuda)
        res2 = torch.cuda.LongTensor()
        torch.randperm(100, out=res2, device=cuda)
        self.assertEqual(res1, res2, 0)

        with torch.random.fork_rng(devices=[0]):
            res1 = torch.randperm(100000, device=cuda)
        res2 = torch.cuda.LongTensor()
        torch.randperm(100000, out=res2, device=cuda)
        self.assertEqual(res1, res2, 0)

        with torch.random.fork_rng(devices=[0]):
            res1 = torch.randperm(100, dtype=torch.half, device=cuda)
        res2 = torch.cuda.HalfTensor()
        torch.randperm(100, out=res2, device=cuda)
        self.assertEqual(res1, res2, 0)

        with torch.random.fork_rng(devices=[0]):
            res1 = torch.randperm(50000, dtype=torch.half, device=cuda)
        res2 = torch.cuda.HalfTensor()
        torch.randperm(50000, out=res2, device=cuda)
        self.assertEqual(res1, res2, 0)

        # randperm of 0 elements is an empty tensor
        res1 = torch.randperm(0, device=cuda)
        res2 = torch.cuda.LongTensor(5)
        torch.randperm(0, out=res2, device=cuda)
        self.assertEqual(res1.numel(), 0)
        self.assertEqual(res2.numel(), 0)

    def test_random_neg_values(self):
        TestTorch._test_random_neg_values(self, use_cuda=True)

    @skipIfRocm
    def test_bincount_cuda(self):
        TestTorch._test_bincount(self, device='cuda')
        # ensure CUDA code coverage
        input_size = (5000,)
        w = torch.randn(input_size, device='cuda')
        w_cpu = w.cpu()
        # test shared memory impl
        t = torch.randint(50, input_size, dtype=torch.int8, device='cuda')
        self.assertEqual(t.cpu().bincount(), t.bincount())
        self.assertEqual(t.cpu().bincount(w_cpu), t.bincount(w))
        # test multi block memory impl
        # see `THRESH_NUMBER_BINS_FOR_MULTI_BLOCK_MEM` in SummaryOps.cu
        t = torch.randint(500, input_size, dtype=torch.int64, device='cuda')
        self.assertEqual(t.cpu().bincount(), t.bincount())
        self.assertEqual(t.cpu().bincount(w_cpu), t.bincount(w))
        # test global memory impl
        # see `THRESH_NUMBER_BINS_FOR_GLOBAL_MEM` in SummaryOps.cu
        t = torch.randint(2000, input_size, dtype=torch.int64, device='cuda')
        self.assertEqual(t.cpu().bincount(), t.bincount())
        self.assertEqual(t.cpu().bincount(w_cpu), t.bincount(w))

    @skipIfRocm
    def test_tiny_half_norm_(self):
        a = torch.arange(25).cuda().float()
        a /= 100000000
        b = a.half()
        self.assertGreater(b.norm().item(), 0)

    # Test that wrap_with_cuda_memory_check successfully detects leak
    def test_cuda_memory_leak_detection(self):
        l = []

        @self.wrap_with_cuda_memory_check
        def no_leak():
            pass

        @self.wrap_with_cuda_memory_check
        def leak_gpu0():
            l.append(torch.tensor(10, device=torch.device("cuda:0")))

        no_leak()

        with self.assertRaisesRegex(AssertionError, r"leaked \d+ bytes CUDA memory on device 0"):
            leak_gpu0()

        if TEST_MULTIGPU:
            @self.wrap_with_cuda_memory_check
            def leak_gpu1():
                l.append(torch.tensor(10, device=torch.device("cuda:1")))

            with self.assertRaisesRegex(AssertionError, r"leaked \d+ bytes CUDA memory on device 1"):
                leak_gpu1()

    def test_cuda_memory_leak_detection_propagates_errors(self):
        with self.assertRaisesRegex(RuntimeError, r"The size of tensor a \(3\) must match"):
            with self.assertLeaksNoCudaTensors():
                x = torch.randn(3, 1, device='cuda')
                y = torch.randn(2, 1, device='cuda')
                z = x + y


def load_ignore_file():
    from os.path import join, dirname
    global ignores
    path = join(dirname(__file__), 'data', 'test_cuda_ignores.txt')
    with open(path, 'r') as f:
        ignores = {l for l in f.read().splitlines() if not l.startswith('#')}


def generate_tests():
    for decl in tests:
        for t in types:
            tensor = t()

            # Default values
            desc = ''
            type_subset = types
            no_inplace = False
            decorator = None
            if len(decl) == 3:
                name, constr, arg_constr = decl
            elif len(decl) == 4:
                name, constr, arg_constr, desc = decl
            elif len(decl) == 5:
                name, constr, arg_constr, desc, type_subset = decl
            elif len(decl) == 6:
                name, constr, arg_constr, desc, type_subset, no_inplace = decl
            elif len(decl) == 7:
                name, constr, arg_constr, desc, type_subset, no_inplace, decorator = decl

            if t not in type_subset:
                continue
            if TEST_WITH_ROCM and decorator is not None:
                if (isinstance(decorator, str)):
                    tensor_type_name = str(t.__name__)
                    decorator_list = decorator.split(":")
                    skip_type_list = decorator_list[1].split(",")
                    if (("ByteTensor" in skip_type_list) and tensor_type_name == "ByteTensor") \
                            or (("CharTensor" in skip_type_list) and tensor_type_name == "CharTensor") \
                            or (("DoubleTensor" in skip_type_list) and tensor_type_name == "DoubleTensor") \
                            or (("FloatTensor" in skip_type_list) and tensor_type_name == "FloatTensor") \
                            or (("HalfTensor" in skip_type_list) and tensor_type_name == "HalfTensor") \
                            or (("IntTensor" in skip_type_list) and tensor_type_name == "IntTensor") \
                            or (("LongTensor" in skip_type_list) and tensor_type_name == "LongTensor") \
                            or (("ShortTensor" in skip_type_list) and tensor_type_name == "ShortTensor"):
                        decorator = skipIfRocm
                    else:
                        decorator = None
            elif ((not TEST_WITH_ROCM) and (decorator is not None)):
                if (isinstance(decorator, str)):
                    decorator = None

            precision = custom_precision.get(name, TestCuda.precision)
            if is_half(t):
                precision = custom_half_precision.get(name, precision)

            for inplace in (True, False):
                if inplace and no_inplace:
                    continue
                if inplace:
                    name_inner = name + '_'
                else:
                    name_inner = name

                if t != torch.HalfTensor and not hasattr(tensor, name_inner):
                    # torch.HalfTensor doesn't support most operations,
                    # but we use torch.FloatTensor as cpu baseline
                    continue
                full_name = '{}.{}'.format(tensor.type(), name_inner)
                if full_name in ignores:
                    continue

                test_name = 'test_' + t.__name__ + '_' + name_inner
                if desc:
                    test_name += '_' + desc

                assert not hasattr(TestCuda, test_name), "Duplicated test name: " + test_name

                test_fn = compare_cpu_gpu(constr, arg_constr, name_inner, t, precision)

                if decorator is not None:
                    test_fn = decorator(test_fn)

                setattr(TestCuda, test_name, test_fn)


if __name__ == '__main__':
    if TEST_CUDA:
        load_ignore_file()
        generate_tests()

    # skip TestTorch tests
    # hide in __name__ == '__main__' because we don't want this to be run when
    # someone imports test_cuda
    def load_tests(loader, tests, pattern):
        test_suite = unittest.TestSuite()
        for test_group in tests:
            for test in test_group:
                if test.__class__.__name__ == 'TestTorch':
                    continue
                test_suite.addTest(test)
        return test_suite

    run_tests()<|MERGE_RESOLUTION|>--- conflicted
+++ resolved
@@ -271,19 +271,9 @@
     ('addbmm', small_2d, lambda t: [number(0.4, 2, t), small_3d(t), small_3d(t)], 'scalar'),
     ('addbmm', small_2d, lambda t: [number(0.5, 3, t), number(0.4, 2, t), small_3d(t), small_3d(t)], 'two_scalars'),
     ('baddbmm', small_3d, lambda t: [small_3d(t), small_3d(t)], '', types, False, "skipIfRocm:HalfTensor"),
-<<<<<<< HEAD
-    ('baddbmm', small_3d, lambda t: [number(0.4, 2, t), small_3d(t), small_3d(t)], 'scalar',
-        types, False, "skipIfRocm:HalfTensor"),
-    ('baddbmm', small_3d, lambda t: [number(0.5, 3, t), number(0.4, 2, t), small_3d(t), small_3d(t)], 'two_scalars',
-        types, False, "skipIfRocm:HalfTensor"),
-    ('bmm', small_3d, lambda t: [small_3d(t)], '', float_types_no_half, False, "skipIfRocm:HalfTensor"),
-    ('addcdiv', small_2d_lapack, lambda t: [tensor_mul(small_2d_lapack(t), 2), small_2d_lapack(t)], '',
-        types, False, "skipIfRocm:HalfTensor"),
-=======
     ('baddbmm', small_3d, lambda t: [number(0.4, 2, t), small_3d(t), small_3d(t)], 'scalar'),
     ('baddbmm', small_3d, lambda t: [number(0.5, 3, t), number(0.4, 2, t), small_3d(t), small_3d(t)], 'two_scalars'),
     ('addcdiv', small_2d_lapack, lambda t: [tensor_mul(small_2d_lapack(t), 2), small_2d_lapack(t)]),
->>>>>>> b8701ca2
     ('addcdiv', small_2d_lapack, lambda t: [number(2.8, 1, t), tensor_mul(small_2d_lapack(t), 2), small_2d_lapack(t)],
         'scalar'),
     ('addcmul', small_3d, lambda t: [small_3d(t), small_3d(t)]),
