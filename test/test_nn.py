--- conflicted
+++ resolved
@@ -29,13 +29,8 @@
 from torch.autograd.gradcheck import gradgradcheck
 from torch.nn import Parameter
 from torch.nn.parallel._functions import Broadcast
-<<<<<<< HEAD
 from common import freeze_rng_state, run_tests, TestCase, skipIfNoLapack, skipIfRocm, TEST_WITH_ROCM, \
-    TEST_SCIPY, IS_WINDOWS, download_file, PY3, PY34, to_gpu, \
-=======
-from common import freeze_rng_state, run_tests, TestCase, skipIfNoLapack, \
     TEST_NUMPY, TEST_SCIPY, IS_WINDOWS, download_file, PY3, PY34, to_gpu, \
->>>>>>> deda05e5
     get_function_arglist, skipCUDAMemoryLeakCheckIf
 from common_cuda import TEST_CUDA, TEST_MULTIGPU, TEST_CUDNN, \
     TEST_CUDNN_VERSION
