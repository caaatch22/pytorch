--- conflicted
+++ resolved
@@ -49,11 +49,7 @@
     'distributions',
     'multiprocessing',
     'nccl',
-<<<<<<< HEAD
-=======
-    'nn',
     'thd_distributed',
->>>>>>> 535633bd
     'utils',
 ]
 
