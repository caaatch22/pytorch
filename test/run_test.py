#!/usr/bin/env python3

import argparse
import copy
from datetime import datetime
from distutils.util import strtobool
from distutils.version import LooseVersion
import functools
import os
import pathlib
import shutil
import signal
import subprocess
import sys
import tempfile
import json
import glob
from typing import Dict, Optional, List, cast, Any

import torch
from torch.utils import cpp_extension
from torch.testing._internal.common_utils import (
    IS_CI,
    FILE_SCHEMA,
    TEST_WITH_ROCM,
    shell,
    set_cwd,
    parser as common_parser,
    is_slow_gradcheck_env,
)
import torch.distributed as dist
from torch.multiprocessing import get_context

REPO_ROOT = pathlib.Path(__file__).resolve().parent.parent

try:
    # using tools/ to optimize test run.
    sys.path.append(str(REPO_ROOT))
    from tools.stats.export_test_times import TEST_TIMES_FILE
    from tools.testing.test_selections import (
        get_reordered_tests,
        get_test_case_configs,
        calculate_shards,
        NUM_PROCS
    )
    HAVE_TEST_SELECTION_TOOLS = True
except ImportError:
    HAVE_TEST_SELECTION_TOOLS = False
    print(
        "Unable to import test_selections from tools/testing. Running without test selection stats..."
    )


def discover_tests(
        base_dir: Optional[pathlib.Path] = None,
        blocklisted_patterns: Optional[List[str]] = None,
        blocklisted_tests: Optional[List[str]] = None,
        extra_tests: Optional[List[str]] = None) -> List[str]:
    """
    Searches for all python files starting with test_ excluding one specified by patterns
    """
    def skip_test_p(name: str) -> bool:
        rc = False
        if blocklisted_patterns is not None:
            rc |= any(name.startswith(pattern) for pattern in blocklisted_patterns)
        if blocklisted_tests is not None:
            rc |= name in blocklisted_tests
        return rc
    cwd = pathlib.Path(__file__).resolve().parent if base_dir is None else base_dir
    # This supports symlinks, so we can link domain library tests to PyTorch test directory
    all_py_files = [pathlib.Path(p) for p in glob.glob(f"{cwd}/**/test_*.py", recursive=True)]
    rc = [str(fname.relative_to(cwd))[:-3] for fname in all_py_files]
    # Invert slashes on Windows
    if sys.platform == "win32":
        rc = [name.replace('\\', '/') for name in rc]
    rc = [test for test in rc if not skip_test_p(test)]
    if extra_tests is not None:
        rc += extra_tests
    return sorted(rc)


TESTS = discover_tests(
    blocklisted_patterns=[
        'ao',
        'bottleneck_test',
        'custom_backend',
        'custom_operator',
        'fx',        # executed by test_fx.py
        'jit',      # executed by test_jit.py
        'mobile',
        'onnx',
        'package',  # executed by test_package.py
        'quantization',  # executed by test_quantization.py
        'autograd',  # executed by test_autograd.py
    ],
    blocklisted_tests=[
        'test_bundled_images',
        'test_cpp_extensions_aot',
        'test_determination',
        'test_jit_fuser',
        'test_jit_simple',
        'test_jit_string',
        'test_kernel_launch_checks',
        'test_nnapi',
        'test_segment_reductions',
        'test_static_runtime',
        'test_throughput_benchmark',
        'test_typing',
        "distributed/bin/test_script",
        "distributed/elastic/multiprocessing/bin/test_script",
        "distributed/launcher/bin/test_script",
        "distributed/launcher/bin/test_script_init_method",
        "distributed/launcher/bin/test_script_is_torchelastic_launched",
        "distributed/launcher/bin/test_script_local_rank",
        "distributed/test_c10d_spawn",
        "distributed/_tensor/test_dtensor_ops",
        'distributions/test_transforms',
        'distributions/test_utils',
    ],
    extra_tests=[
        "test_cpp_extensions_aot_ninja",
        "test_cpp_extensions_aot_no_ninja",
        "distributed/elastic/timer/api_test",
        "distributed/elastic/timer/local_timer_example",
        "distributed/elastic/timer/local_timer_test",
        "distributed/elastic/events/lib_test",
        "distributed/elastic/metrics/api_test",
        "distributed/elastic/utils/logging_test",
        "distributed/elastic/utils/util_test",
        "distributed/elastic/utils/distributed_test",
        "distributed/elastic/multiprocessing/api_test",
    ]
)

# The doctests are a special case that don't correspond to a file that discover
# tests can enable.
TESTS = TESTS + ['doctests']

FSDP_TEST = [test for test in TESTS if test.startswith("distributed/fsdp")]

# Tests need to be run with pytest.
USE_PYTEST_LIST = [
    "distributed/pipeline/sync/skip/test_api",
    "distributed/pipeline/sync/skip/test_gpipe",
    "distributed/pipeline/sync/skip/test_inspect_skip_layout",
    "distributed/pipeline/sync/skip/test_leak",
    "distributed/pipeline/sync/skip/test_portal",
    "distributed/pipeline/sync/skip/test_stash_pop",
    "distributed/pipeline/sync/skip/test_tracker",
    "distributed/pipeline/sync/skip/test_verify_skippables",
    "distributed/pipeline/sync/test_balance",
    "distributed/pipeline/sync/test_bugs",
    "distributed/pipeline/sync/test_checkpoint",
    "distributed/pipeline/sync/test_copy",
    "distributed/pipeline/sync/test_deferred_batch_norm",
    "distributed/pipeline/sync/test_dependency",
    "distributed/pipeline/sync/test_inplace",
    "distributed/pipeline/sync/test_microbatch",
    "distributed/pipeline/sync/test_phony",
    "distributed/pipeline/sync/test_pipe",
    "distributed/pipeline/sync/test_pipeline",
    "distributed/pipeline/sync/test_stream",
    "distributed/pipeline/sync/test_transparency",
    "distributed/pipeline/sync/test_worker",
    "distributions/test_constraints",
    "distributions/test_transforms",
    "distributions/test_utils",
    "test_typing",
    "distributed/elastic/events/lib_test",
    "distributed/elastic/agent/server/test/api_test",
    "test_deploy",
    "distributed/test_c10d_error_logger.py"
]

WINDOWS_BLOCKLIST = [
    "distributed/nn/jit/test_instantiator",
    "distributed/rpc/test_faulty_agent",
    "distributed/rpc/test_tensorpipe_agent",
    "distributed/rpc/test_share_memory",
    "distributed/rpc/cuda/test_tensorpipe_agent",
    "distributed/pipeline/sync/skip/test_api",
    "distributed/pipeline/sync/skip/test_gpipe",
    "distributed/pipeline/sync/skip/test_inspect_skip_layout",
    "distributed/pipeline/sync/skip/test_leak",
    "distributed/pipeline/sync/skip/test_portal",
    "distributed/pipeline/sync/skip/test_stash_pop",
    "distributed/pipeline/sync/skip/test_tracker",
    "distributed/pipeline/sync/skip/test_verify_skippables",
    "distributed/pipeline/sync/test_balance",
    "distributed/pipeline/sync/test_bugs",
    "distributed/pipeline/sync/test_checkpoint",
    "distributed/pipeline/sync/test_copy",
    "distributed/pipeline/sync/test_deferred_batch_norm",
    "distributed/pipeline/sync/test_dependency",
    "distributed/pipeline/sync/test_inplace",
    "distributed/pipeline/sync/test_microbatch",
    "distributed/pipeline/sync/test_phony",
    "distributed/pipeline/sync/test_pipe",
    "distributed/pipeline/sync/test_pipeline",
    "distributed/pipeline/sync/test_stream",
    "distributed/pipeline/sync/test_transparency",
    "distributed/pipeline/sync/test_worker",
    "distributed/elastic/agent/server/test/api_test",
    "distributed/elastic/multiprocessing/api_test",
    "distributed/_shard/checkpoint/test_checkpoint"
    "distributed/_shard/checkpoint/test_file_system_checkpoint"
    "distributed/_shard/sharding_spec/test_sharding_spec",
    "distributed/_shard/sharding_plan/test_sharding_plan",
    "distributed/_shard/sharded_tensor/test_megatron_prototype",
    "distributed/_shard/sharded_tensor/test_sharded_tensor",
    "distributed/_shard/sharded_tensor/test_sharded_tensor_reshard",
    "distributed/_shard/sharded_tensor/ops/test_chunk",
    "distributed/_shard/sharded_tensor/ops/test_elementwise_ops",
    "distributed/_shard/sharded_tensor/ops/test_embedding",
    "distributed/_shard/sharded_tensor/ops/test_embedding_bag",
    "distributed/_shard/sharded_tensor/ops/test_binary_cmp",
    "distributed/_shard/sharded_tensor/ops/test_init",
    "distributed/_shard/sharded_tensor/ops/test_linear",
    "distributed/_shard/sharded_tensor/ops/test_math_ops",
    "distributed/_shard/sharded_tensor/ops/test_matrix_ops",
    "distributed/_shard/sharded_tensor/ops/test_softmax",
    "distributed/_shard/sharded_optim/test_sharded_optim",
    "distributed/_shard/test_partial_tensor",
    "distributed/_shard/test_replicated_tensor",
] + FSDP_TEST

ROCM_BLOCKLIST = [
    "distributed/rpc/test_faulty_agent",
    "distributed/rpc/test_tensorpipe_agent",
    "distributed/rpc/test_share_memory",
    "distributed/rpc/cuda/test_tensorpipe_agent",
    "distributed/_shard/checkpoint/test_checkpoint"
    "distributed/_shard/checkpoint/test_file_system_checkpoint"
    "distributed/_shard/sharding_spec/test_sharding_spec",
    "distributed/_shard/sharding_plan/test_sharding_plan",
    "distributed/_shard/sharded_tensor/test_megatron_prototype",
    "distributed/_shard/sharded_tensor/test_sharded_tensor",
    "distributed/_shard/sharded_tensor/test_sharded_tensor_reshard",
    "distributed/_shard/sharded_tensor/ops/test_chunk",
    "distributed/_shard/sharded_tensor/ops/test_elementwise_ops",
    "distributed/_shard/sharded_tensor/ops/test_embedding",
    "distributed/_shard/sharded_tensor/ops/test_embedding_bag",
    "distributed/_shard/sharded_tensor/ops/test_binary_cmp",
    "distributed/_shard/sharded_tensor/ops/test_init",
    "distributed/_shard/sharded_tensor/ops/test_linear",
    "distributed/_shard/sharded_tensor/ops/test_math_ops",
    "distributed/_shard/sharded_tensor/ops/test_matrix_ops",
    "distributed/_shard/sharded_tensor/ops/test_softmax",
    "distributed/_shard/sharded_optim/test_sharded_optim",
    "distributed/_shard/test_partial_tensor",
    "distributed/_shard/test_replicated_tensor",
    "test_determination",
    "test_jit_legacy",
<<<<<<< HEAD
    "test_cuda_nvml_based_avail",
=======
    "test_jit_cuda_fuser", # Skipped until NVFuser enabled - https://ontrack-internal.amd.com/browse/SWDEV-361875
    "test_openmp",
>>>>>>> 63818dcd
]

RUN_PARALLEL_BLOCKLIST = [
    "test_cpp_extensions_jit",
    "test_cpp_extensions_open_device_registration",
    "test_jit_disabled",
    "test_mobile_optimizer",
    "test_multiprocessing",
    "test_multiprocessing_spawn",
    "test_namedtuple_return_api",
    "test_overrides",
    "test_show_pickle",
    "test_tensorexpr",
    "test_cuda_primary_ctx",
    "test_cuda_trace",
    "test_cuda_nvml_based_avail",
] + FSDP_TEST

CI_SERIAL_LIST = [
    'test_nn',
    'test_fake_tensor',
    'test_cpp_api_parity',
    'test_reductions',
    'test_cuda',
    'test_jit_cuda_fuser',  # OOM on test_issue_1785, also profiling?
    'test_indexing',
    'test_fx_backends',
    'test_linalg',
    'test_cpp_extensions_jit',
    'test_torch',
    'test_tensor_creation_ops',
    'test_sparse_csr',
    'test_dispatch',
    'nn/test_pooling',
    'distributions/test_distributions',
    'test_autograd',  # slow gradcheck runs a test that checks the cuda memory allocator
    'test_prims',  # slow gradcheck runs a test that checks the cuda memory allocator
    'test_modules',  # failed test due to mismatched elements
    'functorch/test_vmap',  # OOM
    'test_fx',  # gets SIGKILL
]

# A subset of our TEST list that validates PyTorch's ops, modules, and autograd function as expected
CORE_TEST_LIST = [
    "test_autograd",
    "test_modules",
    "test_nn",
    "test_ops",
    "test_ops_gradients",
    "test_ops_fwd_gradients",
    "test_ops_jit",
    "test_torch"
]

# A list of distributed tests that run on multiple backends, i.e. gloo, nccl. These backends are spread out
# among all available shards to speed up the test. The list of backends are copied from the tests themselves
DISTRIBUTED_TESTS_WITH_MULTIPLE_BACKENDS = {
    "distributed/test_distributed_spawn": [
        "gloo",
        "nccl",
        "ucc",
    ],
    "distributed/algorithms/quantization/test_quantization": [
        "gloo",
        "nccl",
    ],
}

# if a test file takes longer than 5 min, we add it to TARGET_DET_LIST
SLOW_TEST_THRESHOLD = 300

DISTRIBUTED_TESTS_CONFIG = {}


if dist.is_available():
    DISTRIBUTED_TESTS_CONFIG["test"] = {"WORLD_SIZE": "1"}
    if not TEST_WITH_ROCM and dist.is_mpi_available():
        DISTRIBUTED_TESTS_CONFIG["mpi"] = {
            "WORLD_SIZE": "3",
            "TEST_REPORT_SOURCE_OVERRIDE": "dist-mpi",
        }
    if dist.is_nccl_available():
        DISTRIBUTED_TESTS_CONFIG["nccl"] = {
            "WORLD_SIZE": "2" if torch.cuda.device_count() == 2 else "3",
            "TEST_REPORT_SOURCE_OVERRIDE": "dist-nccl",
        }
    if dist.is_gloo_available():
        DISTRIBUTED_TESTS_CONFIG["gloo"] = {
            "WORLD_SIZE": "2" if torch.cuda.device_count() == 2 else "3",
            "TEST_REPORT_SOURCE_OVERRIDE": "dist-gloo",
        }
    if dist.is_ucc_available():
        DISTRIBUTED_TESTS_CONFIG["ucc"] = {
            "WORLD_SIZE": "2" if torch.cuda.device_count() == 2 else "3",
            "TEST_REPORT_SOURCE_OVERRIDE": "dist-ucc",
            "UCX_TLS": "tcp",
            "UCC_TLS": "nccl,ucp",
            "UCC_TL_UCP_TUNE": "cuda:0",  # don't use UCP TL on CUDA as it is not well supported
        }

# https://stackoverflow.com/questions/2549939/get-signal-names-from-numbers-in-python
SIGNALS_TO_NAMES_DICT = {
    getattr(signal, n): n for n in dir(signal) if n.startswith("SIG") and "_" not in n
}

CPP_EXTENSIONS_ERROR = """
Ninja (https://ninja-build.org) is required for some of the C++ extensions
tests, but it could not be found. Install ninja with `pip install ninja`
or `conda install ninja`. Alternatively, disable said tests with
`run_test.py --exclude test_cpp_extensions_aot_ninja test_cpp_extensions_jit`.
"""

PYTORCH_COLLECT_COVERAGE = bool(os.environ.get("PYTORCH_COLLECT_COVERAGE"))

JIT_EXECUTOR_TESTS = [
    "test_jit_profiling",
    "test_jit_legacy",
    "test_jit_fuser_legacy",
]

DISTRIBUTED_TESTS = [test for test in TESTS if test.startswith("distributed")]
FUNCTORCH_TESTS = [test for test in TESTS if test.startswith("functorch")]

TESTS_REQUIRING_LAPACK = [
    "distributions/test_constraints",
    "distributions/test_distributions",
]

# These are just the slowest ones, this isn't an exhaustive list.
TESTS_NOT_USING_GRADCHECK = [
    # Note that you should use skipIfSlowGradcheckEnv if you do not wish to
    # skip all the tests in that file, e.g. test_mps
    "doctests",
    "test_meta",
    "test_hub",
    "test_fx",
    "test_decomp",
    "test_cpp_extensions_jit",
    "test_jit",
    "test_ops",
    "test_ops_jit",
    "dynamo/test_recompile_ux",
    "inductor/test_smoke",
    "test_quantization",
]

def print_to_stderr(message):
    print(message, file=sys.stderr)


def get_executable_command(options, allow_pytest, disable_coverage=False):
    if options.coverage and not disable_coverage:
        executable = ["coverage", "run", "--parallel-mode", "--source=torch"]
    else:
        executable = [sys.executable, "-bb"]
    if options.pytest:
        if allow_pytest:
            executable += ["-m", "pytest"]
        else:
            print_to_stderr(
                "Pytest cannot be used for this test. Falling back to unittest."
            )
    return executable


def run_test(
    test_module,
    test_directory,
    options,
    launcher_cmd=None,
    extra_unittest_args=None,
    env=None,
) -> int:
    unittest_args = options.additional_unittest_args.copy()
    if options.verbose:
        unittest_args.append(f'-{"v"*options.verbose}')  # in case of pytest
    if test_module in RUN_PARALLEL_BLOCKLIST:
        unittest_args = [
            arg for arg in unittest_args if not arg.startswith("--run-parallel")
        ]
    if extra_unittest_args:
        assert isinstance(extra_unittest_args, list)
        unittest_args.extend(extra_unittest_args)

    # If using pytest, replace -f with equivalent -x
    if options.pytest:
        unittest_args = [arg if arg != "-f" else "-x" for arg in unittest_args]
    elif IS_CI:
        ci_args = ["--import-slow-tests", "--import-disabled-tests"]
        if os.getenv("PYTORCH_TEST_RERUN_DISABLED_TESTS", "0") == "1":
            ci_args.append("--rerun-disabled-tests")
        # use the downloaded test cases configuration, not supported in pytest
        unittest_args.extend(ci_args)

    # Extra arguments are not supported with pytest
    executable = get_executable_command(
        options, allow_pytest=not extra_unittest_args
    )

    # Can't call `python -m unittest test_*` here because it doesn't run code
    # in `if __name__ == '__main__': `. So call `python test_*.py` instead.
    argv = [test_module + ".py"] + unittest_args

    os.makedirs(REPO_ROOT / "test" / "test-reports", exist_ok=True)
    log_fd, log_path = tempfile.mkstemp(dir=REPO_ROOT / "test" / "test-reports",
                                        prefix="{}_".format(test_module.replace("\\", "-").replace("/", "-")))
    os.close(log_fd)
    command = (launcher_cmd or []) + executable + argv
    print_to_stderr("Executing {} ... [{}]".format(command, datetime.now()))
    with open(log_path, "w") as f:
        ret_code = shell(command, test_directory, stdout=f, stderr=f, env=env)
    print_log_file(test_module, log_path, failed=(ret_code != 0))
    os.remove(log_path)
    return ret_code


def test_cuda_primary_ctx(test_module, test_directory, options):
    return run_test(
        test_module, test_directory, options, extra_unittest_args=["--subprocess"]
    )


run_test_with_subprocess = functools.partial(run_test, extra_unittest_args=["--subprocess"])


def get_run_test_with_subprocess_fn():
    return lambda test_module, test_directory, options: run_test_with_subprocess(test_module, test_directory, options)


def _test_cpp_extensions_aot(test_directory, options, use_ninja):
    if use_ninja:
        try:
            cpp_extension.verify_ninja_availability()
        except RuntimeError:
            print(CPP_EXTENSIONS_ERROR)
            return 1

    # Wipe the build folder, if it exists already
    cpp_extensions_test_dir = os.path.join(test_directory, "cpp_extensions")
    cpp_extensions_test_build_dir = os.path.join(cpp_extensions_test_dir, "build")
    if os.path.exists(cpp_extensions_test_build_dir):
        shutil.rmtree(cpp_extensions_test_build_dir)

    # Build the test cpp extensions modules
    shell_env = os.environ.copy()
    shell_env["USE_NINJA"] = str(1 if use_ninja else 0)
    cmd = [sys.executable, "setup.py", "install", "--root", "./install"]
    return_code = shell(cmd, cwd=cpp_extensions_test_dir, env=shell_env)
    if return_code != 0:
        return return_code
    if sys.platform != "win32":
        return_code = shell(
            cmd,
            cwd=os.path.join(cpp_extensions_test_dir, "no_python_abi_suffix_test"),
            env=shell_env,
        )
        if return_code != 0:
            return return_code

    # "install" the test modules and run tests
    python_path = os.environ.get("PYTHONPATH", "")
    from shutil import copyfile

    os.environ['USE_NINJA'] = shell_env['USE_NINJA']
    test_module = "test_cpp_extensions_aot" + ("_ninja" if use_ninja else "_no_ninja")
    copyfile(
        test_directory + "/test_cpp_extensions_aot.py",
        test_directory + "/" + test_module + ".py",
    )
    try:
        cpp_extensions = os.path.join(test_directory, "cpp_extensions")
        install_directory = ""
        # install directory is the one that is named site-packages
        for root, directories, _ in os.walk(os.path.join(cpp_extensions, "install")):
            for directory in directories:
                if "-packages" in directory:
                    install_directory = os.path.join(root, directory)

        assert install_directory, "install_directory must not be empty"
        os.environ["PYTHONPATH"] = os.pathsep.join([install_directory, python_path])
        return run_test(test_module, test_directory, options)
    finally:
        os.environ["PYTHONPATH"] = python_path
        if os.path.exists(test_directory + "/" + test_module + ".py"):
            os.remove(test_directory + "/" + test_module + ".py")
        os.environ.pop('USE_NINJA')


def test_cpp_extensions_aot_ninja(test_module, test_directory, options):
    return _test_cpp_extensions_aot(test_directory, options, use_ninja=True)


def test_cpp_extensions_aot_no_ninja(test_module, test_directory, options):
    return _test_cpp_extensions_aot(test_directory, options, use_ninja=False)


def test_distributed(test_module, test_directory, options):
    # MPI tests are broken with Python-3.9
    mpi_available = subprocess.call(
        "command -v mpiexec", shell=True
    ) == 0 and sys.version_info < (3, 9)
    if options.verbose and not mpi_available:
        print_to_stderr("MPI not available -- MPI backend tests will be skipped")

    if options.shard:
        which_shard, num_shards = options.shard
    else:
        which_shard = num_shards = 1
    # Round-robin all backends to different shards
    backend_to_shard = {backend: i % num_shards + 1
                        for i, backend in enumerate(DISTRIBUTED_TESTS_WITH_MULTIPLE_BACKENDS[test_module])}
    print_to_stderr(f"Map different backends to different shards for {test_module}: {backend_to_shard}")

    config = DISTRIBUTED_TESTS_CONFIG
    for backend, env_vars in config.items():
        if sys.platform == "win32" and backend != "gloo":
            continue
        if backend == "mpi" and not mpi_available:
            continue
        # Default to the first shard if seeing an unrecognized backend
        if which_shard != backend_to_shard.get(backend, 1):
            print_to_stderr(f"Shard {which_shard}: {backend} should be run in {backend_to_shard.get(backend, 1)}")
            continue
        for with_init_file in {True, False}:
            if sys.platform == "win32" and not with_init_file:
                continue
            tmp_dir = tempfile.mkdtemp()
            if options.verbose:
                init_str = "with {} init_method"
                with_init = init_str.format("file" if with_init_file else "env")
                print_to_stderr(
                    "Running distributed tests for the {} backend {} in shard {} of {}".format(
                        backend, with_init, which_shard, num_shards
                    )
                )
            old_environ = dict(os.environ)
            os.environ["TEMP_DIR"] = tmp_dir
            os.environ["BACKEND"] = backend
            os.environ["INIT_METHOD"] = "env://"
            os.environ.update(env_vars)
            if with_init_file:
                if test_module == "test_distributed_spawn":
                    init_method = f"{FILE_SCHEMA}{tmp_dir}/"
                else:
                    init_method = f"{FILE_SCHEMA}{tmp_dir}/shared_init_file"
                os.environ["INIT_METHOD"] = init_method
            try:
                os.mkdir(os.path.join(tmp_dir, "barrier"))
                os.mkdir(os.path.join(tmp_dir, "test_dir"))
                if backend == "mpi":
                    # test mpiexec for --noprefix option
                    with open(os.devnull, "w") as devnull:
                        allowrunasroot_opt = (
                            "--allow-run-as-root"
                            if subprocess.call(
                                'mpiexec --allow-run-as-root -n 1 bash -c ""',
                                shell=True,
                                stdout=devnull,
                                stderr=subprocess.STDOUT,
                            )
                            == 0
                            else ""
                        )
                        noprefix_opt = (
                            "--noprefix"
                            if subprocess.call(
                                f'mpiexec {allowrunasroot_opt} -n 1 --noprefix bash -c ""',
                                shell=True,
                                stdout=devnull,
                                stderr=subprocess.STDOUT,
                            )
                            == 0
                            else ""
                        )

                    mpiexec = ["mpiexec", "-n", "3", noprefix_opt, allowrunasroot_opt]

                    return_code = run_test(
                        test_module, test_directory, options, launcher_cmd=mpiexec
                    )
                else:
                    return_code = run_test(test_module, test_directory, options, extra_unittest_args=["--subprocess"])
                if return_code != 0:
                    return return_code
            finally:
                shutil.rmtree(tmp_dir)
                os.environ.clear()
                os.environ.update(old_environ)
    return 0


def run_doctests(test_module, test_directory, options):
    """
    Assumes the incoming test module is called doctest, and simply executes the
    xdoctest runner on the torch library itself.
    """
    import xdoctest
    import pathlib
    pkgpath = pathlib.Path(torch.__file__).parent

    #
    enabled = {
        # TODO: expose these options to the user
        # Temporary disable all feature-conditional tests
        # 'lapack': 'auto',
        # 'cuda': 'auto',
        # 'cuda1': 'auto',
        # 'qengine': 'auto',
        'lapack': 0,
        'cuda': 0,
        'cuda1': 0,
        'qengine': 0,
    }

    # Resolve "auto" based on a test to determine if the feature is available.
    if enabled['cuda'] == 'auto' and torch.cuda.is_available():
        enabled['cuda'] = True

    if enabled['cuda1'] == 'auto' and torch.cuda.is_available() and torch.cuda.device_count() > 1:
        enabled['cuda1'] = True

    if enabled['lapack'] == 'auto' and torch._C.has_lapack:
        enabled['lapack'] = True

    if enabled['qengine'] == 'auto':
        try:
            # Is there a better check if quantization is enabled?
            import torch.nn.quantized as nnq  # NOQA
            torch.backends.quantized.engine = 'qnnpack'
            torch.backends.quantized.engine = 'fbgemm'
        except (ImportError, RuntimeError):
            ...
        else:
            enabled['qengine'] = True

    # Set doctest environment variables
    if enabled['cuda']:
        os.environ['TORCH_DOCTEST_CUDA'] = '1'

    if enabled['cuda1']:
        os.environ['TORCH_DOCTEST_CUDA1'] = '1'

    if enabled['lapack']:
        os.environ['TORCH_DOCTEST_LAPACK'] = '1'

    if enabled['qengine']:
        os.environ['TORCH_DOCTEST_QENGINE'] = '1'

    pkgpath = os.path.dirname(torch.__file__)
    xdoctest_config = {
        'global_exec': r'\n'.join([
            'from torch import nn',
            'import torch.nn.functional as F',
            'import torch',
        ]),
        'style': 'google',
        'options': '+IGNORE_WHITESPACE',
    }
    xdoctest_verbose = max(1, options.verbose)
    run_summary = xdoctest.runner.doctest_module(
        os.fspath(pkgpath), config=xdoctest_config, verbose=xdoctest_verbose,
        command=options.xdoctest_command, argv=[])
    result = 1 if run_summary.get('n_failed', 0) else 0
    return result


def print_log_file(test: str, file_path: str, failed: bool) -> None:
    num_lines = sum(1 for _ in open(file_path, 'rb'))
    n = 100
    with open(file_path, "r") as f:
        print_to_stderr("")
        if failed:
            if n < num_lines:
                print_to_stderr(f"Expand the folded group to see the beginning of the log file of {test}")
                print_to_stderr(f"##[group]PRINTING BEGINNING OF LOG FILE of {test} ({file_path})")
                for _ in range(num_lines - n):
                    print_to_stderr(next(f).rstrip())
                print_to_stderr("##[endgroup]")
            for _ in range(min(n, num_lines)):
                print_to_stderr(next(f).rstrip())
            print_to_stderr(f"FINISHED PRINTING LOG FILE of {test} ({file_path})")
        else:
            print_to_stderr(f"Expand the folded group to see the log file of {test}")
            print_to_stderr(f"##[group]PRINTING LOG FILE of {test} ({file_path})")
            print_to_stderr(f.read())
            print_to_stderr("##[endgroup]")
            print_to_stderr(f"FINISHED PRINTING LOG FILE of {test} ({file_path})")
        print_to_stderr("")


def run_test_ops(test_module, test_directory, options):
    if os.getenv("PYTORCH_TEST_RERUN_DISABLED_TESTS", "0") == "1":
        # When under rerun-disabled-tests mode, run the same tests multiple times to determine their
        # flakiness status. Default to 50 re-runs
        rerun_options = ["--flake-finder", "--flake-runs=50"]
    else:
        # When under the normal mode, retry a failed test 2 more times. -x means stop at the first
        # failure
        rerun_options = ["-x", "--reruns=2"]

    default_unittest_args = [
        "--use-pytest",
        "-vv",
        "-rfEX"
    ]
    default_unittest_args.extend(rerun_options)

    if 'slow-gradcheck' in os.getenv("BUILD_ENVIRONMENT", ""):
        extra_unittest_args = default_unittest_args.copy()
        # there are a lot of tests that take up a lot of space in slowgrad check, so don't bother parallelizing
        # it's also on periodic so we don't care about TTS as much
        return run_test(
            test_module,
            test_directory,
            copy.deepcopy(options),
            extra_unittest_args=extra_unittest_args,
        )

    return_codes = []
    os.environ["NUM_PARALLEL_PROCS"] = str(NUM_PROCS)
    pool = get_context("spawn").Pool(NUM_PROCS)
    for i in range(NUM_PROCS):
        extra_unittest_args = default_unittest_args.copy()
        extra_unittest_args.extend([
            f"--shard-id={i}",
            f"--num-shards={NUM_PROCS}",
            "-k=not _linalg_cholesky_",
        ])

        return_code = pool.apply_async(
            run_test,
            args=(test_module, test_directory, copy.deepcopy(options)),
            kwds={
                "extra_unittest_args": extra_unittest_args,
            },
        )
        return_codes.append(return_code)

    pool.close()
    pool.join()
    del os.environ["NUM_PARALLEL_PROCS"]

    for return_code in return_codes:
        if return_code.get() != 0:
            return return_code.get()

    extra_unittest_args = default_unittest_args.copy()
    extra_unittest_args.extend([
        "-k=_linalg_cholesky_",
    ])

    return_code = run_test(
        test_module,
        test_directory,
        copy.deepcopy(options),
        extra_unittest_args=extra_unittest_args,
    )
    return return_code


CUSTOM_HANDLERS = {
    "test_cuda_primary_ctx": test_cuda_primary_ctx,
    "test_cuda_nvml_based_avail": get_run_test_with_subprocess_fn(),
    "test_cuda_trace": get_run_test_with_subprocess_fn(),
    "test_cpp_extensions_aot_no_ninja": test_cpp_extensions_aot_no_ninja,
    "test_cpp_extensions_aot_ninja": test_cpp_extensions_aot_ninja,
    "distributed/test_distributed_spawn": test_distributed,
    "distributed/algorithms/quantization/test_quantization": test_distributed,
    "distributed/test_c10d_nccl": get_run_test_with_subprocess_fn(),
    "distributed/test_c10d_gloo": get_run_test_with_subprocess_fn(),
    "distributed/test_c10d_common": get_run_test_with_subprocess_fn(),
    "distributed/test_c10d_spawn_gloo": get_run_test_with_subprocess_fn(),
    "distributed/test_c10d_spawn_nccl": get_run_test_with_subprocess_fn(),
    "distributed/test_c10d_spawn_ucc": get_run_test_with_subprocess_fn(),
    "distributed/test_store": get_run_test_with_subprocess_fn(),
    "distributed/test_pg_wrapper": get_run_test_with_subprocess_fn(),
    "distributed/rpc/test_faulty_agent": get_run_test_with_subprocess_fn(),
    "distributed/rpc/test_tensorpipe_agent": get_run_test_with_subprocess_fn(),
    "distributed/rpc/test_share_memory": get_run_test_with_subprocess_fn(),
    "distributed/rpc/cuda/test_tensorpipe_agent": get_run_test_with_subprocess_fn(),
    "doctests": run_doctests,
    "inductor/test_torchinductor_opinfo": run_test_ops,
    "test_ops": run_test_ops,
    "test_ops_gradients": run_test_ops,
    "test_ops_fwd_gradients": run_test_ops,
    "test_ops_jit": run_test_ops,
    "functorch/test_ops": run_test_ops,
}


def parse_test_module(test):
    return test.split(".")[0]


class TestChoices(list):
    def __init__(self, *args, **kwargs):
        super(TestChoices, self).__init__(args[0])

    def __contains__(self, item):
        return list.__contains__(self, parse_test_module(item))


def parse_args():
    parser = argparse.ArgumentParser(
        description="Run the PyTorch unit test suite",
        epilog="where TESTS is any of: {}".format(", ".join(TESTS)),
        formatter_class=argparse.RawTextHelpFormatter,
        parents=[common_parser]
    )
    parser.add_argument(
        "-v",
        "--verbose",
        action="count",
        default=0,
        help="print verbose information and test-by-test results",
    )
    parser.add_argument("--jit", "--jit", action="store_true", help="run all jit tests")
    parser.add_argument(
        "--distributed-tests",
        "--distributed-tests",
        action="store_true",
        help="run all distributed tests",
    )
    parser.add_argument(
        "--functorch",
        "--functorch",
        action="store_true",
        help=(
            "If this flag is present, we will only run functorch tests. "
            "If this flag is not present, we will not run any functorch tests. "
            "This requires functorch to already be installed."
        )
    )
    parser.add_argument(
        "--mps",
        "--mps",
        action="store_true",
        help=(
            "If this flag is present, we will only run test_mps and test_metal"
        )
    )
    parser.add_argument(
        "-core",
        "--core",
        action="store_true",
        help="Only run core tests, or tests that validate PyTorch's ops, modules,"
        "and autograd. They are defined by CORE_TEST_LIST."
    )
    parser.add_argument(
        "-pt",
        "--pytest",
        action="store_true",
        help="If true, use `pytest` to execute the tests. E.g., this runs "
        "TestTorch with pytest in verbose and coverage mode: "
        "python run_test.py -vci torch -pt",
    )
    parser.add_argument(
        "-c",
        "--coverage",
        action="store_true",
        help="enable coverage",
        default=PYTORCH_COLLECT_COVERAGE,
    )
    parser.add_argument(
        "-i",
        "--include",
        nargs="+",
        choices=TestChoices(TESTS),
        default=TESTS,
        metavar="TESTS",
        help="select a set of tests to include (defaults to ALL tests)."
        " tests must be a part of the TESTS list defined in run_test.py",
    )
    parser.add_argument(
        "-x",
        "--exclude",
        nargs="+",
        choices=TESTS,
        metavar="TESTS",
        default=[],
        help="select a set of tests to exclude",
    )
    parser.add_argument(
        "-f",
        "--first",
        choices=TESTS,
        metavar="TESTS",
        help="select the test to start from (excludes previous tests)",
    )
    parser.add_argument(
        "-l",
        "--last",
        choices=TESTS,
        metavar="TESTS",
        help="select the last test to run (excludes following tests)",
    )
    parser.add_argument(
        "--bring-to-front",
        nargs="+",
        choices=TestChoices(TESTS),
        default=[],
        metavar="TESTS",
        help="select a set of tests to run first. This can be used in situations"
        " where you want to run all tests, but care more about some set, "
        "e.g. after making a change to a specific component",
    )
    parser.add_argument(
        "--ignore-win-blocklist",
        action="store_true",
        help="always run blocklisted windows tests",
    )
    # NS: Disable target determination until it can be made more reliable
    # parser.add_argument(
    #     "--determine-from",
    #     help="File of affected source filenames to determine which tests to run.",
    # )
    parser.add_argument(
        "--continue-through-error",
        action="store_true",
        help="Runs the full test suite despite one of the tests failing",
        default=strtobool(os.environ.get("CONTINUE_THROUGH_ERROR", "False")),
    )
    parser.add_argument(
        "additional_unittest_args",
        nargs="*",
        help="additional arguments passed through to unittest, e.g., "
        "python run_test.py -i sparse -- TestSparse.test_factory_size_check",
    )
    parser.add_argument(
        "--shard",
        nargs=2,
        type=int,
        help="runs a shard of the tests (taking into account other selections), e.g., "
        "--shard 2 3 will break up the selected tests into 3 shards and run the tests "
        "in the 2nd shard (the first number should not exceed the second)",
    )
    parser.add_argument(
        "--exclude-jit-executor",
        action="store_true",
        help="exclude tests that are run for a specific jit config",
    )
    parser.add_argument(
        "--exclude-distributed-tests",
        action="store_true",
        help="exclude distributed tests",
    )
    parser.add_argument(
        "--dry-run",
        action="store_true",
        help="Only list the test that will run.",
    )
    parser.add_argument(
        "--xdoctest-command",
        default='list',
        help=(
            "Control the specific doctest action. "
            "Use 'list' to simply parse doctests and check syntax. "
            "Use 'all' to execute all doctests or specify a specific "
            "doctest to run")
    )
    return parser.parse_args()


def find_test_index(test, selected_tests, find_last_index=False):
    """Find the index of the first or last occurrence of a given test/test module in the list of selected tests.

    This function is used to determine the indices when slicing the list of selected tests when
    ``options.first``(:attr:`find_last_index`=False) and/or ``options.last``(:attr:`find_last_index`=True) are used.

    :attr:`selected_tests` can be a list that contains multiple consequent occurrences of tests
    as part of the same test module, e.g.:

    ```
    selected_tests = ['autograd', 'cuda', **'torch.TestTorch.test_acos',
                     'torch.TestTorch.test_tan', 'torch.TestTorch.test_add'**, 'utils']
    ```

    If :attr:`test`='torch' and :attr:`find_last_index`=False, result should be **2**.
    If :attr:`test`='torch' and :attr:`find_last_index`=True, result should be **4**.

    Args:
        test (str): Name of test to lookup
        selected_tests (list): List of tests
        find_last_index (bool, optional): should we lookup the index of first or last
            occurrence (first is default)

    Returns:
        index of the first or last occurrence of the given test
    """
    idx = 0
    found_idx = -1
    for t in selected_tests:
        if t.startswith(test):
            found_idx = idx
            if not find_last_index:
                break
        idx += 1
    return found_idx


def exclude_tests(exclude_list, selected_tests, exclude_message=None, exact_match=False):
    for exclude_test in exclude_list:
        tests_copy = selected_tests[:]
        for test in tests_copy:
            if (not exact_match and test.startswith(exclude_test)) or test == exclude_test:
                if exclude_message is not None:
                    print_to_stderr("Excluding {} {}".format(test, exclude_message))
                selected_tests.remove(test)
    return selected_tests


def must_serial(file: str) -> bool:
    return (
        "distributed" in os.getenv("TEST_CONFIG", "") or
        "dynamo" in os.getenv("TEST_CONFIG", "") or
        "distributed" in file or
        file in CUSTOM_HANDLERS or
        file in RUN_PARALLEL_BLOCKLIST or
        file in CI_SERIAL_LIST
    )


def get_selected_tests(options):
    selected_tests = options.include

    # filter if there's JIT only and distributed only test options
    if options.jit:
        selected_tests = list(
            filter(lambda test_name: "jit" in test_name, selected_tests)
        )

    if options.distributed_tests:
        selected_tests = list(
            filter(lambda test_name: (test_name in DISTRIBUTED_TESTS and
                                      test_name not in DISTRIBUTED_TESTS_WITH_MULTIPLE_BACKENDS),
                   selected_tests)
        )

    # Filter to only run core tests when --core option is specified
    if options.core:
        selected_tests = list(
            filter(lambda test_name: test_name in CORE_TEST_LIST, selected_tests)
        )

    if options.functorch:
        selected_tests = [tname for tname in selected_tests if tname in FUNCTORCH_TESTS]
    else:
        # Exclude all functorch tests otherwise
        options.exclude.extend(FUNCTORCH_TESTS)

    if options.mps:
        selected_tests = ['test_mps', 'test_metal']
    else:
        # Exclude all mps tests otherwise
        options.exclude.extend(['test_mps', 'test_metal'])

    # process reordering
    if options.bring_to_front:
        to_front = set(options.bring_to_front)
        selected_tests = options.bring_to_front + list(
            filter(lambda name: name not in to_front, selected_tests)
        )

    if options.first:
        first_index = find_test_index(options.first, selected_tests)
        selected_tests = selected_tests[first_index:]

    if options.last:
        last_index = find_test_index(options.last, selected_tests, find_last_index=True)
        selected_tests = selected_tests[: last_index + 1]

    # process exclusion
    if options.exclude_jit_executor:
        options.exclude.extend(JIT_EXECUTOR_TESTS)

    if options.exclude_distributed_tests:
        options.exclude.extend(DISTRIBUTED_TESTS)

    # these tests failing in CUDA 11.6 temporary disabling. issue https://github.com/pytorch/pytorch/issues/75375
    if torch.version.cuda is not None and LooseVersion(torch.version.cuda) >= "11.6":
        options.exclude.extend(["distributions/test_constraints"])

    selected_tests = exclude_tests(options.exclude, selected_tests)

    if sys.platform == "win32" and not options.ignore_win_blocklist:
        target_arch = os.environ.get("VSCMD_ARG_TGT_ARCH")
        if target_arch != "x64":
            WINDOWS_BLOCKLIST.append("cpp_extensions_aot_no_ninja")
            WINDOWS_BLOCKLIST.append("cpp_extensions_aot_ninja")
            WINDOWS_BLOCKLIST.append("cpp_extensions_jit")
            WINDOWS_BLOCKLIST.append("jit")
            WINDOWS_BLOCKLIST.append("jit_fuser")

        # This is exception that's caused by this issue https://github.com/pytorch/pytorch/issues/69460
        # This below code should be removed once this issue is solved
        if (
            torch.version.cuda is not None and
            LooseVersion(torch.version.cuda) >= "11.5" and
            LooseVersion(torch.version.cuda) <= "11.6"
        ):
            WINDOWS_BLOCKLIST.append("test_cpp_extensions_aot")
            WINDOWS_BLOCKLIST.append("test_cpp_extensions_aot_ninja")
            WINDOWS_BLOCKLIST.append("test_cpp_extensions_aot_no_ninja")

        selected_tests = exclude_tests(WINDOWS_BLOCKLIST, selected_tests, "on Windows")

    elif TEST_WITH_ROCM:
        selected_tests = exclude_tests(ROCM_BLOCKLIST, selected_tests, "on ROCm")

    # sharding
    if options.shard:
        assert len(options.shard) == 2, "Unexpected shard format"
        assert min(options.shard) > 0, "Shards must be positive numbers"
        which_shard, num_shards = options.shard
        assert (
            which_shard <= num_shards
        ), "Selected shard must be less than or equal to total number of shards"
        assert num_shards <= len(
            selected_tests
        ), f"Number of shards must be less than {len(selected_tests)}"

        if num_shards == 1:
            return selected_tests

        # Download previous test times to make sharding decisions
        path = os.path.join(str(REPO_ROOT), TEST_TIMES_FILE)
        if os.path.exists(path):
            with open(path, "r") as f:
                test_file_times = cast(Dict[str, Any], json.load(f))
        else:
            test_file_times = {}
        test_config = os.environ.get("TEST_CONFIG")
        if test_config not in test_file_times:
            print(
                "::warning:: Gathered no stats from artifacts. Proceeding with default sharding plan."
            )
            selected_tests = selected_tests[which_shard - 1 :: num_shards]
        else:
            print("Found test time stats from artifacts")
            test_file_times_config = test_file_times[test_config]
            if is_slow_gradcheck_env():
                # HACK: hardcode approx test times, so these two don't get put in the same shard
                #       we can remove this when their actual runtimes are recorded
                test_file_times_config["test_ops_fwd_gradients"] = 3600 * 2 + 600  # 2:10
                test_file_times_config["test_ops_gradients"] = 3600 * 2 + 600  # 2:10
            shards = calculate_shards(num_shards, selected_tests, test_file_times_config,
                                      must_serial=must_serial)
            _, tests_from_shard = shards[which_shard - 1]
            selected_tests = tests_from_shard

    # skip all distributed tests if distributed package is not available.
    if not dist.is_available():
        selected_tests = exclude_tests(DISTRIBUTED_TESTS, selected_tests,
                                       "PyTorch is built without distributed support.")

    # skip tests that require LAPACK when it's not available
    if not torch._C.has_lapack:
        selected_tests = exclude_tests(TESTS_REQUIRING_LAPACK, selected_tests,
                                       "PyTorch is built without LAPACK support.")

    if is_slow_gradcheck_env():
        selected_tests = exclude_tests(TESTS_NOT_USING_GRADCHECK, selected_tests,
                                       "Running in slow gradcheck mode, skipping tests "
                                       "that don't use gradcheck.", exact_match=True)

    if options.distributed_tests:
        # Run distributed tests with multiple backends across all shards, one per backend
        selected_tests.extend(DISTRIBUTED_TESTS_WITH_MULTIPLE_BACKENDS.keys())
        selected_tests.reverse()

    return selected_tests


def run_test_module(test: str, test_directory: str, options) -> Optional[str]:
    test_module = parse_test_module(test)

    # Printing the date here can help diagnose which tests are slow
    print_to_stderr("Running {} ... [{}]".format(test, datetime.now()))
    handler = CUSTOM_HANDLERS.get(test_module, run_test)
    return_code = handler(test_module, test_directory, options)
    assert isinstance(return_code, int) and not isinstance(
        return_code, bool
    ), f"While running {test} got non integer return code {return_code}"
    if return_code == 0:
        return None

    message = f"{test} failed!"
    if return_code < 0:
        # subprocess.Popen returns the child process' exit signal as
        # return code -N, where N is the signal number.
        signal_name = SIGNALS_TO_NAMES_DICT[-return_code]
        message += f" Received signal: {signal_name}"
    return message


def main():
    options = parse_args()

    test_directory = str(REPO_ROOT / "test")
    selected_tests = get_selected_tests(options)

    if options.verbose:
        print_to_stderr("Selected tests:\n {}".format("\n ".join(selected_tests)))

    if options.dry_run:
        return

    if options.coverage and not PYTORCH_COLLECT_COVERAGE:
        shell(["coverage", "erase"])

    if IS_CI:
        selected_tests = get_reordered_tests(selected_tests)
        # downloading test cases configuration to local environment
        get_test_case_configs(dirpath=test_directory)

    failure_messages = []

    # parallel = in parallel with other files
    # serial = this file on it's own.  The file might still be run in parallel with itself (ex test_ops)
    selected_tests_parallel = [x for x in selected_tests if not must_serial(x)]
    selected_tests_serial = [x for x in selected_tests if x not in selected_tests_parallel]
    print_to_stderr("parallel (file granularity) tests:\n {}".format("\n ".join(selected_tests_parallel)))
    print_to_stderr("serial (file granularity) tests:\n {}".format("\n ".join(selected_tests_serial)))

    pool = get_context("spawn").Pool(NUM_PROCS, maxtasksperchild=1)
    os.makedirs(REPO_ROOT / "test" / "test-reports", exist_ok=True)

    def success_callback(err_message):
        if err_message is None:
            return True
        failure_messages.append(err_message)
        print_to_stderr(err_message)
        if not options.continue_through_error:
            pool.terminate()
        return False

    try:
        os.environ['PARALLEL_TESTING'] = '1'
        for test in selected_tests_parallel:
            options_clone = copy.deepcopy(options)
            if test in USE_PYTEST_LIST:
                options_clone.pytest = True
            pool.apply_async(run_test_module, args=(test, test_directory, options_clone), callback=success_callback)
        pool.close()
        pool.join()
        del os.environ['PARALLEL_TESTING']

        if not options.continue_through_error and len(failure_messages) != 0:
            raise RuntimeError("\n".join(failure_messages))

        for test in selected_tests_serial:
            options_clone = copy.deepcopy(options)
            if test in USE_PYTEST_LIST:
                options_clone.pytest = True
            err_message = run_test_module(test, test_directory, options_clone)
            if err_message is None:
                continue
            failure_messages.append(err_message)
            if not options_clone.continue_through_error:
                raise RuntimeError(err_message)
            print_to_stderr(err_message)
    finally:
        pool.terminate()
        pool.join()

        if options.coverage:
            from coverage import Coverage

            with set_cwd(test_directory):
                cov = Coverage()
                if PYTORCH_COLLECT_COVERAGE:
                    cov.load()
                cov.combine(strict=False)
                cov.save()
                if not PYTORCH_COLLECT_COVERAGE:
                    cov.html_report()

    if len(failure_messages) != 0:
        for err in failure_messages:
            print_to_stderr(err)
        sys.exit(1)


if __name__ == "__main__":
    main()<|MERGE_RESOLUTION|>--- conflicted
+++ resolved
@@ -251,12 +251,9 @@
     "distributed/_shard/test_replicated_tensor",
     "test_determination",
     "test_jit_legacy",
-<<<<<<< HEAD
     "test_cuda_nvml_based_avail",
-=======
     "test_jit_cuda_fuser", # Skipped until NVFuser enabled - https://ontrack-internal.amd.com/browse/SWDEV-361875
     "test_openmp",
->>>>>>> 63818dcd
 ]
 
 RUN_PARALLEL_BLOCKLIST = [
