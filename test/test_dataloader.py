--- conflicted
+++ resolved
@@ -530,14 +530,9 @@
                      "spawn start method is not supported in Python 2, \
                      but we need it for creating another process with CUDA")
     @unittest.skipIf(not TEST_CUDA, "CUDA unavailable")
-<<<<<<< HEAD
     @unittest.skipIf(TEST_WITH_ROCM, "test doesn't currently work on the ROCm stack")
     def test_main_process_unclean_exit(self):
-        r'''There might be ConnectionResetError or leaked semaphore warning (due to dirty process exit), \
-=======
-    def test_manager_unclean_exit(self):
-        '''there might be ConnectionResetError or leaked semaphore warning (due to dirty process exit), \
->>>>>>> 2c7e7e37
+        '''There might be ConnectionResetError or leaked semaphore warning (due to dirty process exit), \
 but they are all safe to ignore'''
         worker_pids = mp.Array('i', [0] * 4)
 
