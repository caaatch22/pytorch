--- conflicted
+++ resolved
@@ -15,11 +15,7 @@
 from torch.autograd.function import once_differentiable
 from torch.autograd.profiler import profile
 from common import TEST_MKL, TestCase, run_tests, skipIfNoLapack, \
-<<<<<<< HEAD
-    suppress_warnings, skipIfNoZeroSize, TEST_WITH_ROCM, skipIfRocm
-=======
-    suppress_warnings, TEST_WITH_ROCM
->>>>>>> 8035a4b0
+    suppress_warnings, TEST_WITH_ROCM, skipIfRocm
 from torch.autograd import Variable, Function, detect_anomaly
 from torch.autograd.function import InplaceFunction
 from torch.testing import make_non_contiguous, randn_like
