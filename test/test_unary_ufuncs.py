# Owner(s): ["module: tests"]

import torch
import numpy as np

import math
from numbers import Number
import random
import unittest

from torch._six import inf, nan
from torch.testing._internal.common_utils import (
<<<<<<< HEAD
    TestCase, run_tests, torch_to_numpy_dtype_dict, numpy_to_torch_dtype_dict,
    suppress_warnings, TEST_SCIPY, slowTest, skipIfNoSciPy, IS_WINDOWS, gradcheck, TEST_WITH_ROCM)
=======
    TestCase,
    run_tests,
    torch_to_numpy_dtype_dict,
    numpy_to_torch_dtype_dict,
    suppress_warnings,
    TEST_SCIPY,
    slowTest,
    skipIfNoSciPy,
    IS_WINDOWS,
    gradcheck,
    TEST_WITH_ASAN,
)
>>>>>>> c9e1ee48
from torch.testing._internal.common_methods_invocations import (
    unary_ufuncs,
    generate_elementwise_unary_tensors,
    _NOTHING,
    generate_elementwise_unary_small_value_tensors,
    generate_elementwise_unary_large_value_tensors,
    generate_elementwise_unary_extremal_value_tensors,
)
from torch.testing._internal.common_device_type import (
    instantiate_device_type_tests,
    ops,
    dtypes,
    onlyCPU,
    onlyNativeDeviceTypes,
    onlyCUDA,
    dtypesIfCUDA,
    precisionOverride,
    dtypesIfCPU,
)

from torch.testing import make_tensor
from torch.testing._internal.common_dtype import (
    floating_types_and,
    all_types_and_complex_and,
    integral_types_and,
    get_all_math_dtypes,
    complex_types,
    all_types_and,
    floating_and_complex_types_and,
)

if TEST_SCIPY:
    import scipy

# Refer [scipy reference filter]
# Filter operators for which the reference function
# is available in the current environment (for reference_numerics tests).
reference_filtered_ops = list(filter(lambda op: op.ref is not _NOTHING, unary_ufuncs))

# Tests for unary "universal functions (ufuncs)" that accept a single
# tensor and have common properties like:
#   - they are elementwise functions
#   - the input shape is the output shape
#   - they typically have method and inplace variants
#   - they typically support the out kwarg
#   - they typically have NumPy or SciPy references

# See NumPy's universal function documentation
# (https://numpy.org/doc/1.18/reference/ufuncs.html) for more details
# about the concept of ufuncs.


# TODO: port test_unary_out_op_mem_overlap
# TODO: add test for inplace variants erroring on broadcasted inputs
class TestUnaryUfuncs(TestCase):
    exact_dtype = True

    @ops(
        [_fn for _fn in unary_ufuncs if _fn.domain != (None, None)],
        allowed_dtypes=floating_types_and(torch.bfloat16, torch.half),
    )
    def test_float_domains(self, device, dtype, op):
        eps = (1e-5, 1e-3, 1e-1, 1, 2, 10, 20, 50, 100)

        low, high = op.domain
        # NOTE: the following two loops are separated for readability
        if low is not None:
            low_tensor = torch.tensor(low, device=device, dtype=dtype)
            for epsilon in eps:
                lower_tensor = low_tensor - epsilon

                # Skips the test if the difference is not representable,
                #   which can occur if, for example, the difference is small
                #   and the dtype is imprecise (like bfloat16 is)
                if lower_tensor.item() == low_tensor.item():
                    continue

                result = op(lower_tensor)
                self.assertEqual(
                    result.item(),
                    float("nan"),
                    msg=(
                        "input of {0} outside lower domain boundary"
                        " {1} produced {2}, not nan!"
                    ).format(lower_tensor.item(), low, result.item()),
                )

        if high is not None:
            high_tensor = torch.tensor(high, device=device, dtype=dtype)
            for epsilon in eps:
                higher_tensor = high_tensor + epsilon

                # See above comment
                if higher_tensor.item() == high_tensor.item():
                    continue

                result = op(higher_tensor)
                self.assertEqual(
                    result.item(),
                    float("nan"),
                    msg=(
                        "input of {0} outside upper domain boundary"
                        " {1} produced {2}, not nan!"
                    ).format(higher_tensor.item(), high, result.item()),
                )

    # Helper for comparing torch tensors and numpy arrays
    # TODO: should this or assertEqual also validate that strides are equal?
    def assertEqualHelper(
        self, actual, expected, msg, *, dtype, exact_dtype=True, **kwargs
    ):
        assert isinstance(actual, torch.Tensor)

        # Some NumPy functions return scalars, not arrays
        if isinstance(expected, Number):
            self.assertEqual(actual.item(), expected, msg, **kwargs)
        elif isinstance(expected, np.ndarray):
            # Handles exact dtype comparisons between arrays and tensors
            if exact_dtype:
                if (
                    actual.dtype is torch.bfloat16
                    or expected.dtype != torch_to_numpy_dtype_dict[actual.dtype]
                ):
                    # Allows array dtype to be float32 when comparing with bfloat16 tensors
                    #   since NumPy doesn't support the bfloat16 dtype
                    # Also ops like scipy.special.erf, scipy.special.erfc, etc, promote float16
                    # to float32
                    if expected.dtype == np.float32:
                        assert actual.dtype in (
                            torch.float16,
                            torch.bfloat16,
                            torch.float32,
                        )
                    elif expected.dtype == np.float64:
                        assert actual.dtype in (
                            torch.float16,
                            torch.bfloat16,
                            torch.float32,
                            torch.float64,
                        )
                    else:
                        self.fail(
                            "Expected dtype {0} but got {1}!".format(
                                expected.dtype, actual.dtype
                            )
                        )

            self.assertEqual(
                actual,
                torch.from_numpy(expected).to(actual.dtype),
                msg,
                exact_device=False,
                **kwargs
            )
        else:
            self.assertEqual(actual, expected, msg, exact_device=False, **kwargs)

    # Tests that the function and its (array-accepting) reference produce the same
    #   values on given tensors
    def _test_reference_numerics(self, dtype, op, tensors, equal_nan=True):
        def _helper_reference_numerics(
            expected, actual, msg, exact_dtype, equal_nan=True
        ):
            if not torch.can_cast(
                numpy_to_torch_dtype_dict[expected.dtype.type], dtype
            ):
                exact_dtype = False

            if dtype in [torch.uint8, torch.int8, torch.bool]:
                # NOTE: For these dtypes, PyTorch computes in the default scalar type (float)
                # while NumPy computes in float16
                self.assertEqualHelper(
                    actual,
                    expected,
                    msg,
                    dtype=dtype,
                    exact_dtype=exact_dtype,
                    rtol=1e-3,
                    atol=1e-2,
                )
            elif dtype is torch.bfloat16:
                # Ref: https://github.com/pytorch/pytorch/blob/master/torch/testing/_internal/common_utils.py#L1149
                self.assertEqualHelper(
                    actual,
                    expected,
                    msg,
                    dtype=dtype,
                    exact_dtype=exact_dtype,
                    rtol=16e-3,
                    atol=1e-5,
                )

            else:
                self.assertEqualHelper(
                    actual,
                    expected,
                    msg,
                    dtype=dtype,
                    equal_nan=equal_nan,
                    exact_dtype=exact_dtype,
                )

        for t in tensors:
            t = t.input
            torch_kwargs, numpy_kwargs = op.sample_kwargs(t.device, dtype, t)
            if dtype is torch.bfloat16:
                a = t.cpu().to(torch.float32).numpy()
            elif dtype is torch.complex32:
                a = t.cpu().to(torch.complex64).numpy()
            else:
                a = t.cpu().numpy()

            actual = op(t, **torch_kwargs)
            expected = op.ref(a, **numpy_kwargs)

            # Crafts a custom error message for smaller, printable tensors
            if t.numel() < 10:
                msg = (
                    "Failed to produce expected results! Input tensor was"
                    " {0}, torch result is {1}, and reference result is"
                    " {2}."
                ).format(t, actual, expected)
            else:
                msg = None

            exact_dtype = True
            if isinstance(actual, torch.Tensor):
                _helper_reference_numerics(
                    expected, actual, msg, exact_dtype, equal_nan
                )
            else:
                for x, y in zip(expected, actual):
                    # testing multi-outputs results
                    _helper_reference_numerics(x, y, msg, exact_dtype, equal_nan)

    # Tests that the function and its (array-accepting) reference produce the same
    #   values on a range of tensors, including empty tensors, scalar tensors,
    #   1D tensors and a large 2D tensor with interesting and extremal values
    #   and noncontiguities.
    @unittest.skipIf(TEST_WITH_ASAN, "Skipped under ASAN")
    @suppress_warnings
    @ops(reference_filtered_ops)
    def test_reference_numerics_normal(self, device, dtype, op):
        tensors = generate_elementwise_unary_tensors(
            op, device=device, dtype=dtype, requires_grad=False
        )
        self._test_reference_numerics(dtype, op, tensors)

    @unittest.skipIf(TEST_WITH_ASAN, "Skipped under ASAN")
    @suppress_warnings
    @ops(reference_filtered_ops)
    def test_reference_numerics_small(self, device, dtype, op):
        if dtype in (torch.bool,):
            raise self.skipTest("bool has no small values")

        tensors = generate_elementwise_unary_small_value_tensors(
            op, device=device, dtype=dtype, requires_grad=False
        )
        self._test_reference_numerics(dtype, op, tensors)

    @unittest.skipIf(TEST_WITH_ASAN, "Skipped under ASAN")
    @suppress_warnings
    @ops(reference_filtered_ops)
    def test_reference_numerics_large(self, device, dtype, op):
        if dtype in (torch.bool, torch.uint8, torch.int8):
            raise self.skipTest("bool, uint8, and int8 dtypes have no large values")

        tensors = generate_elementwise_unary_large_value_tensors(
            op, device=device, dtype=dtype, requires_grad=False
        )
        self._test_reference_numerics(dtype, op, tensors)

    @unittest.skipIf(TEST_WITH_ASAN, "Skipped under ASAN")
    @suppress_warnings
    @ops(
        reference_filtered_ops,
        allowed_dtypes=floating_and_complex_types_and(torch.bfloat16, torch.half),
    )
    def test_reference_numerics_extremal(self, device, dtype, op):
        tensors = generate_elementwise_unary_extremal_value_tensors(
            op, device=device, dtype=dtype, requires_grad=False
        )
        self._test_reference_numerics(dtype, op, tensors)

    # Tests for testing (non)contiguity consistency
    @ops(unary_ufuncs)
    def test_contig_vs_every_other(self, device, dtype, op):
        contig = make_tensor(
            (1026,), device=device, dtype=dtype, low=op.domain[0], high=op.domain[1]
        )
        non_contig = contig[::2]

        self.assertTrue(contig.is_contiguous())
        self.assertFalse(non_contig.is_contiguous())

        torch_kwargs, _ = op.sample_kwargs(device, dtype, non_contig)
        self.assertEqual(
            op(contig, **torch_kwargs)[::2], op(non_contig, **torch_kwargs)
        )

    @ops(unary_ufuncs)
    def test_contig_vs_transposed(self, device, dtype, op):
        contig = make_tensor(
            (789, 357), device=device, dtype=dtype, low=op.domain[0], high=op.domain[1]
        )
        non_contig = contig.T

        self.assertTrue(contig.is_contiguous())
        self.assertFalse(non_contig.is_contiguous())

        torch_kwargs, _ = op.sample_kwargs(device, dtype, contig)
        self.assertEqual(op(contig, **torch_kwargs).T, op(non_contig, **torch_kwargs))

    @ops(unary_ufuncs)
    def test_non_contig(self, device, dtype, op):
        shapes = [(5, 7), (1024,)]
        for shape in shapes:
            contig = make_tensor(
                shape, dtype=dtype, device=device, low=op.domain[0], high=op.domain[1]
            )
            non_contig = torch.empty(shape + (2,), device=device, dtype=dtype)[..., 0]
            non_contig.copy_(contig)

            self.assertTrue(contig.is_contiguous())
            self.assertFalse(non_contig.is_contiguous())

            torch_kwargs, _ = op.sample_kwargs(device, dtype, contig)
            self.assertEqual(op(contig, **torch_kwargs), op(non_contig, **torch_kwargs))

    @ops(unary_ufuncs)
    def test_non_contig_index(self, device, dtype, op):
        contig = make_tensor(
            (2, 2, 1, 2),
            dtype=dtype,
            device=device,
            low=op.domain[0],
            high=op.domain[1],
        )
        non_contig = contig[:, 1, ...]
        contig = non_contig.contiguous()

        self.assertTrue(contig.is_contiguous())
        self.assertFalse(non_contig.is_contiguous())

        torch_kwargs, _ = op.sample_kwargs(device, dtype, contig)
        self.assertEqual(op(contig, **torch_kwargs), op(non_contig, **torch_kwargs))

    @ops(unary_ufuncs)
    def test_non_contig_expand(self, device, dtype, op):
        shapes = [(1, 3), (1, 7), (5, 7)]
        for shape in shapes:
            contig = make_tensor(
                shape, dtype=dtype, device=device, low=op.domain[0], high=op.domain[1]
            )
            non_contig = contig.clone().expand(3, -1, -1)

            self.assertTrue(contig.is_contiguous())
            self.assertFalse(non_contig.is_contiguous())

            torch_kwargs, _ = op.sample_kwargs(device, dtype, contig)
            contig = op(contig, **torch_kwargs)
            non_contig = op(non_contig, **torch_kwargs)
            for i in range(3):
                self.assertEqual(
                    contig, non_contig[i], msg="non-contiguous expand[" + str(i) + "]"
                )

    @ops(unary_ufuncs)
    def test_contig_size1(self, device, dtype, op):
        contig = make_tensor(
            (5, 100), dtype=dtype, device=device, low=op.domain[0], high=op.domain[1]
        )
        contig = contig[:1, :50]
        contig2 = torch.empty(contig.size(), device=device, dtype=dtype)
        contig2.copy_(contig)

        self.assertTrue(contig.is_contiguous())
        self.assertTrue(contig2.is_contiguous())

        torch_kwargs, _ = op.sample_kwargs(device, dtype, contig)
        self.assertEqual(op(contig, **torch_kwargs), op(contig2, **torch_kwargs))

    @ops(unary_ufuncs)
    def test_contig_size1_large_dim(self, device, dtype, op):
        contig = make_tensor(
            (5, 2, 3, 1, 4, 5, 3, 2, 1, 2, 3, 4),
            dtype=dtype,
            device=device,
            low=op.domain[0],
            high=op.domain[1],
        )
        contig = contig[:1, :, :, :, :, :, :, :, :, :, :, :]
        contig2 = torch.empty(contig.size(), device=device, dtype=dtype)
        contig2.copy_(contig)

        self.assertTrue(contig.is_contiguous())
        self.assertTrue(contig2.is_contiguous())

        torch_kwargs, _ = op.sample_kwargs(device, dtype, contig)
        self.assertEqual(op(contig, **torch_kwargs), op(contig2, **torch_kwargs))

    # Tests that computation on a multiple batches is the same as
    # per-batch computation.
    @ops(unary_ufuncs)
    def test_batch_vs_slicing(self, device, dtype, op):
        input = make_tensor(
            (1024, 512), dtype=dtype, device=device, low=op.domain[0], high=op.domain[1]
        )

        torch_kwargs, _ = op.sample_kwargs(device, dtype, input)
        actual = op(input, **torch_kwargs)
        expected = torch.stack([op(slice, **torch_kwargs) for slice in input])

        self.assertEqual(actual, expected)

<<<<<<< HEAD
    def _test_out_arg(self, op, input, output, expected, **kwargs):
        if op.safe_casts_outputs:
            expect_fail = not torch.can_cast(expected.dtype, output.dtype)
        else:
            expect_fail = output.dtype != expected.dtype

        if expect_fail:
            with self.assertRaises(RuntimeError):
                op(input, out=output, **kwargs)
        else:
            res = op(input, out=output, **kwargs)
            self.assertTrue(res is output)
            if all([TEST_WITH_ROCM, op.name == "sinc", expected.dtype == torch.complex64, output.dtype == torch.complex128]):
                self.assertEqual(output, expected.to(output.dtype), atol=1e-6, rtol=1e-6)
            else:
                self.assertEqual(output, expected.to(output.dtype))

    @ops(unary_ufuncs, dtypes=OpDTypes.supported)
    def test_out_arg_all_dtypes(self, device, dtype, op):
        if not op.supports_out:
            self.skipTest("Skipped! Op doesn't support out= kwarg.")

        input = make_tensor((64, 64), dtype=dtype, device=device,
                            low=op.domain[0], high=op.domain[1])
        torch_kwargs, _ = op.sample_kwargs(device, dtype, input)
        expected = op(input, **torch_kwargs)

        for out_dtype in all_types_and_complex_and(torch.bool, torch.half):
            out = torch.empty_like(input, dtype=out_dtype)
            self._test_out_arg(op, input, out, expected, **torch_kwargs)

=======
>>>>>>> c9e1ee48
    @dtypes(*all_types_and(torch.bool, torch.half))
    def test_nan_to_num(self, device, dtype):
        for contiguous in [False, True]:
            x = make_tensor((64, 64), low=0.0, high=100.0, dtype=dtype, device=device)

            if dtype.is_floating_point:
                # Add extremal values.
                extremals = [float("nan"), float("inf"), -float("inf")]
                for idx, extremal in zip(torch.randint(0, 63, (3,)), extremals):
                    x[idx, :] = extremal

            if not contiguous:
                x = x.T

            # With args
            nan = random.random()
            posinf = random.random() * 5
            neginf = random.random() * 10

            self.compare_with_numpy(
                lambda x: x.nan_to_num(nan=nan, posinf=posinf),
                lambda x: np.nan_to_num(x, nan=nan, posinf=posinf),
                x,
            )
            self.compare_with_numpy(
                lambda x: x.nan_to_num(posinf=posinf, neginf=neginf),
                lambda x: np.nan_to_num(x, posinf=posinf, neginf=neginf),
                x,
            )

            # Out Variant
            out = torch.empty_like(x)
            result = torch.nan_to_num(x)
            torch.nan_to_num(x, out=out)
            self.assertEqual(result, out)

            result = torch.nan_to_num(x, nan=nan, posinf=posinf, neginf=neginf)
            torch.nan_to_num(x, out=out, nan=nan, posinf=posinf, neginf=neginf)
            self.assertEqual(result, out)

    @onlyCPU
    def test_nan_to_num_bfloat16(self, device):
        def test_dtype(fn, input, dtype):
            input = input.detach().clone().to(dtype=dtype).requires_grad_(True)
            input2 = input.detach().clone().float().requires_grad_(True)
            out = fn(input)
            out.sum().backward()
            out2 = fn(input2)
            out2.sum().backward()
            self.assertEqual(out.dtype, dtype)
            self.assertEqual(input.grad.dtype, dtype)
            self.assertEqual(out, out2, exact_dtype=False)
            self.assertEqual(input.grad, input2.grad, exact_dtype=False)

        def func():
            return torch.nan_to_num

        shapes = [[1, 3, 6, 6], [1, 3, 6, 128], [1, 3, 256, 256]]
        for shape in shapes:
            x = torch.randn(shape, device=device)
            extremals = [float('nan'), float('inf'), -float('inf')]
            for id1, id2, extremal in zip(torch.randint(0, 2, (3,)), torch.randint(0, 5, (3,)), extremals):
                x[0, id1, id2, :] = extremal
            test_dtype(func(), x, torch.bfloat16)

    @dtypes(torch.cdouble)
    def test_complex_edge_values(self, device, dtype):
        # sqrt Test Reference: https://github.com/pytorch/pytorch/pull/47424
        x = torch.tensor(0.0 - 1.0e20j, dtype=dtype, device=device)
        self.compare_with_numpy(torch.sqrt, np.sqrt, x)
        # acos test reference: https://github.com/pytorch/pytorch/issue/42952
        # Skip on Windows, as CUDA acos  returns conjugate value
        # see https://github.com/pytorch/pytorch/issues/52299
        if not (IS_WINDOWS and dtype == torch.cdouble and "cuda" in device):
            self.compare_with_numpy(torch.acos, np.arccos, x)

        x = torch.tensor(
            (-1.0e60 if dtype == torch.cdouble else -1.0e20) - 4988429.2j,
            dtype=dtype,
            device=device,
        )
        self.compare_with_numpy(torch.sqrt, np.sqrt, x)

    @unittest.skipIf(not TEST_SCIPY, "Requires SciPy")
    @dtypes(torch.float, torch.double)
    def test_digamma_special(self, device, dtype):
        # Based on SciPy test for the following special values.
        # Reference:
        # https://github.com/scipy/scipy/blob/3a8a3a1d4657254a6611e77e9c28feafa26e6645/scipy/special/tests/test_digamma.py#L22
        euler = 0.57721566490153286
        dataset = [
            (0.0, -0.0),
            (1, -euler),
            (0.5, -2 * math.log(2) - euler),
            (1 / 3, -math.pi / (2 * math.sqrt(3)) - 3 * math.log(3) / 2 - euler),
            (1 / 4, -math.pi / 2 - 3 * math.log(2) - euler),
            (
                1 / 6,
                -math.pi * math.sqrt(3) / 2
                - 2 * math.log(2)
                - 3 * math.log(3) / 2
                - euler,
            ),
            (
                1 / 8,
                -math.pi / 2
                - 4 * math.log(2)
                - (math.pi + math.log(2 + math.sqrt(2)) - math.log(2 - math.sqrt(2)))
                / math.sqrt(2)
                - euler,
            ),
        ]
        x = torch.tensor(dataset, device=device, dtype=dtype)
        self.compare_with_numpy(torch.digamma, scipy.special.digamma, x)

    @unittest.skipIf(not TEST_SCIPY, "Requires SciPy")
    @dtypes(torch.float, torch.double)
    def test_digamma(self, device, dtype):
        # Tests pole behavior
        tensor = torch.tensor(
            [
                -0.999999994,
                -1.999999994,
                -2.0000000111,
                -100.99999994,
                0.000000111,
                -1931.99999994,
                -0.000000111,
                0,
                -0,
                -1,
                -2,
                -931,
            ],
            dtype=dtype,
            device=device,
        )
        self.compare_with_numpy(torch.digamma, scipy.special.digamma, tensor)

    @dtypes(*floating_types_and(torch.half))
    def test_frexp(self, device, dtype):
        input = make_tensor((50, 50), dtype=dtype, device=device)
        mantissa, exponent = torch.frexp(input)
        np_mantissa, np_exponent = np.frexp(input.cpu().numpy())

        self.assertEqual(mantissa, np_mantissa)
        self.assertEqual(exponent, np_exponent)

        # torch.frexp returns exponent in int32 to be compatible with np.frexp
        self.assertTrue(exponent.dtype == torch.int32)
        self.assertTrue(torch_to_numpy_dtype_dict[exponent.dtype] == np_exponent.dtype)

    def test_frexp_assert_raises(self, device):
        invalid_input_dtypes = integral_types_and(torch.bool) + complex_types()
        for dtype in invalid_input_dtypes:
            input = make_tensor((50, 50), dtype=dtype, device=device)
            with self.assertRaisesRegex(
                RuntimeError, r"torch\.frexp\(\) only supports floating-point dtypes"
            ):
                torch.frexp(input)

        for dtype in floating_types_and(torch.half):
            input = make_tensor((50, 50), dtype=dtype, device=device)

            dtypes = list(
                all_types_and_complex_and(torch.bool, torch.half, torch.bfloat16)
            )
            dtypes.remove(dtype)
            for mantissa_dtype in dtypes:
                mantissa = torch.empty_like(input, dtype=mantissa_dtype)
                exponent = torch.empty_like(input, dtype=torch.int)
                with self.assertRaisesRegex(
                    RuntimeError,
                    r"torch\.frexp\(\) expects mantissa to have dtype .+ but got .+",
                ):
                    torch.frexp(input, out=(mantissa, exponent))

            dtypes.append(dtype)
            dtypes.remove(torch.int)
            for exponent_dtype in dtypes:
                mantissa = torch.empty_like(input)
                exponent = torch.empty_like(input, dtype=exponent_dtype)
                with self.assertRaisesRegex(
                    RuntimeError,
                    r"torch\.frexp\(\) expects exponent to have int dtype but got .+",
                ):
                    torch.frexp(input, out=(mantissa, exponent))

    def test_mvlgamma_argcheck(self, device):
        def run_test(d):
            input = torch.linspace((d - 2) / 2, 10, 10, device=device)
            torch.mvlgamma(input, d)

        with self.assertRaisesRegex(
            RuntimeError, r"All elements must be greater than \(p-1\)/2"
        ):
            run_test(3)

    def test_polygamma_neg(self, device):
        with self.assertRaisesRegex(
            RuntimeError, r"polygamma\(n, x\) does not support negative n\."
        ):
            torch.polygamma(-1, torch.tensor([1.0, 2.0], device=device))

    # TODO resolve with opinfos
    @onlyCPU
    def test_op_invert(self, device):
        res = 0xFFFF - torch.arange(127, dtype=torch.int8)
        for dtype in (torch.uint8, torch.int8, torch.int16, torch.int32, torch.int64):
            a = torch.arange(127, dtype=dtype)
            self.assertEqual(res.to(dtype), ~a)

        self.assertEqual(torch.tensor([True, False]), ~torch.tensor([False, True]))

        # test exceptions
        for dtype in (torch.half, torch.float, torch.double):
            a = torch.zeros(10, dtype=dtype)
            with self.assertRaises(TypeError):
                b = ~a

    @dtypes(torch.complex64, torch.complex128)
    def test_abs_angle_complex_to_float(self, device, dtype):
        # Constructs random complex values
        from random import random

        random_vals = []
        for multiplier in (-1, 1, -10, 10, -100, 100):
            for _ in range(10):
                random_vals.append(
                    complex(random() * multiplier, random() * multiplier)
                )

        for vals in (random_vals, []):
            a = np.array(vals, dtype=torch_to_numpy_dtype_dict[dtype])
            t = torch.tensor(vals, device=device, dtype=dtype)

            for fn_name in ("abs", "angle"):
                torch_fn = getattr(torch, fn_name)
                np_fn = getattr(np, fn_name)

                # Tests function
                np_result = torch.from_numpy(np_fn(a))
                torch_result = torch_fn(t).cpu()
                self.assertEqual(np_result, torch_result, exact_dtype=True)

                # Tests float out
                float_dtype = (
                    torch.float32 if dtype is torch.complex64 else torch.float64
                )
                np_float_out = np_fn(a).astype(torch_to_numpy_dtype_dict[float_dtype])
                float_out = torch.empty_like(t).float()
                torch_fn(t, out=float_out)
                # TODO(#38095): Replace assertEqualIgnoreType. See issue #38095
                self.assertEqualIgnoreType(
                    torch.from_numpy(np_float_out), float_out.cpu()
                )

                # Tests float out (resized out)
                float_out = torch.empty(1, device=device, dtype=float_dtype)
                torch_fn(t, out=float_out)
                self.assertEqual(torch.from_numpy(np_float_out), float_out.cpu())

                # Tests complex out
                np_complex_out = np_fn(a)
                complex_out = torch.empty_like(t)
                torch_fn(t, out=complex_out)
                # TODO(#38095): Replace assertEqualIgnoreType. See issue #38095
                self.assertEqualIgnoreType(
                    torch.from_numpy(np_complex_out), complex_out.cpu()
                )

                # Tests complex out (resized out)
                complex_out = torch.empty(0, device=device, dtype=dtype)
                torch_fn(t, out=complex_out)
                # TODO(#38095): Replace assertEqualIgnoreType. See issue #38095
                self.assertEqualIgnoreType(
                    torch.from_numpy(np_complex_out), complex_out.cpu()
                )

                # Tests long out behavior (expected failure)
                long_out = torch.empty(0, device=device, dtype=torch.long)
                with self.assertRaises(RuntimeError):
                    torch_fn(t, out=long_out)

                # Tests inplace
                if fn_name == "abs":
                    torch_inplace_method = getattr(torch.Tensor, fn_name + "_")
                    np_fn(a, out=a)
                    if dtype.is_complex:
                        with self.assertRaisesRegex(
                            RuntimeError,
                            "In-place abs is not supported for complex tensors.",
                        ):
                            torch_inplace_method(t)
                        return
                    torch_inplace_method(t)
                    self.assertEqual(torch.from_numpy(a), t.cpu())

                # Note: angle does not have an in-place variant
                if fn_name == "angle":
                    with self.assertRaises(AttributeError):
                        torch_inplace_method = getattr(torch.Tensor, fn_name + "_")

    def check_internal_mem_overlap(
        self, inplace_op, num_inputs, dtype, device, expected_failure=False
    ):
        if isinstance(inplace_op, str):
            inplace_op = getattr(torch.Tensor, inplace_op)
        input = torch.randn(1, dtype=dtype, device=device).expand(3, 3)
        inputs = [input] + [torch.randn_like(input) for i in range(num_inputs - 1)]
        if not expected_failure:
            with self.assertRaisesRegex(RuntimeError, "single memory location"):
                inplace_op(*inputs)
        else:
            with self.assertRaises(AssertionError):
                with self.assertRaisesRegex(RuntimeError, "single memory location"):
                    inplace_op(*inputs)

    def unary_check_input_output_mem_overlap(
        self, data, sz, op, expected_failure=False
    ):
        def _test(op, output, input):
            output_exp = torch.empty_like(output)
            op(input, out=output_exp)
            self.assertEqual(op(input, out=output), output_exp, msg=op.__name__)

        # output is identical to input:
        _test(op, output=data[0:sz], input=data[0:sz])
        # output and input are independent:
        _test(op, output=data[0:sz], input=data[sz : 2 * sz])
        # output partially overlaps with input:
        if not expected_failure:
            with self.assertRaisesRegex(RuntimeError, "unsupported operation"):
                _test(op, data[0:sz], data[1 : sz + 1])
        else:
            with self.assertRaises(AssertionError):
                with self.assertRaisesRegex(RuntimeError, "unsupported operation"):
                    _test(op, data[0:sz], data[1 : sz + 1])

    # TODO: run on non-native device types
    @dtypes(torch.double)
    def test_unary_out_op_mem_overlap(self, device, dtype):
        sz = 3
        doubles = torch.randn(2 * sz, dtype=dtype, device=device)
        positives = torch.randint(1, 100, (2 * sz,), device=device).double()
        ints = torch.randint(-100, 100, (2 * sz,), device=device)
        unary_mem_overlap_cases = [
            ("abs", doubles, True, True, "cpu"),
            ("abs", doubles, True, True, "cuda"),
            ("acos", doubles, True, True, "cpu"),
            ("acos", doubles, True, True, "cuda"),
            ("asin", doubles, True, True, "cpu"),
            ("asin", doubles, True, True, "cuda"),
            ("atan", doubles, True, True, "cpu"),
            ("atan", doubles, True, True, "cuda"),
            ("acosh", doubles, True, True, "cpu"),
            ("acosh", doubles, True, True, "cuda"),
            ("asinh", doubles, True, True, "cpu"),
            ("asinh", doubles, True, True, "cuda"),
            ("atanh", doubles, True, True, "cpu"),
            ("atanh", doubles, True, True, "cuda"),
            ("bitwise_not", ints, True, True, "cpu"),
            ("bitwise_not", ints, True, True, "cuda"),
            ("ceil", doubles, True, True, "cpu"),
            ("ceil", doubles, True, True, "cuda"),
            ("cos", doubles, True, True, "cpu"),
            ("cos", doubles, True, True, "cuda"),
            ("cosh", doubles, True, True, "cpu"),
            ("cosh", doubles, True, True, "cuda"),
            ("digamma", doubles, True, True, "cpu"),
            ("erf", doubles, True, True, "cpu"),
            ("erf", doubles, True, True, "cuda"),
            ("erfc", doubles, True, True, "cpu"),
            ("erfc", doubles, True, True, "cuda"),
            ("erfinv", doubles, True, True, "cpu"),
            ("erfinv", doubles, True, True, "cuda"),
            ("exp", doubles, True, True, "cpu"),
            ("exp", doubles, True, True, "cuda"),
            ("exp2", doubles, True, True, "cpu"),
            ("exp2", doubles, True, True, "cuda"),
            ("expm1", doubles, True, True, "cpu"),
            ("expm1", doubles, True, True, "cuda"),
            ("floor", doubles, True, True, "cpu"),
            ("floor", doubles, True, True, "cuda"),
            ("frac", doubles, True, True, "cpu"),
            ("frac", doubles, True, True, "cuda"),
            ("i0", doubles, True, True, "cpu"),
            ("i0", doubles, True, True, "cuda"),
            ("log", positives, True, True, "cpu"),
            ("log", positives, True, True, "cuda"),
            ("log10", positives, True, True, "cpu"),
            ("log10", positives, True, True, "cuda"),
            ("log1p", positives, True, True, "cpu"),
            ("log1p", positives, True, True, "cuda"),
            ("log2", positives, True, True, "cpu"),
            ("log2", positives, True, True, "cuda"),
            ("neg", doubles, True, True, "cpu"),
            ("neg", doubles, True, True, "cuda"),
            ("reciprocal", doubles, True, True, "cpu"),
            ("reciprocal", doubles, True, True, "cuda"),
            ("round", doubles, True, True, "cpu"),
            ("round", doubles, True, True, "cuda"),
            ("rsqrt", positives, True, True, "cpu"),
            ("rsqrt", positives, True, True, "cuda"),
            ("sin", doubles, True, True, "cpu"),
            ("sin", doubles, True, True, "cuda"),
            ("sinh", doubles, True, True, "cpu"),
            ("sinh", doubles, False, True, "cuda"),
            ("sigmoid", doubles, True, True, "cpu"),
            ("sigmoid", doubles, True, True, "cuda"),
            ("logit", doubles, True, True, "cpu"),
            ("logit", doubles, True, True, "cuda"),
            ("sqrt", doubles, True, True, "cpu"),
            ("sqrt", doubles, False, True, "cuda"),
            ("tan", doubles, True, True, "cpu"),
            ("tan", doubles, True, True, "cuda"),
            ("tanh", doubles, True, True, "cpu"),
            ("tanh", doubles, True, True, "cuda"),
            ("trunc", doubles, True, True, "cpu"),
            ("trunc", doubles, True, True, "cuda"),
        ]

        for (
            fn,
            inputs,
            has_input_output_mem_overlap_check,
            has_internal_mem_overlap_check,
            dev,
        ) in unary_mem_overlap_cases:
            if dev != device:
                continue
            out_fn = getattr(torch, fn)
            in_fn = getattr(torch.Tensor, fn + "_")

            self.unary_check_input_output_mem_overlap(
                inputs,
                sz,
                out_fn,
                expected_failure=not has_input_output_mem_overlap_check,
            )

            self.check_internal_mem_overlap(
                in_fn,
                1,
                dtype,
                dev,
                expected_failure=not has_internal_mem_overlap_check,
            )

    # TODO: opinfo hardshrink
    @onlyCPU
    @dtypes(torch.float, torch.double, torch.bfloat16)
    def test_hardshrink(self, device, dtype):
        data = torch.tensor([1, 0.5, 0.3, 0.6], dtype=dtype, device=device).view(2, 2)
        self.assertEqual(
            torch.tensor([1, 0.5, 0, 0.6], dtype=dtype, device=device).view(2, 2),
            data.hardshrink(0.3),
        )
        self.assertEqual(
            torch.tensor([1, 0, 0, 0.6], dtype=dtype, device=device).view(2, 2),
            data.hardshrink(0.5),
        )

        # test default lambd=0.5
        self.assertEqual(data.hardshrink(), data.hardshrink(0.5))

        # test non-contiguous case
        self.assertEqual(
            torch.tensor([1, 0, 0.5, 0.6], dtype=dtype, device=device).view(2, 2),
            data.t().hardshrink(0.3),
        )

    @onlyCPU
    @dtypes(torch.float, torch.double, torch.bfloat16)
    def test_hardshrink_edge_cases(self, device, dtype) -> None:
        def h(values, l_expected):
            for l, expected in l_expected.items():
                values_tensor = torch.tensor(
                    [float(v) for v in values], dtype=dtype, device=device
                )
                expected_tensor = torch.tensor(
                    [float(v) for v in expected], dtype=dtype, device=device
                )
                self.assertEqual(
                    expected_tensor == values_tensor.hardshrink(l),
                    torch.ones_like(values_tensor, dtype=torch.bool),
                )

        def test_helper(min, max):
            h(
                [0.0, min, -min, 0.1, -0.1, 1.0, -1.0, max, -max, inf, -inf],
                {
                    0.0: [0.0, min, -min, 0.1, -0.1, 1.0, -1.0, max, -max, inf, -inf],
                    min: [0.0, 0.0, 0.0, 0.1, -0.1, 1.0, -1.0, max, -max, inf, -inf],
                    0.1: [0.0, 0.0, 0.0, 0.0, 0.0, 1.0, -1.0, max, -max, inf, -inf],
                    1.0: [0.0, 0.0, 0.0, 0.0, 0.0, 0.0, 0.0, max, -max, inf, -inf],
                    max: [0.0, 0.0, 0.0, 0.0, 0.0, 0.0, 0.0, 0.0, 0.0, inf, -inf],
                    inf: [0.0, 0.0, 0.0, 0.0, 0.0, 0.0, 0.0, 0.0, 0.0, 0.0, 0.0],
                },
            )

        test_helper(torch.finfo(dtype).tiny, torch.finfo(dtype).max)

    @onlyCPU
    @slowTest
    @dtypes(torch.float)
    @unittest.skipIf(True, "Insufficient memory on linux.(2|4)xlarge")
    def test_exp_slow(self, device, dtype):
        # Test for https://github.com/pytorch/pytorch/issues/17271
        # This is pretty slow on my Macbook but it only takes a few
        # seconds on a beefy Xeon server
        a = torch.exp(torch.ones(2**31, dtype=dtype, device=device))
        b = torch.exp(torch.ones(1, dtype=dtype, device=device))
        self.assertEqual(a, b.expand(2**31))

    @precisionOverride(
        {torch.bfloat16: 1e-2, torch.float: 0.0002, torch.double: 0.0002}
    )
    @dtypes(torch.float, torch.double, torch.bfloat16)
    def test_hardswish(self, device, dtype):
        inputValues = [-1000, -4, -3, -2, 0, 2, 3, 4, 1000]
        expectedOutput = np.multiply(
            inputValues, np.minimum(np.maximum((np.add(inputValues, 3)), 0), 6) / 6.0
        )

        inputTensor = torch.tensor(inputValues, dtype=dtype, device=device)
        expectedOutputTensor = torch.tensor(expectedOutput, dtype=dtype, device=device)

        # normal
        self.assertEqual(
            torch.nn.functional.hardswish(inputTensor), expectedOutputTensor
        )

        # inplace
        inputTensorCpy = inputTensor.clone().detach()
        torch.nn.functional.hardswish(inputTensorCpy, inplace=True)
        self.assertEqual(inputTensorCpy, expectedOutputTensor)

    @precisionOverride(
        {torch.bfloat16: 1e-2, torch.float: 0.0002, torch.double: 0.0002}
    )
    @dtypes(torch.float, torch.double, torch.bfloat16)
    def test_hardsigmoid(self, device, dtype):
        inputValues = [-1000, -4, -3, -2, 0, 2, 3, 4, 1000]
        expectedOutput = np.minimum(np.maximum((np.add(inputValues, 3)), 0), 6) / 6.0

        inputTensor = torch.tensor(inputValues, dtype=dtype, device=device)

        # normal
        self.assertEqual(
            torch.nn.functional.hardsigmoid(inputTensor),
            torch.tensor(expectedOutput, dtype=dtype, device=device),
        )

        # inplace
        inputTensorCpy = inputTensor.clone().detach()
        self.assertEqual(
            torch.nn.functional.hardsigmoid(inputTensorCpy, inplace=True),
            torch.tensor(expectedOutput, dtype=dtype, device=device),
        )

    @precisionOverride(
        {torch.bfloat16: 1e-2, torch.float: 0.0002, torch.double: 0.0002}
    )
    @dtypes(torch.float, torch.double, torch.bfloat16)
    def test_hardsigmoid_backward(self, device, dtype):
        inputValues = [-3.0, 3.0, -2.0, 2.0, -6.0, 6.0]
        expectedValues = [0.0, 0.0, 1.0 / 6.0, 1.0 / 6.0, 0.0, 0.0]
        inputTensor = torch.tensor(
            inputValues, dtype=dtype, device=device
        ).requires_grad_()
        expetedTensor = torch.tensor(expectedValues, dtype=dtype, device=device)
        out = torch.nn.functional.hardsigmoid(inputTensor)
        out.backward(torch.ones_like(inputTensor))
        self.assertEqual(inputTensor.grad, expetedTensor)

    @skipIfNoSciPy
    @dtypes(torch.float, torch.double)
    def test_silu(self, device, dtype):
        input_np = np.random.randn(5, 8)
        special_input = [[-1000, -1, -0.1, 0, 0.5, 1, 2, 1000]]
        input_np = np.concatenate((input_np, special_input), axis=0).astype(
            torch_to_numpy_dtype_dict[dtype]
        )
        expected_output_np = input_np * scipy.special.expit(input_np)

        expected_output = torch.from_numpy(expected_output_np).to(device)
        expected_output_noncontig = expected_output.transpose(0, 1)

        atol = 1e-6
        rtol = 1e-6

        input = torch.from_numpy(input_np).clone().contiguous().to(device)
        self.assertEqual(
            torch.nn.functional.silu(input), expected_output, atol=atol, rtol=rtol
        )
        self.assertEqual(
            torch.nn.functional.silu(input, inplace=True),
            expected_output,
            atol=atol,
            rtol=rtol,
        )

        input = torch.from_numpy(input_np).clone().to(device)
        input_noncontig = input.transpose(0, 1)
        self.assertEqual(
            torch.nn.functional.silu(input_noncontig),
            expected_output_noncontig,
            atol=atol,
            rtol=rtol,
        )
        self.assertEqual(
            torch.nn.functional.silu(input_noncontig, inplace=True),
            expected_output_noncontig,
            atol=atol,
            rtol=rtol,
        )

    # It is not obvious how to merge this into OpInfo becuase these inputs
    # succeed for gradcheck but are expected to fail for gradgradcheck
    @dtypes(torch.double)
    def test_sinc(self, device, dtype):
        # The derivative of sinc(x) at x=0 has to be special cased.
        # A naive computation will result in 0/0 -> NaN.
        # We also need to be careful when we are very close to 0, as the
        # derivative's denominator is squared, and there are some floats
        # that are positive and whose squares are zero.
        a = torch.tensor(
            [0.0, torch.finfo(torch.double).tiny, 1.0],
            dtype=dtype,
            requires_grad=True,
            device=device,
        )
        gradcheck(torch.sinc, a)

    @skipIfNoSciPy
    @dtypes(torch.float, torch.double)
    def test_mish(self, device, dtype):
        input_np = np.random.randn(5, 8)
        special_input = [[-1000, -1, -0.1, 0, 0.5, 1, 2, 1000]]
        input_np = np.concatenate((input_np, special_input), axis=0).astype(
            torch_to_numpy_dtype_dict[dtype]
        )
        expected_output_np = input_np * np.tanh(np.log1p(np.exp(input_np)))

        expected_output = torch.from_numpy(expected_output_np).to(device)
        expected_output_noncontig = expected_output.transpose(0, 1)

        atol = 1e-6
        rtol = 1e-6

        input = torch.from_numpy(input_np).clone().contiguous().to(device)
        self.assertEqual(
            torch.nn.functional.mish(input), expected_output, atol=atol, rtol=rtol
        )
        self.assertEqual(
            torch.nn.functional.mish(input, inplace=True),
            expected_output,
            atol=atol,
            rtol=rtol,
        )

        input = torch.from_numpy(input_np).clone().to(device)
        input_noncontig = input.transpose(0, 1)
        self.assertEqual(
            torch.nn.functional.mish(input_noncontig),
            expected_output_noncontig,
            atol=atol,
            rtol=rtol,
        )
        self.assertEqual(
            torch.nn.functional.mish(input_noncontig, inplace=True),
            expected_output_noncontig,
            atol=atol,
            rtol=rtol,
        )

    # do ops like threshold need a test_unary(_nonufunc) test suite?
    @onlyCPU
    @dtypes(*get_all_math_dtypes("cpu"))
    def test_threshold(self, device, dtype):
        if dtype != torch.uint8 and dtype != torch.float16 and not dtype.is_complex:
            # 100 is wide enough to use AVX2 instructions for all types
            x = (
                torch.randn(100, dtype=torch.float, device=device)
                .sign()
                .to(dtype=dtype)
            )
            y = torch.threshold(x, 0, 0)
            self.assertTrue(y.le(0).any())

    def _helper_test_igamma(self, loglo, loghi, device, dtype, torch_fcn, scipy_fcn):
        exp1 = 2.71828182846
        vec1 = torch.logspace(
            loglo, loghi, steps=500, base=exp1, dtype=torch.float64, device=device
        ).unsqueeze(-1)
        vec1 = vec1.to(dtype)
        inputs = [
            (vec1, vec1.transpose(0, 1)),
            (vec1, vec1),  # for large number, it should approach 0.5
            (vec1, 0.5 * vec1),  # test for considerable ratio
            (vec1, 2.0 * vec1),
            (vec1[::2, :], vec1[::2, :]),  # contiguous/noncontiguous tests
            (vec1[::2, :], vec1[: vec1.shape[0] // 2, :]),
            (vec1[: vec1.shape[0] // 2, :], vec1[::2, :]),
        ]
        half_prec = dtype in [torch.bfloat16, torch.float16]
        for input0, input1 in inputs:
            actual = torch_fcn(input0, input1)
            if half_prec:
                input0 = input0.to(torch.float)
                input1 = input1.to(torch.float)
            expected = scipy_fcn(input0.cpu().numpy(), input1.cpu().numpy())
            expected = torch.from_numpy(expected).to(dtype)
            self.assertEqual(actual, expected)

    @dtypesIfCPU(torch.float16, torch.bfloat16, torch.float32, torch.float64)
    @dtypes(torch.float32, torch.float64)
    @unittest.skipIf(not TEST_SCIPY, "SciPy not found")
    @onlyNativeDeviceTypes
    def test_igamma_common(self, device, dtype):
        # test igamma for reasonable range of values
        loglo = -4  # approx 0.018
        loghi = 4  # approx 54.6
        self._helper_test_igamma(
            loglo, loghi, device, dtype, torch.igamma, scipy.special.gammainc
        )

    @dtypesIfCPU(torch.float16, torch.bfloat16, torch.float32, torch.float64)
    @dtypes(torch.float32, torch.float64)
    @unittest.skipIf(not TEST_SCIPY, "SciPy not found")
    @onlyNativeDeviceTypes
    def test_igammac_common(self, device, dtype):
        # test igammac for reasonable range of values
        loglo = -4  # approx 0.018
        loghi = 4  # approx 54.6
        self._helper_test_igamma(
            loglo, loghi, device, dtype, torch.igammac, scipy.special.gammaincc
        )

    @dtypesIfCPU(torch.float16, torch.bfloat16, torch.float32, torch.float64)
    @dtypes(torch.float32, torch.float64)
    @onlyNativeDeviceTypes
    def test_igamma_edge_cases(self, device, dtype):
        tkwargs = {"dtype": dtype, "device": device}
        infs = torch.zeros((3,), **tkwargs) + float("inf")
        zeros = torch.zeros((3,), **tkwargs)
        ones = torch.ones((3,), **tkwargs)
        zero_to_large = torch.tensor([0.0, 1.0, 1e3], **tkwargs)
        small_to_inf = torch.tensor([1e-3, 1.0, float("inf")], **tkwargs)
        nans = torch.zeros((3,), **tkwargs) + float("nan")
        inpouts = [
            # (a    ,    x),       out
            ((zeros, small_to_inf), ones),
            ((small_to_inf, zeros), zeros),
            ((infs, zero_to_large), zeros),
            ((zero_to_large, infs), ones),
            ((zeros, zeros), nans),
            ((infs, infs), nans),
            ((-small_to_inf, small_to_inf), nans),
        ]
        for inputs, output in inpouts:
            input0, input1 = inputs
            calc = torch.igamma(input0, input1)
            if torch.all(torch.isnan(output)):
                self.assertTrue(torch.all(torch.isnan(calc)))
            else:
                self.assertEqual(calc, output)

    @dtypesIfCPU(torch.float16, torch.bfloat16, torch.float32, torch.float64)
    @dtypes(torch.float32, torch.float64)
    @onlyNativeDeviceTypes
    def test_igammac_edge_cases(self, device, dtype):
        tkwargs = {"dtype": dtype, "device": device}
        infs = torch.zeros((3,), **tkwargs) + float("inf")
        zeros = torch.zeros((3,), **tkwargs)
        ones = torch.ones((3,), **tkwargs)
        zero_to_large = torch.tensor([0.0, 1.0, 1e3], **tkwargs)
        small_to_inf = torch.tensor([1e-3, 1.0, float("inf")], **tkwargs)
        nans = torch.zeros((3,), **tkwargs) + float("nan")
        inpouts = [
            # (a    ,    x),       out
            ((zeros, small_to_inf), zeros),
            ((small_to_inf, zeros), ones),
            ((infs, zero_to_large), ones),
            ((zero_to_large, infs), zeros),
            ((zeros, zeros), nans),
            ((infs, infs), nans),
            ((-small_to_inf, small_to_inf), nans),
        ]
        for inputs, output in inpouts:
            input0, input1 = inputs
            calc = torch.igammac(input0, input1)
            if torch.all(torch.isnan(output)):
                self.assertTrue(torch.all(torch.isnan(calc)))
            else:
                self.assertEqual(calc, output)

    def _i0_helper(self, t):
        # Test by comparing to scipy
        dtype = t.dtype
        actual = torch.i0(t)
        if dtype is torch.bfloat16:
            t = t.to(torch.float32)
        expected = scipy.special.i0(t.cpu().numpy())
        # Casting down for dtype float16 is required since scipy upcasts to float32
        if dtype is torch.bfloat16 or dtype is torch.float16:
            expected = torch.from_numpy(expected).to(dtype)
        self.assertEqual(actual, expected)

    def _i0_range_helper(self, range, device, dtype):
        # i0 tests are broken up by the domain for which the function does not overflow for each dtype
        # This is done to ensure that the function performs well across all possible input values, without worrying
        # about inf or nan possibilities
        for r in (range, -range):
            t = torch.rand(1000, device=device).to(dtype) * r
            self._i0_helper(t)

    @dtypesIfCUDA(*floating_types_and(torch.half, torch.bfloat16))
    @dtypes(torch.bfloat16, torch.float32, torch.float64)
    @unittest.skipIf(not TEST_SCIPY, "SciPy not found")
    def test_i0_range1(self, device, dtype):
        # This tests the domain for i0 for which float16 does not overflow
        # The domain is (-13.25, 13.25)
        self._i0_range_helper(13.25, device, dtype)

    @dtypesIfCUDA(*floating_types_and(torch.half, torch.bfloat16))
    @dtypes(torch.bfloat16, torch.float32, torch.float64)
    @unittest.skipIf(not TEST_SCIPY, "SciPy not found")
    def test_i0_range2(self, device, dtype):
        # This tests the domain for i0 for which float32 and bfloat16 does not overflow
        # The domain is (-88.5, 88.5)
        self._i0_range_helper(88.5, device, dtype)

    @dtypes(torch.float64)
    @unittest.skipIf(not TEST_SCIPY, "SciPy not found")
    def test_i0_range3(self, device, dtype):
        # This tests the domain for i0 for which float64 does not overflow
        # The domain is (-709.75, 709.75)
        self._i0_range_helper(709.75, device, dtype)

    @dtypesIfCUDA(*floating_types_and(torch.half, torch.bfloat16))
    @dtypes(torch.bfloat16, torch.float32, torch.float64)
    @unittest.skipIf(not TEST_SCIPY, "SciPy not found")
    def test_i0_special(self, device, dtype):
        t = torch.tensor([], device=device, dtype=dtype)
        self._i0_helper(t)

        t = torch.tensor([inf, -inf, nan], device=device, dtype=dtype)
        self.assertTrue(torch.i0(t).isnan().all())

    @dtypesIfCUDA(*floating_types_and(torch.half, torch.bfloat16))
    @dtypes(torch.bfloat16, torch.float32, torch.float64)
    @unittest.skipIf(not TEST_SCIPY, "SciPy not found")
    def test_special_i0_i1_vs_scipy(self, device, dtype):
        def check_equal(t, torch_fn, scipy_fn):
            # Test by comparing to scipy
            actual = torch_fn(t)
            if dtype is torch.bfloat16:
                t = t.to(torch.float32)
            expected = scipy_fn(t.cpu().numpy())

            # Casting down for dtype float16 is required since scipy upcasts to float32
            if dtype is torch.bfloat16 or dtype is torch.float16:
                expected = torch.from_numpy(expected).to(dtype)
            self.assertEqual(actual, expected)

        t = torch.tensor([], device=device, dtype=dtype)
        check_equal(t, torch.i0, scipy.special.i0)
        check_equal(t, torch.special.i0e, scipy.special.i0e)
        if dtype not in [torch.half, torch.bfloat16]:
            check_equal(t, torch.special.i1, scipy.special.i1)
            check_equal(t, torch.special.i1e, scipy.special.i1e)

        range = (-1e7, 1e7)
        if dtype == torch.half:
            range = (-65000, 65000)

        t = torch.linspace(*range, int(1e4), device=device, dtype=dtype)
        check_equal(t, torch.i0, scipy.special.i0)
        check_equal(t, torch.special.i0e, scipy.special.i0e)
        if dtype not in [torch.half, torch.bfloat16]:
            check_equal(t, torch.special.i1, scipy.special.i1)
            check_equal(t, torch.special.i1e, scipy.special.i1e)

        # NaN, inf, -inf are tested in reference_numerics tests.
        info = torch.finfo(dtype)
        min, max, eps, tiny = info.min, info.max, info.eps, info.tiny
        t = torch.tensor([min, max, eps, tiny], dtype=dtype, device=device)
        check_equal(t, torch.i0, scipy.special.i0)
        check_equal(t, torch.special.i0e, scipy.special.i0e)
        if dtype not in [torch.half, torch.bfloat16]:
            check_equal(t, torch.special.i1, scipy.special.i1)
            check_equal(t, torch.special.i1e, scipy.special.i1e)

    @dtypes(torch.float32, torch.float64)
    @unittest.skipIf(not TEST_SCIPY, "SciPy not found")
    def test_special_ndtr_vs_scipy(self, device, dtype):
        def check_equal(t):
            # Test by comparing to scipy
            actual = torch.special.ndtr(t)
            expected = scipy.special.ndtr(t.cpu().numpy())
            self.assertEqual(actual, expected)

        range = (-10, 10)
        t = torch.linspace(*range, 1, device=device, dtype=dtype)
        check_equal(t)

        # Skip testing NaN, inf, -inf since they are tested in reference_numerics tests.
        info = torch.finfo(dtype)
        min, max, eps, tiny = info.min, info.max, info.eps, info.tiny
        t = torch.tensor([min, max, eps, tiny], dtype=dtype, device=device)
        check_equal(t)

    @dtypes(torch.float32, torch.float64)
    @unittest.skipIf(not TEST_SCIPY, "SciPy not found")
    def test_special_log_ndtr_vs_scipy(self, device, dtype):
        def check_equal(t):
            # Test by comparing with scipy
            actual = torch.special.log_ndtr(t)
            expected = scipy.special.log_ndtr(t.cpu().numpy())
            self.assertEqual(actual, expected)

        # Skip testing NaN, inf, -inf since they are tested in reference_numerics tests.
        info = torch.finfo(dtype)
        min, max, eps, tiny = info.min, info.max, info.eps, info.tiny
        t = torch.tensor([min, max, eps, tiny], dtype=dtype, device=device)
        check_equal(t)

    # TODO: allow large opinfo values to be opted-into via metadata
    @dtypes(torch.long)
    def test_abs_big_number(self, device, dtype):
        bignumber = 2**31 + 1
        res = torch.tensor([bignumber], device=device, dtype=dtype)
        self.assertGreater(res.abs()[0], 0)

    # TODO: add signed zero testing to opinfos
    @dtypes(torch.float, torch.double)
    def test_abs_signed_zero(self, device, dtype):
        # Both abs(0.0) and abs(-0.0) should result in 0.0
        size = 128 + 1  # pick a large enough number with remainder so that
        # both vectorized and nonvectorized op is tested
        inp = torch.zeros(size, device=device, dtype=dtype)
        inp[::2] = -0.0
        inp = inp.abs()
        for v in inp:
            self.assertGreater(math.copysign(1.0, v), 0.0)

    # TODO: update to compare against NumPy by rationalizing with OpInfo
    @onlyCUDA
    @dtypes(torch.float, torch.double)
    def test_abs_zero(self, device, dtype):
        # Both abs(0.0) and abs(-0.0) should result in 0.0
        abs_zeros = torch.tensor([0.0, -0.0], device=device, dtype=dtype).abs().tolist()
        for num in abs_zeros:
            self.assertGreater(math.copysign(1.0, num), 0.0)

    @dtypes(*all_types_and_complex_and(torch.half, torch.bfloat16))
    def test_isposinf_isneginf_non_boolean_output(self, device, dtype):
        # test non-boolean tensors as the `out=` parameters
        # boolean outputs are tested in the above testcases
        vals = (float("inf"), -float("inf"), 1.2)
        t = torch.tensor(vals, device=device)
        for torch_op in (torch.isposinf, torch.isneginf):
            out = torch.empty_like(t, dtype=dtype)
            with self.assertRaisesRegex(
                RuntimeError, "does not support non-boolean outputs"
            ):
                torch_op(t, out=out)

    def test_nonzero_empty(self, device):
        def assert_tuple_empty(tup, dim):
            self.assertEqual(dim, len(tup))
            for t in tup:
                self.assertEqual(torch.Size([0]), t.shape)

        x = torch.randn(0, 2, 0, 5, 0, device=device)
        y = torch.nonzero(x)
        z = torch.nonzero(x, as_tuple=True)

        self.assertEqual(0, y.numel())
        self.assertEqual(torch.Size([0, 5]), y.shape)
        assert_tuple_empty(z, 5)

        x = torch.tensor(0.5, device=device)
        y = torch.nonzero(x)
        # nonzero with as_tuple returns a
        # tuple of len 1 for a zero-dim tensor.
        # This is done to match Numpy behavior.
        z = torch.nonzero(x, as_tuple=True)
        self.assertEqual(1, len(z))
        self.assertEqual(torch.zeros(1, dtype=torch.long), z[0])

        x = torch.zeros((), device=device)
        y = torch.nonzero(x)
        z = torch.nonzero(x, as_tuple=True)
        self.assertEqual(torch.Size([0, 0]), y.shape)
        self.assertEqual(1, len(z))
        self.assertEqual(torch.empty(0, dtype=torch.long), z[0])

    # TODO: rationalize with exp OpInfo
    @dtypes(*floating_and_complex_types_and(torch.bfloat16))
    @dtypesIfCUDA(*floating_and_complex_types_and(torch.half, torch.bfloat16))
    def test_exp(self, device, dtype):
        for v in (2, -2) + ((1j, 1 + 1j) if dtype.is_complex else ()):
            a = (
                torch.tensor(v, dtype=dtype, device=device)
                * torch.arange(18, device=device)
                / 3
                * math.pi
            )
            a = a.to(dtype)
            # bfloat16 overflows
            if dtype == torch.bfloat16:
                return
            self.compare_with_numpy(torch.exp, np.exp, a)

            if dtype.is_complex:
                inf_real_zero_imag_in = torch.tensor(
                    complex(float("inf"), 0), device=device, dtype=dtype
                )
                inf_real_zero_imag_out = torch.exp(inf_real_zero_imag_in).item()
                self.assertTrue(math.isinf(inf_real_zero_imag_out.real))
                if self.device_type == "cpu":
                    pass
                    # These are commented out because it cannot be consistently reproduced.
                    # This is incorrect. It should be zero. Need fix!
                    # https://github.com/pytorch/pytorch/issues/40590
                    # self.assertNotEqual(inf_real_zero_imag_out.imag, 0)
                    # This is incorrect. They should equal. Need fix!
                    # https://github.com/pytorch/pytorch/issues/40590
                    # with self.assertRaises(AssertionError):
                    #     self.compare_with_numpy(torch.exp, np.exp, inf_real_zero_imag_in)
                else:
                    self.assertEqual(inf_real_zero_imag_out.imag, 0, atol=0, rtol=0)
                    self.compare_with_numpy(torch.exp, np.exp, inf_real_zero_imag_in)

                zero_real_inf_imag_in = torch.tensor(
                    complex(0, float("inf")), device=device, dtype=dtype
                )
                zero_real_inf_imag_out = torch.exp(zero_real_inf_imag_in).item()
                self.assertTrue(math.isnan(zero_real_inf_imag_out.real))
                self.assertTrue(math.isnan(zero_real_inf_imag_out.imag))
                # Ensure we are notified when NumPy changes its behavior
                self.compare_with_numpy(torch.exp, np.exp, zero_real_inf_imag_in)

                inf_real_imag_in = torch.tensor(
                    complex(float("inf"), float("inf")), device=device, dtype=dtype
                )
                inf_real_imag_out = torch.exp(inf_real_imag_in).item()
                if self.device_type == "cpu":
                    pass
                    # This is incorrect. Need fix! https://github.com/pytorch/pytorch/issues/40590
                    # This is commented out because it cannot be consistently reproduced.
                    # with self.assertRaises(AssertionError):
                    #     self.compare_with_numpy(torch.exp, np.exp, inf_real_imag_in)
                else:
                    self.assertTrue(math.isinf(inf_real_imag_out.real))
                    self.assertTrue(math.isnan(inf_real_imag_out.imag))
                    self.compare_with_numpy(torch.exp, np.exp, inf_real_imag_in)

                inf_real_nan_imag_in = torch.tensor(
                    complex(float("inf"), float("nan")), device=device, dtype=dtype
                )
                inf_real_nan_imag_out = torch.exp(inf_real_nan_imag_in).item()
                if self.device_type == "cpu":
                    pass
                    # This is incorrect. It should be inf. Need fix! https://github.com/pytorch/pytorch/issues/40590
                    # This is commented out because it cannot be consistently reproduced.
                    # with self.assertRaises(AssertionError):
                    #     self.compare_with_numpy(torch.exp, np.exp, inf_real_nan_imag_in)
                else:
                    self.assertTrue(math.isinf(inf_real_nan_imag_out.real))
                    self.assertTrue(math.isnan(inf_real_nan_imag_out.imag))
                    self.compare_with_numpy(torch.exp, np.exp, inf_real_nan_imag_in)

                nan_real_inf_imag_in = torch.tensor(
                    complex(float("nan"), float("inf")), device=device, dtype=dtype
                )
                nan_real_inf_imag_out = torch.exp(nan_real_inf_imag_in).item()
                self.assertTrue(math.isnan(nan_real_inf_imag_out.real))
                self.assertTrue(math.isnan(nan_real_inf_imag_out.imag))
                # Ensure we are notified when NumPy changes its behavior
                self.compare_with_numpy(torch.exp, np.exp, nan_real_inf_imag_in)


instantiate_device_type_tests(TestUnaryUfuncs, globals())

if __name__ == "__main__":
    run_tests()<|MERGE_RESOLUTION|>--- conflicted
+++ resolved
@@ -10,10 +10,6 @@
 
 from torch._six import inf, nan
 from torch.testing._internal.common_utils import (
-<<<<<<< HEAD
-    TestCase, run_tests, torch_to_numpy_dtype_dict, numpy_to_torch_dtype_dict,
-    suppress_warnings, TEST_SCIPY, slowTest, skipIfNoSciPy, IS_WINDOWS, gradcheck, TEST_WITH_ROCM)
-=======
     TestCase,
     run_tests,
     torch_to_numpy_dtype_dict,
@@ -26,7 +22,6 @@
     gradcheck,
     TEST_WITH_ASAN,
 )
->>>>>>> c9e1ee48
 from torch.testing._internal.common_methods_invocations import (
     unary_ufuncs,
     generate_elementwise_unary_tensors,
@@ -442,40 +437,6 @@
 
         self.assertEqual(actual, expected)
 
-<<<<<<< HEAD
-    def _test_out_arg(self, op, input, output, expected, **kwargs):
-        if op.safe_casts_outputs:
-            expect_fail = not torch.can_cast(expected.dtype, output.dtype)
-        else:
-            expect_fail = output.dtype != expected.dtype
-
-        if expect_fail:
-            with self.assertRaises(RuntimeError):
-                op(input, out=output, **kwargs)
-        else:
-            res = op(input, out=output, **kwargs)
-            self.assertTrue(res is output)
-            if all([TEST_WITH_ROCM, op.name == "sinc", expected.dtype == torch.complex64, output.dtype == torch.complex128]):
-                self.assertEqual(output, expected.to(output.dtype), atol=1e-6, rtol=1e-6)
-            else:
-                self.assertEqual(output, expected.to(output.dtype))
-
-    @ops(unary_ufuncs, dtypes=OpDTypes.supported)
-    def test_out_arg_all_dtypes(self, device, dtype, op):
-        if not op.supports_out:
-            self.skipTest("Skipped! Op doesn't support out= kwarg.")
-
-        input = make_tensor((64, 64), dtype=dtype, device=device,
-                            low=op.domain[0], high=op.domain[1])
-        torch_kwargs, _ = op.sample_kwargs(device, dtype, input)
-        expected = op(input, **torch_kwargs)
-
-        for out_dtype in all_types_and_complex_and(torch.bool, torch.half):
-            out = torch.empty_like(input, dtype=out_dtype)
-            self._test_out_arg(op, input, out, expected, **torch_kwargs)
-
-=======
->>>>>>> c9e1ee48
     @dtypes(*all_types_and(torch.bool, torch.half))
     def test_nan_to_num(self, device, dtype):
         for contiguous in [False, True]:
