import torch
import numpy as np

import warnings
import math
from itertools import product, chain
from numbers import Number
import random
import unittest

from torch._six import inf, nan
from torch.testing._internal.common_utils import (
    TestCase, run_tests, torch_to_numpy_dtype_dict, numpy_to_torch_dtype_dict,
<<<<<<< HEAD
    suppress_warnings, make_tensor, TEST_SCIPY, slowTest, skipIfNoSciPy,
    gradcheck, IS_WINDOWS, TEST_WITH_ROCM)
=======
    suppress_warnings, make_tensor, TEST_SCIPY, slowTest, skipIfNoSciPy, IS_WINDOWS)
>>>>>>> 5b1f0ef6
from torch.testing._internal.common_methods_invocations import (
    unary_ufuncs, _NOTHING)
from torch.testing._internal.common_device_type import (
    instantiate_device_type_tests, ops, dtypes, onlyCPU, onlyOnCPUAndCUDA,
    onlyCUDA, dtypesIfCUDA, precisionOverride, skipCUDAIfRocm, dtypesIfCPU,
    OpDTypes)
from torch.testing import (
    floating_types_and, all_types_and_complex_and, floating_and_complex_types_and)

if TEST_SCIPY:
    import scipy

# Refer [scipy reference filter]
# Filter operators for which the reference function
# is available in the current environment (for reference_numerics tests).
reference_filtered_ops = list(filter(lambda op: op.ref is not _NOTHING, unary_ufuncs))

# Tests for unary "universal functions (ufuncs)" that accept a single
# tensor and have common properties like:
#   - they are elementwise functions
#   - the input shape is the output shape
#   - they typically have method and inplace variants
#   - they typically support the out kwarg
#   - they typically have NumPy or SciPy references

# See NumPy's universal function documentation
# (https://numpy.org/doc/1.18/reference/ufuncs.html) for more details
# about the concept of ufuncs.

# Functions tested here:
#

# Interesting values and extremal values for different dtypes
_unsigned_int_vals = (0, 1, 55, 127)
_int_vals = (0, -1, 1, -55, 55, -127, 127, -128, 128)
_large_int_vals = (-1113, 1113, -10701, 10701)
_float_vals = (0.,
               -.001, .001,
               -.25, .25,
               -1., 1.,
               -math.pi / 2, math.pi / 2,
               -math.pi + .00001, math.pi - .00001,
               -math.pi, math.pi,
               -math.pi - .00001, math.pi + .00001)
_large_float16_vals = (-501, 501,
                       -1001.2, 1001.2,
                       -13437.7, 13437.7)
_large_float_vals = _large_float16_vals + (-4988429.2, 4988429.2, -1e20, 1e20)
_float_extremals = (float('inf'), float('-inf'), float('nan'))
_medium_length = 812
_large_size = (1029, 917)


# Returns generator of tensors of different sizes filled with values in domain
# and with intested region filled with `vals`. This will help test different code
# paths for the given vals
def generate_tensors_from_vals(vals, device, dtype, domain):
    offset = 63

    assert _large_size[1] > (_medium_length + offset)  # large tensor should be large enough
    assert len(vals) < _medium_length  # medium tensor should contain all vals
    assert _medium_length % 4 == 0  # ensure vectorized code coverage

    # Constructs the large tensor containing vals
    large_tensor = make_tensor(_large_size, device=device, dtype=dtype, low=domain[0], high=domain[1])

    # Inserts the vals at an odd place
    large_tensor[57][offset:offset + len(vals)] = torch.tensor(vals, device=device, dtype=dtype)

    # Takes a medium sized copy of the large tensor containing vals
    medium_tensor = large_tensor[57][offset:offset + _medium_length]

    # Constructs scalar tensors
    scalar_tensors = (t.squeeze() for t in torch.split(medium_tensor, 1))

    # Tensors with no elements
    empty_sizes = ((0,), (0, 3, 3), (1, 0, 5), (6, 0, 0, 0), (3, 0, 1, 0))
    empty_tensors = (torch.empty(size, device=device, dtype=dtype) for size in empty_sizes)

    return chain(empty_tensors, scalar_tensors, (medium_tensor,), (large_tensor,))


# [Note generate_numeric_tensors, generate_numeric_tensors_hard,
#  and generate_numeric_tensors_extremal]
#
# Returns an iterable of contiguous tensors with the same storage on the requested
#   device and with the requested dtype.
#
# This function is intended to test the non-vectorized and vectorized code
#   paths of unary functions, as well as their handling of odd tensor
#   sizes (like zero-dim tensors and tensors with zero elements).
#
# The iterable will include an empty tensor, tensors with no elements,
#   zero dim (scalar) tensors, small 1D tensors, a medium 1D tensor, and
#   a large 2D tensor.
#
# These tensors will include interesting values. The generate_numeric_tensors_hard
#   tests larger values (>500) and generate_numeric_tensors_extremal tests extremal
#   values like -inf, inf, and nan.
#
# The randomly generated values can be restricted by the domain
#   argument.
def generate_numeric_tensors(device, dtype, *,
                             domain=(None, None)):
    # Special-cases bool
    if dtype is torch.bool:
        tensors = (torch.empty(0, device=device, dtype=torch.bool),
                   torch.tensor(True, device=device),
                   torch.tensor(False, device=device),
                   torch.tensor((True, False), device=device),
                   make_tensor((_medium_length,), device=device, dtype=dtype, low=None, high=None),
                   make_tensor(_large_size, device=device, dtype=dtype, low=None, high=None))
        return tensors

    # Acquires dtype-specific vals
    if dtype.is_floating_point or dtype.is_complex:
        vals = _float_vals

        # Converts float -> complex vals if dtype is complex
        if dtype.is_complex:
            vals = tuple(complex(x, y) for x, y in product(vals, vals))
    elif dtype is torch.uint8:
        vals = _unsigned_int_vals
    else:  # dtypes is a signed integer type
        assert dtype in (torch.int8, torch.int16, torch.int32, torch.int64)
        vals = _int_vals

    return generate_tensors_from_vals(vals, device, dtype, domain)


def generate_numeric_tensors_hard(device, dtype, *,
                                  domain=(None, None)):
    is_signed_integral = dtype in (torch.int8, torch.int16, torch.int32, torch.int64)
    if not (dtype.is_floating_point or dtype.is_complex or is_signed_integral):
        return ()

    if dtype.is_floating_point:
        if dtype is torch.float16:
            # float16 has smaller range.
            vals = _large_float16_vals
        else:
            vals = _large_float_vals
    elif dtype.is_complex:
        vals = tuple(complex(x, y) for x, y in chain(product(_large_float_vals, _large_float_vals),
                                                     product(_float_vals, _large_float_vals),
                                                     product(_large_float_vals, _float_vals)))
    else:
        vals = _large_int_vals

    return generate_tensors_from_vals(vals, device, dtype, domain)


def generate_numeric_tensors_extremal(device, dtype, *,
                                      domain=(None, None)):
    if not (dtype.is_floating_point or dtype.is_complex):
        return ()

    vals = []
    if dtype.is_floating_point:
        vals = _float_extremals
    elif dtype.is_complex:
        vals = tuple(complex(x, y) for x, y in chain(product(_float_extremals, _float_extremals),
                                                     product(_float_vals, _float_extremals),
                                                     product(_float_extremals, _float_vals)))

    return generate_tensors_from_vals(vals, device, dtype, domain)


# TODO: port test_unary_out_op_mem_overlap
# TODO: add out= tests (different devices, dtypes, mismatched sizes,
#                       correct sizes, 0 size, broadcasted out)
# TODO: add test for inplace variants erroring on broadcasted inputs
class TestUnaryUfuncs(TestCase):
    exact_dtype = True

    # Tests bool tensor negation raises the correct error
    def test_neg_error_message(self, device):
        msg = ("Negation, the `\\-` operator, on a bool tensor is not supported."
               " If you are trying to invert a mask, use the `\\~` or"
               " `logical_not\\(\\)` operator instead.")

        t = torch.tensor((False, True), device=device)

        with self.assertRaisesRegex(RuntimeError, msg):
            torch.neg(t)

    @dtypes(*floating_types_and(torch.bfloat16, torch.half))
    @ops((_fn for _fn in unary_ufuncs if _fn.domain != (None, None)))
    def test_float_domains(self, device, dtype, op):
        if not op.supports_dtype(dtype, torch.device(device).type):
            raise unittest.SkipTest('unsupported dtype')

        eps = (1e-5, 1e-3, 1e-1, 1, 2, 10, 20, 50, 100)

        low, high = op.domain
        # NOTE: the following two loops are separated for readability
        if low is not None:
            low_tensor = torch.tensor(low, device=device, dtype=dtype)
            for epsilon in eps:
                lower_tensor = low_tensor - epsilon

                # Skips the test if the difference is not representable,
                #   which can occur if, for example, the difference is small
                #   and the dtype is imprecise (like bfloat16 is)
                if lower_tensor.item() == low_tensor.item():
                    continue

                result = op(lower_tensor)
                self.assertEqual(result.item(), float('nan'),
                                 msg=("input of {0} outside lower domain boundary"
                                      " {1} produced {2}, not nan!").format(lower_tensor.item(),
                                                                            low,
                                                                            result.item()))

        if high is not None:
            high_tensor = torch.tensor(high, device=device, dtype=dtype)
            for epsilon in eps:
                higher_tensor = high_tensor + epsilon

                # See above comment
                if higher_tensor.item() == high_tensor.item():
                    continue

                result = op(higher_tensor)
                self.assertEqual(result.item(), float('nan'),
                                 msg=("input of {0} outside upper domain boundary"
                                      " {1} produced {2}, not nan!").format(higher_tensor.item(),
                                                                            high,
                                                                            result.item()))

    # Helper for comparing torch tensors and numpy arrays
    # TODO: should this or assertEqual also validate that strides are equal?
    def assertEqualHelper(self, actual, expected, msg, *, dtype, exact_dtype=True, **kwargs):
        assert isinstance(actual, torch.Tensor)

        # Some NumPy functions return scalars, not arrays
        if isinstance(expected, Number):
            self.assertEqual(actual.item(), expected, **kwargs)
        elif isinstance(expected, np.ndarray):
            # Handles exact dtype comparisons between arrays and tensors
            if exact_dtype:
                # Allows array dtype to be float32 when comparing with bfloat16 tensors
                #   since NumPy doesn't support the bfloat16 dtype
                # Also ops like scipy.special.erf, scipy.special.erfc, etc, promote float16
                # to float32
                if expected.dtype == np.float32:
                    assert actual.dtype in (torch.float16, torch.bfloat16, torch.float32)
                else:
                    assert expected.dtype == torch_to_numpy_dtype_dict[actual.dtype]

            self.assertEqual(actual,
                             torch.from_numpy(expected).to(actual.dtype),
                             msg,
                             exact_device=False,
                             **kwargs)
        else:
            self.assertEqual(actual, expected, msg, exact_device=False, **kwargs)

    # Tests that the function and its (array-accepting) reference produce the same
    #   values on given tensors
    def _test_reference_numerics(self, dtype, op, tensors, equal_nan=True):
        def _helper_reference_numerics(expected, actual, msg, exact_dtype, equal_nan=True):
            if not torch.can_cast(numpy_to_torch_dtype_dict[expected.dtype.type], dtype):
                exact_dtype = False

            if dtype in [torch.uint8, torch.int8, torch.bool]:
                # NOTE: For these dtypes, PyTorch computes in the default scalar type (float)
                # while NumPy computes in float16
                self.assertEqualHelper(actual, expected, msg, dtype=dtype,
                                       exact_dtype=exact_dtype, rtol=1e-3, atol=1e-2)
            else:
                self.assertEqualHelper(actual, expected, msg, dtype=dtype, equal_nan=equal_nan, exact_dtype=exact_dtype)

        for t in tensors:
            torch_kwargs, numpy_kwargs = op.sample_kwargs(t.device, dtype, t)
            if dtype is torch.bfloat16:
                a = t.cpu().to(torch.float32).numpy()
            else:
                a = t.cpu().numpy()

            actual = op(t, **torch_kwargs)
            expected = op.ref(a, **numpy_kwargs)

            # Crafts a custom error message for smaller, printable tensors
            if t.numel() < 10:
                msg = ("Failed to produce expected results! Input tensor was"
                       " {0}, torch result is {1}, and reference result is"
                       " {2}.").format(t, actual, expected)
            else:
                msg = None

            exact_dtype = True
            if isinstance(actual, torch.Tensor):
                _helper_reference_numerics(expected, actual, msg, exact_dtype, equal_nan)
            else:
                for x, y in zip(expected, actual):
                    # testing multi-outputs results
                    _helper_reference_numerics(x, y, msg, exact_dtype, equal_nan)

    # Tests that the function and its (array-accepting) reference produce the same
    #   values on a range of tensors, including empty tensors, scalar tensors,
    #   1D tensors and a large 2D tensor with interesting and extremal values
    #   and noncontiguities.
    @suppress_warnings
    @ops(reference_filtered_ops)
    def test_reference_numerics_normal(self, device, dtype, op):
        tensors = generate_numeric_tensors(device, dtype,
                                           domain=op.domain)
        self._test_reference_numerics(dtype, op, tensors)

    @suppress_warnings
    @ops(reference_filtered_ops, allowed_dtypes=floating_and_complex_types_and(
        torch.bfloat16, torch.half, torch.int8, torch.int16, torch.int32, torch.int64
    ))
    def test_reference_numerics_hard(self, device, dtype, op):
        if not op.handles_large_floats:
            raise self.skipTest("This op does not handle large values")

        tensors = generate_numeric_tensors_hard(device, dtype,
                                                domain=op.domain)
        self._test_reference_numerics(dtype, op, tensors)

    @suppress_warnings
    @ops(reference_filtered_ops,
         allowed_dtypes=floating_and_complex_types_and(torch.bfloat16, torch.half))
    def test_reference_numerics_extremal(self, device, dtype, op):
        handles_extremals = (op.handles_complex_extremals if
                             dtype in (torch.cfloat, torch.cdouble) else op.handles_extremals)
        if not handles_extremals:
            raise self.skipTest("This op does not handle extremal values")

        tensors = generate_numeric_tensors_extremal(device, dtype,
                                                    domain=op.domain)

        # https://github.com/pytorch/pytorch/issues/50749
        equal_nan = "relaxed" if device.startswith('cuda') else True

        self._test_reference_numerics(dtype, op, tensors, equal_nan)

    # Tests for testing (non)contiguity consistency

    @ops(unary_ufuncs)
    def test_contig_vs_every_other(self, device, dtype, op):
        contig = make_tensor((1026,), device=device, dtype=dtype,
                             low=op.domain[0], high=op.domain[1])
        non_contig = contig[::2]

        self.assertTrue(contig.is_contiguous())
        self.assertFalse(non_contig.is_contiguous())

        torch_kwargs, _ = op.sample_kwargs(device, dtype, non_contig)
        self.assertEqual(op(contig, **torch_kwargs)[::2], op(non_contig, **torch_kwargs))

    @ops(unary_ufuncs)
    def test_contig_vs_transposed(self, device, dtype, op):
        contig = make_tensor((789, 357), device=device, dtype=dtype,
                             low=op.domain[0], high=op.domain[1])
        non_contig = contig.T

        self.assertTrue(contig.is_contiguous())
        self.assertFalse(non_contig.is_contiguous())

        torch_kwargs, _ = op.sample_kwargs(device, dtype, contig)
        self.assertEqual(op(contig, **torch_kwargs).T, op(non_contig, **torch_kwargs))

    @ops(unary_ufuncs)
    def test_non_contig(self, device, dtype, op):
        shapes = [(5, 7), (1024,)]
        for shape in shapes:
            contig = make_tensor(shape, device, dtype,
                                 low=op.domain[0], high=op.domain[1])
            non_contig = torch.empty(shape + (2,), device=device, dtype=dtype)[..., 0]
            non_contig.copy_(contig)

            self.assertTrue(contig.is_contiguous())
            self.assertFalse(non_contig.is_contiguous())

            torch_kwargs, _ = op.sample_kwargs(device, dtype, contig)
            self.assertEqual(op(contig, **torch_kwargs), op(non_contig, **torch_kwargs))

    @ops(unary_ufuncs)
    def test_non_contig_index(self, device, dtype, op):
        contig = make_tensor((2, 2, 1, 2), device, dtype,
                             low=op.domain[0], high=op.domain[1])
        non_contig = contig[:, 1, ...]
        contig = non_contig.contiguous()

        self.assertTrue(contig.is_contiguous())
        self.assertFalse(non_contig.is_contiguous())

        torch_kwargs, _ = op.sample_kwargs(device, dtype, contig)
        self.assertEqual(op(contig, **torch_kwargs), op(non_contig, **torch_kwargs))

    @ops(unary_ufuncs)
    def test_non_contig_expand(self, device, dtype, op):
        shapes = [(1, 3), (1, 7), (5, 7)]
        for shape in shapes:
            contig = make_tensor(shape, device, dtype,
                                 low=op.domain[0], high=op.domain[1])
            non_contig = contig.clone().expand(3, -1, -1)

            self.assertTrue(contig.is_contiguous())
            self.assertFalse(non_contig.is_contiguous())

            torch_kwargs, _ = op.sample_kwargs(device, dtype, contig)
            contig = op(contig, **torch_kwargs)
            non_contig = op(non_contig, **torch_kwargs)
            for i in range(3):
                self.assertEqual(contig, non_contig[i],
                                 msg='non-contiguous expand[' + str(i) + ']')

    @ops(unary_ufuncs)
    def test_contig_size1(self, device, dtype, op):
        contig = make_tensor((5, 100), device, dtype,
                             low=op.domain[0], high=op.domain[1])
        contig = contig[:1, :50]
        contig2 = torch.empty(contig.size(), device=device, dtype=dtype)
        contig2.copy_(contig)

        self.assertTrue(contig.is_contiguous())
        self.assertTrue(contig2.is_contiguous())

        torch_kwargs, _ = op.sample_kwargs(device, dtype, contig)
        self.assertEqual(op(contig, **torch_kwargs), op(contig2, **torch_kwargs))

    @ops(unary_ufuncs)
    def test_contig_size1_large_dim(self, device, dtype, op):
        contig = make_tensor((5, 2, 3, 1, 4, 5, 3, 2, 1, 2, 3, 4), device, dtype,
                             low=op.domain[0], high=op.domain[1])
        contig = contig[:1, :, :, :, :, :, :, :, :, :, :, :]
        contig2 = torch.empty(contig.size(), device=device, dtype=dtype)
        contig2.copy_(contig)

        self.assertTrue(contig.is_contiguous())
        self.assertTrue(contig2.is_contiguous())

        torch_kwargs, _ = op.sample_kwargs(device, dtype, contig)
        self.assertEqual(op(contig, **torch_kwargs), op(contig2, **torch_kwargs))

    # Tests that computation on a multiple batches is the same as
    # per-batch computation.
    @ops(unary_ufuncs)
    def test_batch_vs_slicing(self, device, dtype, op):
        input = make_tensor((1024, 512), dtype=dtype, device=device,
                            low=op.domain[0], high=op.domain[1])

        torch_kwargs, _ = op.sample_kwargs(device, dtype, input)
        actual = op(input, **torch_kwargs)
        expected = torch.stack([op(slice, **torch_kwargs) for slice in input])

        self.assertEqual(actual, expected)

    def _test_out_arg(self, op, input, output, expected, **kwargs):
        if op.safe_casts_outputs:
            expect_fail = not torch.can_cast(expected.dtype, output.dtype)
        else:
            expect_fail = output.dtype != expected.dtype

        if expect_fail:
            with self.assertRaises(RuntimeError):
                op(input, out=output, **kwargs)
        else:
            res = op(input, out=output, **kwargs)
            self.assertTrue(res is output)
            self.assertEqual(output, expected.to(output.dtype))

    @ops(unary_ufuncs, dtypes=OpDTypes.supported)
    def test_out_arg_all_dtypes(self, device, dtype, op):
        if not op.supports_out:
            self.skipTest("Skipped! Op doesn't support out= kwarg.")

        input = make_tensor((64, 64), dtype=dtype, device=device,
                            low=op.domain[0], high=op.domain[1])
        torch_kwargs, _ = op.sample_kwargs(device, dtype, input)
        expected = op(input, **torch_kwargs)

        for out_dtype in all_types_and_complex_and(torch.bool, torch.half):
            out = torch.empty_like(input, dtype=out_dtype)
            self._test_out_arg(op, input, out, expected, **torch_kwargs)

    @dtypes(*(torch.testing.get_all_int_dtypes() + [torch.bool] +
              torch.testing.get_all_fp_dtypes(include_bfloat16=False)))
    def test_nan_to_num(self, device, dtype):
        for contiguous in [False, True]:
            x = make_tensor((64, 64), low=0., high=100., dtype=dtype, device=device)

            if dtype.is_floating_point:
                # Add extremal values.
                extremals = [float('nan'), float('inf'), -float('inf')]
                for idx, extremal in zip(torch.randint(0, 63, (3,)), extremals):
                    x[idx, :] = extremal

            if not contiguous:
                x = x.T

            # With args
            nan = random.random()
            posinf = random.random() * 5
            neginf = random.random() * 10

            self.compare_with_numpy(lambda x: x.nan_to_num(nan=nan, posinf=posinf),
                                    lambda x: np.nan_to_num(x, nan=nan, posinf=posinf),
                                    x)
            self.compare_with_numpy(lambda x: x.nan_to_num(posinf=posinf, neginf=neginf),
                                    lambda x: np.nan_to_num(x, posinf=posinf, neginf=neginf),
                                    x)

            # Out Variant
            out = torch.empty_like(x)
            result = torch.nan_to_num(x)
            torch.nan_to_num(x, out=out)
            self.assertEqual(result, out)

            result = torch.nan_to_num(x, nan=nan, posinf=posinf, neginf=neginf)
            torch.nan_to_num(x, out=out, nan=nan, posinf=posinf, neginf=neginf)
            self.assertEqual(result, out)

    @dtypes(torch.cfloat, torch.cdouble)
    def test_complex_edge_values(self, device, dtype):
        if device == 'cpu' and dtype == torch.cfloat and TEST_WITH_ROCM:
            raise self.skipTest("test_complex_edge_values_cpu_complex64 fails on ROCm")
        # sqrt Test Reference: https://github.com/pytorch/pytorch/pull/47424
        x = torch.tensor(0. - 1.0e+20j, dtype=dtype, device=device)
        self.compare_with_numpy(torch.sqrt, np.sqrt, x)
        # acos test reference: https://github.com/pytorch/pytorch/issue/42952
        # Skip on Windows, as CUDA acos  returns conjugate value
        # see https://github.com/pytorch/pytorch/issues/52299
        if not (IS_WINDOWS and dtype == torch.cdouble and "cuda" in device):
            self.compare_with_numpy(torch.acos, np.arccos, x)

        x = torch.tensor((-1.0e+60 if dtype == torch.cdouble else -1.0e+20) - 4988429.2j, dtype=dtype, device=device)
        self.compare_with_numpy(torch.sqrt, np.sqrt, x)

    @unittest.skipIf(not TEST_SCIPY, "Requires SciPy")
    @dtypes(torch.float, torch.double)
    def test_digamma_special(self, device, dtype):
        # Based on SciPy test for the following special values.
        # Reference:
        # https://github.com/scipy/scipy/blob/3a8a3a1d4657254a6611e77e9c28feafa26e6645/scipy/special/tests/test_digamma.py#L22
        euler = 0.57721566490153286
        dataset = [(0., -0.),
                   (1, -euler),
                   (0.5, -2 * math.log(2) - euler),
                   (1 / 3, -math.pi / (2 * math.sqrt(3)) - 3 * math.log(3) / 2 - euler),
                   (1 / 4, -math.pi / 2 - 3 * math.log(2) - euler),
                   (1 / 6, -math.pi * math.sqrt(3) / 2 - 2 * math.log(2) - 3 * math.log(3) / 2 - euler),
                   (1 / 8, -math.pi / 2 - 4 * math.log(2) -
                       (math.pi + math.log(2 + math.sqrt(2)) - math.log(2 - math.sqrt(2))) / math.sqrt(2) - euler)]
        x = torch.tensor(dataset, device=device, dtype=dtype)
        self.compare_with_numpy(torch.digamma, scipy.special.digamma, x)

    @unittest.skipIf(not TEST_SCIPY, "Requires SciPy")
    @dtypes(torch.float, torch.double)
    def test_digamma(self, device, dtype):
        # Tests pole behavior
        # TODO: Add value `-1931.99999994`, to the tensor below when
        # https://github.com/pytorch/pytorch/issues/49015 is fixed
        tensor = torch.tensor([-0.999999994, -1.999999994, -2.0000000111,
                               -100.99999994, 0.000000111,
                               -0.000000111, 0, -0, -1, -2, -931], dtype=dtype, device=device)
        self.compare_with_numpy(torch.digamma, scipy.special.digamma, tensor)

    @skipCUDAIfRocm
    @dtypes(*torch.testing.get_all_fp_dtypes(include_half=True, include_bfloat16=False))
    def test_frexp(self, device, dtype):
        input = make_tensor((50, 50), device, dtype)
        mantissa, exponent = torch.frexp(input)
        np_mantissa, np_exponent = np.frexp(input.cpu().numpy())

        self.assertEqual(mantissa, np_mantissa)
        self.assertEqual(exponent, np_exponent)

        # torch.frexp returns exponent in int32 to be compatible with np.frexp
        self.assertTrue(exponent.dtype == torch.int32)
        self.assertTrue(torch_to_numpy_dtype_dict[exponent.dtype] == np_exponent.dtype)

    @skipCUDAIfRocm
    @dtypes(*torch.testing.get_all_fp_dtypes(include_half=True, include_bfloat16=False))
    def test_frexp_out(self, device, dtype):
        input = make_tensor((50, 50), device, dtype)
        outputs = (
            (torch.empty_like(input), torch.empty_like(input, dtype=torch.int)),
            (torch.empty_like(input).transpose(0, 1), make_tensor((50, 50), device, torch.int, noncontiguous=True)),
        )
        for mantissa, exponent in outputs:
            torch.frexp(input, out=(mantissa, exponent))
            np_mantissa, np_exponent = np.frexp(input.cpu().numpy())
            self.assertEqual(mantissa, np_mantissa)
            self.assertEqual(exponent, np_exponent)


        # The warning is given when output tensors have wrong shape
        with warnings.catch_warnings(record=True) as w:
            mantissa = torch.empty((2, 2), device=device, dtype=dtype)
            exponent = torch.empty((5, 5), device=device, dtype=torch.int)

            torch.frexp(input, out=(mantissa, exponent))

            self.assertEqual(len(w), 2)
            self.assertTrue("An output with one or more elements was resized" in str(w[0].message))
            self.assertTrue("An output with one or more elements was resized" in str(w[1].message))

    @skipCUDAIfRocm
    def test_frexp_assert_raises(self, device):
        invalid_input_dtypes = torch.testing.get_all_int_dtypes() + \
            torch.testing.get_all_complex_dtypes() + \
            [torch.bool]
        for dtype in invalid_input_dtypes:
            input = make_tensor((50, 50), device, dtype)
            with self.assertRaisesRegex(RuntimeError, r"torch\.frexp\(\) only supports floating-point dtypes"):
                torch.frexp(input)

        for dtype in torch.testing.get_all_fp_dtypes(include_half=True, include_bfloat16=False):
            input = make_tensor((50, 50), device, dtype)

            dtypes = list(torch.testing.all_types_and_complex_and(torch.bool,
                                                                  torch.half,
                                                                  torch.bfloat16))
            dtypes.remove(dtype)
            for mantissa_dtype in dtypes:
                mantissa = torch.empty_like(input, dtype=mantissa_dtype)
                exponent = torch.empty_like(input, dtype=torch.int)
                with self.assertRaisesRegex(RuntimeError,
                                            r"torch\.frexp\(\) expects mantissa to have dtype .+ but got .+"):
                    torch.frexp(input, out=(mantissa, exponent))

            dtypes.append(dtype)
            dtypes.remove(torch.int)
            for exponent_dtype in dtypes:
                mantissa = torch.empty_like(input)
                exponent = torch.empty_like(input, dtype=exponent_dtype)
                with self.assertRaisesRegex(RuntimeError,
                                            r"torch\.frexp\(\) expects exponent to have int dtype but got .+"):
                    torch.frexp(input, out=(mantissa, exponent))

    # TODO opinfo mvlgamma
    @unittest.skipIf(not TEST_SCIPY, "Scipy not found")
    def test_mvlgamma(self, device):
        from scipy.special import multigammaln
        for d in range(1, 5):
            input = torch.empty(10, device=device).uniform_(d, 10)
            res_torch = torch.mvlgamma(input, d)
            res_scipy = multigammaln(input.cpu().numpy(), d)
            self.assertEqual(res_torch.cpu().numpy(), res_scipy, atol=1e-5, rtol=0)

    def test_mvlgamma_argcheck(self, device):
        def run_test(d):
            input = torch.linspace((d - 2) / 2, 10, 10, device=device)
            torch.mvlgamma(input, d)

        with self.assertRaisesRegex(RuntimeError, r"All elements must be greater than \(p-1\)/2"):
            run_test(3)

    def test_polygamma_neg(self, device):
        with self.assertRaisesRegex(RuntimeError, r'polygamma\(n, x\) does not support negative n\.'):
            torch.polygamma(-1, torch.tensor([1.0, 2.0], device=device))

    # TODO resolve with opinfos
    @onlyCPU
    def test_op_invert(self, device):
        res = 0xffff - torch.arange(127, dtype=torch.int8)
        for dtype in (torch.uint8, torch.int8, torch.int16, torch.int32, torch.int64):
            a = torch.arange(127, dtype=dtype)
            self.assertEqual(res.to(dtype), ~a)

        self.assertEqual(torch.tensor([True, False]), ~torch.tensor([False, True]))

        # test exceptions
        for dtype in (torch.half, torch.float, torch.double):
            a = torch.zeros(10, dtype=dtype)
            with self.assertRaises(TypeError):
                b = ~a

    @dtypes(torch.complex64, torch.complex128)
    def test_abs_angle_complex_to_float(self, device, dtype):
        # Constructs random complex values
        from random import random
        random_vals = []
        for multiplier in (-1, 1, -10, 10, -100, 100):
            for _ in range(10):
                random_vals.append(complex(random() * multiplier, random() * multiplier))

        for vals in (random_vals, []):
            a = np.array(vals, dtype=torch_to_numpy_dtype_dict[dtype])
            t = torch.tensor(vals, device=device, dtype=dtype)

            for fn_name in ('abs', 'angle'):
                torch_fn = getattr(torch, fn_name)
                np_fn = getattr(np, fn_name)

                # Tests function
                np_result = torch.from_numpy(np_fn(a))
                torch_result = torch_fn(t).cpu()
                self.assertEqual(np_result, torch_result, exact_dtype=True)

                # Tests float out
                float_dtype = torch.float32 if dtype is torch.complex64 else torch.float64
                np_float_out = np_fn(a).astype(torch_to_numpy_dtype_dict[float_dtype])
                float_out = torch.empty_like(t).float()
                torch_fn(t, out=float_out)
                # TODO(#38095): Replace assertEqualIgnoreType. See issue #38095
                self.assertEqualIgnoreType(torch.from_numpy(np_float_out), float_out.cpu())

                # Tests float out (resized out)
                float_out = torch.empty(1, device=device, dtype=float_dtype)
                torch_fn(t, out=float_out)
                self.assertEqual(torch.from_numpy(np_float_out), float_out.cpu())

                # Tests complex out
                np_complex_out = np_fn(a)
                complex_out = torch.empty_like(t)
                torch_fn(t, out=complex_out)
                # TODO(#38095): Replace assertEqualIgnoreType. See issue #38095
                self.assertEqualIgnoreType(torch.from_numpy(np_complex_out), complex_out.cpu())

                # Tests complex out (resized out)
                complex_out = torch.empty(0, device=device, dtype=dtype)
                torch_fn(t, out=complex_out)
                # TODO(#38095): Replace assertEqualIgnoreType. See issue #38095
                self.assertEqualIgnoreType(torch.from_numpy(np_complex_out), complex_out.cpu())

                # Tests long out behavior (expected failure)
                long_out = torch.empty(0, device=device, dtype=torch.long)
                with self.assertRaises(RuntimeError):
                    torch_fn(t, out=long_out)

                # Tests inplace
                if fn_name == 'abs':
                    torch_inplace_method = getattr(torch.Tensor, fn_name + "_")
                    np_fn(a, out=a)
                    if dtype.is_complex:
                        with self.assertRaisesRegex(RuntimeError, "In-place abs is not supported for complex tensors."):
                            torch_inplace_method(t)
                        return
                    torch_inplace_method(t)
                    self.assertEqual(torch.from_numpy(a), t.cpu())

                # Note: angle does not have an in-place variant
                if fn_name == 'angle':
                    with self.assertRaises(AttributeError):
                        torch_inplace_method = getattr(torch.Tensor, fn_name + "_")

    def check_internal_mem_overlap(self, inplace_op, num_inputs,
                                   dtype, device,
                                   expected_failure=False):
        if isinstance(inplace_op, str):
            inplace_op = getattr(torch.Tensor, inplace_op)
        input = torch.randn(1, dtype=dtype, device=device).expand(3, 3)
        inputs = [input] + [torch.randn_like(input)
                            for i in range(num_inputs - 1)]
        if not expected_failure:
            with self.assertRaisesRegex(RuntimeError, 'single memory location'):
                inplace_op(*inputs)
        else:
            with self.assertRaises(AssertionError):
                with self.assertRaisesRegex(RuntimeError, 'single memory location'):
                    inplace_op(*inputs)

    def unary_check_input_output_mem_overlap(self, data, sz, op,
                                             expected_failure=False):

        def _test(op, output, input):
            output_exp = torch.empty_like(output)
            op(input, out=output_exp)
            self.assertEqual(op(input, out=output), output_exp, msg=op.__name__)

        # output is identical to input:
        _test(op, output=data[0:sz], input=data[0:sz])
        # output and input are independent:
        _test(op, output=data[0:sz], input=data[sz:2 * sz])
        # output partially overlaps with input:
        if not expected_failure:
            with self.assertRaisesRegex(RuntimeError, 'unsupported operation'):
                _test(op, data[0:sz], data[1:sz + 1])
        else:
            with self.assertRaises(AssertionError):
                with self.assertRaisesRegex(RuntimeError, 'unsupported operation'):
                    _test(op, data[0:sz], data[1:sz + 1])

    # TODO: run on non-native device types
    @dtypes(torch.double)
    def test_unary_out_op_mem_overlap(self, device, dtype):
        sz = 3
        doubles = torch.randn(2 * sz, dtype=dtype, device=device)
        positives = torch.randint(1, 100, (2 * sz,), device=device).double()
        ints = torch.randint(-100, 100, (2 * sz,), device=device)
        unary_mem_overlap_cases = [
            ("abs", doubles, True, True, 'cpu'),
            ("abs", doubles, True, True, 'cuda'),
            ("acos", doubles, True, True, 'cpu'),
            ("acos", doubles, True, True, 'cuda'),
            ("asin", doubles, True, True, 'cpu'),
            ("asin", doubles, True, True, 'cuda'),
            ("atan", doubles, True, True, 'cpu'),
            ("atan", doubles, True, True, 'cuda'),
            ("acosh", doubles, True, True, 'cpu'),
            ("acosh", doubles, True, True, 'cuda'),
            ("asinh", doubles, True, True, 'cpu'),
            ("asinh", doubles, True, True, 'cuda'),
            ("atanh", doubles, True, True, 'cpu'),
            ("atanh", doubles, True, True, 'cuda'),
            ("bitwise_not", ints, True, True, 'cpu'),
            ("bitwise_not", ints, True, True, 'cuda'),
            ("ceil", doubles, True, True, 'cpu'),
            ("ceil", doubles, True, True, 'cuda'),
            ("cos", doubles, True, True, 'cpu'),
            ("cos", doubles, True, True, 'cuda'),
            ("cosh", doubles, True, True, 'cpu'),
            ("cosh", doubles, True, True, 'cuda'),
            ("digamma", doubles, True, True, 'cpu'),
            ("erf", doubles, True, True, 'cpu'),
            ("erf", doubles, True, True, 'cuda'),
            ("erfc", doubles, True, True, 'cpu'),
            ("erfc", doubles, True, True, 'cuda'),
            ("erfinv", doubles, True, True, 'cpu'),
            ("erfinv", doubles, True, True, 'cuda'),
            ("exp", doubles, True, True, 'cpu'),
            ("exp", doubles, True, True, 'cuda'),
            ("exp2", doubles, True, True, 'cpu'),
            ("exp2", doubles, True, True, 'cuda'),
            ("expm1", doubles, True, True, 'cpu'),
            ("expm1", doubles, True, True, 'cuda'),
            ("floor", doubles, True, True, 'cpu'),
            ("floor", doubles, True, True, 'cuda'),
            ("frac", doubles, True, True, 'cpu'),
            ("frac", doubles, True, True, 'cuda'),
            ("i0", doubles, True, True, 'cpu'),
            ("i0", doubles, True, True, 'cuda'),
            ("log", positives, True, True, 'cpu'),
            ("log", positives, True, True, 'cuda'),
            ("log10", positives, True, True, 'cpu'),
            ("log10", positives, True, True, 'cuda'),
            ("log1p", positives, True, True, 'cpu'),
            ("log1p", positives, True, True, 'cuda'),
            ("log2", positives, True, True, 'cpu'),
            ("log2", positives, True, True, 'cuda'),
            ("neg", doubles, True, True, 'cpu'),
            ("neg", doubles, True, True, 'cuda'),
            ("reciprocal", doubles, True, True, 'cpu'),
            ("reciprocal", doubles, True, True, 'cuda'),
            ("round", doubles, True, True, 'cpu'),
            ("round", doubles, True, True, 'cuda'),
            ("rsqrt", positives, True, True, 'cpu'),
            ("rsqrt", positives, True, True, 'cuda'),
            ("sin", doubles, True, True, 'cpu'),
            ("sin", doubles, True, True, 'cuda'),
            ("sinh", doubles, True, True, 'cpu'),
            ("sinh", doubles, False, True, 'cuda'),
            ("sigmoid", doubles, True, True, 'cpu'),
            ("sigmoid", doubles, True, True, 'cuda'),
            ("logit", doubles, True, True, 'cpu'),
            ("logit", doubles, True, True, 'cuda'),
            ("sqrt", doubles, True, True, 'cpu'),
            ("sqrt", doubles, False, True, 'cuda'),
            ("tan", doubles, True, True, 'cpu'),
            ("tan", doubles, True, True, 'cuda'),
            ("tanh", doubles, True, True, 'cpu'),
            ("tanh", doubles, True, True, 'cuda'),
            ("trunc", doubles, True, True, 'cpu'),
            ("trunc", doubles, True, True, 'cuda')
        ]

        for (fn, inputs, has_input_output_mem_overlap_check,
             has_internal_mem_overlap_check, dev) in unary_mem_overlap_cases:
            if dev != device:
                continue
            out_fn = getattr(torch, fn)
            in_fn = getattr(torch.Tensor, fn + '_')

            self.unary_check_input_output_mem_overlap(inputs, sz, out_fn,
                                                      expected_failure=not has_input_output_mem_overlap_check)

            self.check_internal_mem_overlap(in_fn, 1, dtype, dev,
                                            expected_failure=not has_internal_mem_overlap_check)

    # TODO: review with ceil opinfo
    @onlyCUDA
    def test_ceil_out_mismatch(self, device):
        a = torch.randn(1)
        b = torch.randn(1, device=device)
        self.assertRaises(RuntimeError, lambda: torch.ceil(a, out=b))

    # TODO: opinfo hardshrink
    @onlyCPU
    @dtypes(torch.float, torch.double)
    def test_hardshrink(self, device, dtype):
        data = torch.tensor([1, 0.5, 0.3, 0.6], dtype=dtype, device=device).view(2, 2)
        self.assertEqual(torch.tensor([1, 0.5, 0, 0.6], dtype=dtype, device=device).view(2, 2),
                         data.hardshrink(0.3))
        self.assertEqual(torch.tensor([1, 0, 0, 0.6], dtype=dtype, device=device).view(2, 2),
                         data.hardshrink(0.5))

        # test default lambd=0.5
        self.assertEqual(data.hardshrink(), data.hardshrink(0.5))

        # test non-contiguous case
        self.assertEqual(torch.tensor([1, 0, 0.5, 0.6], dtype=dtype, device=device).view(2, 2),
                         data.t().hardshrink(0.3))

    @onlyCPU
    @dtypes(torch.float, torch.double)
    def test_hardshrink_edge_cases(self, device, dtype) -> None:
        def h(values, l_expected):
            for l, expected in l_expected.items():
                values_tensor = torch.tensor([float(v) for v in values],
                                             dtype=dtype, device=device)
                expected_tensor = torch.tensor([float(v) for v in expected],
                                               dtype=dtype, device=device)
                self.assertEqual(expected_tensor == values_tensor.hardshrink(l),
                                 torch.ones_like(values_tensor, dtype=torch.bool))

        def test_helper(min, max):
            h([0.0, min, -min, 0.1, -0.1, 1.0, -1.0, max, -max, inf, -inf],
              {0.0: [0.0, min, -min, 0.1, -0.1, 1.0, -1.0, max, -max, inf, -inf],
               min: [0.0, 0.0, 0.0, 0.1, -0.1, 1.0, -1.0, max, -max, inf, -inf],
               0.1: [0.0, 0.0, 0.0, 0.0, 0.0, 1.0, -1.0, max, -max, inf, -inf],
               1.0: [0.0, 0.0, 0.0, 0.0, 0.0, 0.0, 0.0, max, -max, inf, -inf],
               max: [0.0, 0.0, 0.0, 0.0, 0.0, 0.0, 0.0, 0.0, 0.0, inf, -inf],
               inf: [0.0, 0.0, 0.0, 0.0, 0.0, 0.0, 0.0, 0.0, 0.0, 0.0, 0.0]})

        test_helper(torch.finfo(dtype).tiny, torch.finfo(dtype).max)

    @onlyCPU
    @slowTest
    @dtypes(torch.float)
    def test_exp_slow(self, device, dtype):
        # Test for https://github.com/pytorch/pytorch/issues/17271
        # This is pretty slow on my Macbook but it only takes a few
        # seconds on a beefy Xeon server
        a = torch.exp(torch.ones(2 ** 31, dtype=dtype, device=device))
        b = torch.exp(torch.ones(1, dtype=dtype, device=device))
        self.assertEqual(a, b.expand(2 ** 31))

    @precisionOverride({torch.bfloat16: 1e-2, torch.float: 0.0002, torch.double: 0.0002})
    @dtypesIfCUDA(torch.float, torch.double, torch.bfloat16)
    @dtypes(torch.float, torch.double)
    def test_hardswish(self, device, dtype):
        inputValues = [-1000, -4, -3, -2, 0, 2, 3, 4, 1000]
        expectedOutput = np.multiply(
            inputValues,
            np.minimum(np.maximum((np.add(inputValues, 3)), 0), 6) / 6.0)

        inputTensor = torch.tensor(inputValues, dtype=dtype, device=device)
        expectedOutputTensor = \
            torch.tensor(expectedOutput, dtype=dtype, device=device)

        # normal
        self.assertEqual(torch.nn.functional.hardswish(inputTensor),
                         expectedOutputTensor)

        # inplace
        inputTensorCpy = inputTensor.clone().detach()
        torch.nn.functional.hardswish(inputTensorCpy, inplace=True)
        self.assertEqual(inputTensorCpy, expectedOutputTensor)

    @precisionOverride({torch.bfloat16: 1e-2, torch.float: 0.0002, torch.double: 0.0002})
    @dtypesIfCUDA(torch.float, torch.double, torch.bfloat16)
    @dtypes(torch.float, torch.double)
    def test_hardsigmoid(self, device, dtype):
        inputValues = [-1000, -4, -3, -2, 0, 2, 3, 4, 1000]
        expectedOutput = np.minimum(np.maximum((np.add(inputValues, 3)), 0), 6) / 6.0

        inputTensor = torch.tensor(inputValues, dtype=dtype, device=device)

        # normal
        self.assertEqual(torch.nn.functional.hardsigmoid(inputTensor),
                         torch.tensor(expectedOutput, dtype=dtype, device=device))

        # inplace
        inputTensorCpy = inputTensor.clone().detach()
        self.assertEqual(torch.nn.functional.hardsigmoid(inputTensorCpy, inplace=True),
                         torch.tensor(expectedOutput, dtype=dtype, device=device))

    @precisionOverride({torch.bfloat16: 1e-2, torch.float: 0.0002, torch.double: 0.0002})
    @dtypesIfCUDA(torch.float, torch.double, torch.bfloat16)
    @dtypes(torch.float, torch.double)
    def test_hardsigmoid_backward(self, device, dtype):
        inputValues = [-3.0, 3.0, -2.0, 2.0, -6.0, 6.0]
        expectedValues = [0.0, 0.0, 1.0 / 6.0, 1.0 / 6.0, 0.0, 0.0]
        inputTensor = torch.tensor(inputValues, dtype=dtype, device=device).requires_grad_()
        expetedTensor = torch.tensor(expectedValues, dtype=dtype, device=device)
        out = torch.nn.functional.hardsigmoid(inputTensor)
        out.backward(torch.ones_like(inputTensor))
        self.assertEqual(inputTensor.grad, expetedTensor)

    @skipIfNoSciPy
    @dtypes(torch.float, torch.double)
    def test_silu(self, device, dtype):
        input_np = np.random.randn(5, 8)
        special_input = [[-1000, -1, -0.1, 0, 0.5, 1, 2, 1000]]
        input_np = np.concatenate((input_np, special_input), axis=0).astype(
            torch_to_numpy_dtype_dict[dtype])
        expected_output_np = input_np * scipy.special.expit(input_np)

        expected_output = torch.from_numpy(expected_output_np).to(device)
        expected_output_noncontig = expected_output.transpose(0, 1)

        atol = 1e-6
        rtol = 1e-6

        input = torch.from_numpy(input_np).clone().contiguous().to(device)
        self.assertEqual(torch.nn.functional.silu(input), expected_output,
                         atol=atol, rtol=rtol)
        self.assertEqual(torch.nn.functional.silu(input, inplace=True),
                         expected_output, atol=atol, rtol=rtol)

        input = torch.from_numpy(input_np).clone().to(device)
        input_noncontig = input.transpose(0, 1)
        self.assertEqual(torch.nn.functional.silu(input_noncontig),
                         expected_output_noncontig, atol=atol, rtol=rtol)
        self.assertEqual(torch.nn.functional.silu(
            input_noncontig, inplace=True), expected_output_noncontig,
            atol=atol, rtol=rtol)

    # do ops like threshold need a test_unary(_nonufunc) test suite?
    @onlyCPU
    @dtypes(*torch.testing.get_all_math_dtypes('cpu'))
    def test_threshold(self, device, dtype):
        if dtype != torch.uint8 and dtype != torch.float16 and not dtype.is_complex:
            # 100 is wide enough to use AVX2 instructions for all types
            x = torch.randn(100, dtype=torch.float, device=device).sign().to(dtype=dtype)
            y = torch.threshold(x, 0, 0)
            self.assertTrue(y.le(0).any())

    def _helper_test_igamma(self, loglo, loghi, device, dtype,
                            torch_fcn, scipy_fcn):
        exp1 = 2.71828182846
        vec1 = torch.logspace(loglo, loghi, steps=500, base=exp1,
                              dtype=torch.float64, device=device).unsqueeze(-1)
        vec1 = vec1.to(dtype)
        inputs = [
            (vec1, vec1.transpose(0, 1)),
            (vec1, vec1),  # for large number, it should approach 0.5
            (vec1, 0.5 * vec1),  # test for considerable ratio
            (vec1, 2.0 * vec1),
            (vec1[::2, :], vec1[::2, :]),  # contiguous/noncontiguous tests
            (vec1[::2, :], vec1[:vec1.shape[0] // 2, :]),
            (vec1[:vec1.shape[0] // 2, :], vec1[::2, :]),
        ]
        half_prec = dtype in [torch.bfloat16, torch.float16]
        for input0, input1 in inputs:
            actual = torch_fcn(input0, input1)
            if half_prec:
                input0 = input0.to(torch.float)
                input1 = input1.to(torch.float)
            expected = scipy_fcn(input0.cpu().numpy(), input1.cpu().numpy())
            expected = torch.from_numpy(expected).to(dtype)
            self.assertEqual(actual, expected)

    @skipCUDAIfRocm  # see issue https://github.com/pytorch/pytorch/issues/46531
    @dtypesIfCPU(torch.float16, torch.bfloat16, torch.float32, torch.float64)
    @dtypes(torch.float32, torch.float64)
    @unittest.skipIf(not TEST_SCIPY, "SciPy not found")
    @onlyOnCPUAndCUDA
    def test_igamma_common(self, device, dtype):
        # test igamma for reasonable range of values
        loglo = -4  # approx 0.018
        loghi = 4  # approx 54.6
        self._helper_test_igamma(loglo, loghi, device, dtype,
                                 torch.igamma, scipy.special.gammainc)

    @dtypesIfCPU(torch.float16, torch.bfloat16, torch.float32, torch.float64)
    @dtypes(torch.float32, torch.float64)
    @unittest.skipIf(not TEST_SCIPY, "SciPy not found")
    @onlyOnCPUAndCUDA
    def test_igammac_common(self, device, dtype):
        # test igammac for reasonable range of values
        loglo = -4  # approx 0.018
        loghi = 4  # approx 54.6
        self._helper_test_igamma(loglo, loghi, device, dtype,
                                 torch.igammac, scipy.special.gammaincc)

    @dtypesIfCPU(torch.float16, torch.bfloat16, torch.float32, torch.float64)
    @dtypes(torch.float32, torch.float64)
    @onlyOnCPUAndCUDA
    def test_igamma_edge_cases(self, device, dtype):
        tkwargs = {"dtype": dtype, "device": device}
        infs = torch.zeros((3,), **tkwargs) + float("inf")
        zeros = torch.zeros((3,), **tkwargs)
        ones = torch.ones((3,), **tkwargs)
        zero_to_large = torch.tensor([0., 1., 1e3], **tkwargs)
        small_to_inf = torch.tensor([1e-3, 1., float("inf")], **tkwargs)
        nans = torch.zeros((3,), **tkwargs) + float("nan")
        inpouts = [
            # (a    ,    x),       out
            ((zeros, small_to_inf), ones),
            ((small_to_inf, zeros), zeros),
            ((infs, zero_to_large), zeros),
            ((zero_to_large, infs), ones),
            ((zeros, zeros), nans),
            ((infs, infs), nans),
            ((-small_to_inf, small_to_inf), nans),
        ]
        for inputs, output in inpouts:
            input0, input1 = inputs
            calc = torch.igamma(input0, input1)
            if torch.all(torch.isnan(output)):
                self.assertTrue(torch.all(torch.isnan(calc)))
            else:
                self.assertEqual(calc, output)

    @dtypesIfCPU(torch.float16, torch.bfloat16, torch.float32, torch.float64)
    @dtypes(torch.float32, torch.float64)
    @onlyOnCPUAndCUDA
    def test_igammac_edge_cases(self, device, dtype):
        tkwargs = {"dtype": dtype, "device": device}
        infs = torch.zeros((3,), **tkwargs) + float("inf")
        zeros = torch.zeros((3,), **tkwargs)
        ones = torch.ones((3,), **tkwargs)
        zero_to_large = torch.tensor([0., 1., 1e3], **tkwargs)
        small_to_inf = torch.tensor([1e-3, 1., float("inf")], **tkwargs)
        nans = torch.zeros((3,), **tkwargs) + float("nan")
        inpouts = [
            # (a    ,    x),       out
            ((zeros, small_to_inf), zeros),
            ((small_to_inf, zeros), ones),
            ((infs, zero_to_large), ones),
            ((zero_to_large, infs), zeros),
            ((zeros, zeros), nans),
            ((infs, infs), nans),
            ((-small_to_inf, small_to_inf), nans),
        ]
        for inputs, output in inpouts:
            input0, input1 = inputs
            calc = torch.igammac(input0, input1)
            if torch.all(torch.isnan(output)):
                self.assertTrue(torch.all(torch.isnan(calc)))
            else:
                self.assertEqual(calc, output)

    def _i0_helper(self, t):
        # Test by comparing to scipy
        dtype = t.dtype
        actual = torch.i0(t)
        if dtype is torch.bfloat16:
            t = t.to(torch.float32)
        expected = scipy.special.i0(t.cpu().numpy())
        # Casting down for dtype float16 is required since scipy upcasts to float32
        if dtype is torch.bfloat16 or dtype is torch.float16:
            expected = torch.from_numpy(expected).to(dtype)
        self.assertEqual(actual, expected)

    def _i0_range_helper(self, range, device, dtype):
        # i0 tests are broken up by the domain for which the function does not overflow for each dtype
        # This is done to ensure that the function performs well across all possible input values, without worrying
        # about inf or nan possibilities
        for r in (range, -range):
            t = torch.rand(1000, device=device).to(dtype) * r
            self._i0_helper(t)

    @dtypesIfCUDA(*torch.testing.get_all_fp_dtypes())
    @dtypes(torch.bfloat16, torch.float32, torch.float64)
    @unittest.skipIf(not TEST_SCIPY, "SciPy not found")
    def test_i0_range1(self, device, dtype):
        # This tests the domain for i0 for which float16 does not overflow
        # The domain is (-13.25, 13.25)
        self._i0_range_helper(13.25, device, dtype)

    @dtypesIfCUDA(*torch.testing.get_all_fp_dtypes())
    @dtypes(torch.bfloat16, torch.float32, torch.float64)
    @unittest.skipIf(not TEST_SCIPY, "SciPy not found")
    def test_i0_range2(self, device, dtype):
        # This tests the domain for i0 for which float32 and bfloat16 does not overflow
        # The domain is (-88.5, 88.5)
        self._i0_range_helper(88.5, device, dtype)

    @dtypes(torch.float64)
    @unittest.skipIf(not TEST_SCIPY, "SciPy not found")
    def test_i0_range3(self, device, dtype):
        # This tests the domain for i0 for which float64 does not overflow
        # The domain is (-709.75, 709.75)
        self._i0_range_helper(709.75, device, dtype)

    @dtypesIfCUDA(*torch.testing.get_all_fp_dtypes())
    @dtypes(torch.bfloat16, torch.float32, torch.float64)
    @unittest.skipIf(not TEST_SCIPY, "SciPy not found")
    def test_i0_special(self, device, dtype):
        t = torch.tensor([], device=device, dtype=dtype)
        self._i0_helper(t)

        t = torch.tensor([inf, -inf, nan], device=device, dtype=dtype)
        self.assertTrue(torch.i0(t).isnan().all())

    @dtypesIfCUDA(*torch.testing.get_all_fp_dtypes())
    @dtypes(torch.bfloat16, torch.float32, torch.float64)
    @unittest.skipIf(not TEST_SCIPY, "SciPy not found")
    def test_special_i0e_vs_scipy(self, device, dtype):
        def check_equal(t):
            # Test by comparing to scipy
            actual = torch.special.i0e(t)
            if dtype is torch.bfloat16:
                t = t.to(torch.float32)
            expected = scipy.special.i0e(t.cpu().numpy())

            # Casting down for dtype float16 is required since scipy upcasts to float32
            if dtype is torch.bfloat16 or dtype is torch.float16:
                expected = torch.from_numpy(expected).to(dtype)
            self.assertEqual(actual, expected)

        t = torch.tensor([], device=device, dtype=dtype)
        check_equal(t)

        range = (-1e7, 1e7)
        if dtype == torch.half:
            range = (-65000, 65000)

        t = torch.linspace(*range, int(1e4), device=device, dtype=dtype)
        check_equal(t)

        # NaN, inf, -inf are tested in reference_numerics tests.
        info = torch.finfo(dtype)
        min, max, eps, tiny = info.min, info.max, info.eps, info.tiny
        t = torch.tensor([min, max, eps, tiny], dtype=dtype, device=device)
        check_equal(t)

    # TODO: allow large opinfo values to be opted-into via metadata
    @dtypes(torch.long)
    def test_abs_big_number(self, device, dtype):
        bignumber = 2 ** 31 + 1
        res = torch.tensor([bignumber], device=device, dtype=dtype)
        self.assertGreater(res.abs()[0], 0)

    # TODO: add signed zero testing to opinfos
    @dtypes(torch.float, torch.double)
    def test_abs_signed_zero(self, device, dtype):
        # Both abs(0.0) and abs(-0.0) should result in 0.0
        size = 128 + 1  # pick a large enough number with remainder so that
        # both vectorized and nonvectorized op is tested
        inp = torch.zeros(size, device=device, dtype=dtype)
        inp[::2] = -0.0
        inp = inp.abs()
        for v in inp:
            self.assertGreater(math.copysign(1.0, v), 0.0)

    # TODO: rationalize with abs testing and verify absolute is tested as an alias
    @dtypes(torch.float)
    def test_absolute(self, device, dtype):
        # absolute is an alias for abs. Just check to see that results
        # are the same.
        t = torch.randn(10, 10, device=device, dtype=dtype)
        r_abs = t.abs()
        r_absolute = t.absolute()
        self.assertEqual(r_abs, r_absolute)

        r_abs = torch.abs(t)
        r_absolute = torch.absolute(t)
        self.assertEqual(r_abs, r_absolute)

        r_abs = torch.empty((10, 10), device=device, dtype=dtype)
        r_absolute = torch.empty((10, 10), device=device, dtype=dtype)
        torch.abs(t, out=r_abs)
        torch.absolute(t, out=r_absolute)
        self.assertEqual(r_abs, r_absolute)

        from copy import deepcopy
        t_copy = deepcopy(t)
        t.absolute_()
        t_copy.abs_()
        self.assertEqual(t, t_copy)

    # TODO: update to compare against NumPy by rationalizing with OpInfo
    @onlyCUDA
    @dtypes(torch.float, torch.double)
    def test_abs_zero(self, device, dtype):
        # Both abs(0.0) and abs(-0.0) should result in 0.0
        abs_zeros = torch.tensor([0.0, -0.0], device=device, dtype=dtype).abs().tolist()
        for num in abs_zeros:
            self.assertGreater(math.copysign(1.0, num), 0.0)

    @dtypes(*torch.testing.get_all_fp_dtypes())
    def test_isfinite_isinf_isnan(self, device, dtype):
        vals = (-float('inf'), float('inf'), float('nan'), -1, 0, 1)

        self.compare_with_numpy(torch.isfinite, np.isfinite, vals, device, dtype)
        self.compare_with_numpy(torch.isinf, np.isinf, vals, device, dtype)
        self.compare_with_numpy(torch.isnan, np.isnan, vals, device, dtype)

    @dtypes(torch.int8, torch.int16, torch.int32, torch.int64)
    def test_isfinite_isinf_isnan_int(self, device, dtype):
        vals = (-1, 0, 1)

        self.compare_with_numpy(torch.isfinite, np.isfinite, vals, device, dtype)
        self.compare_with_numpy(torch.isinf, np.isinf, vals, device, dtype)
        self.compare_with_numpy(torch.isnan, np.isnan, vals, device, dtype)

    @dtypes(*(torch.testing.get_all_fp_dtypes()))
    def test_isposinf_isneginf_float(self, device, dtype):
        ops = ((torch.isposinf, np.isposinf), (torch.isneginf, np.isneginf))
        vals = (-float('inf'), float('inf'), float('nan'), -1, 0, 1)

        for torch_op, numpy_op in ops:
            if torch_op == torch.isposinf:
                target_vals = (0, 1, 0, 0, 0, 0)
            else:
                target_vals = (1, 0, 0, 0, 0, 0)

            t = torch.tensor(vals, device=device, dtype=dtype)
            # Manual check here as numpy does not support bfloat16
            if dtype == torch.bfloat16:
                self.assertEqual(torch_op(t),
                                 torch.tensor(target_vals, device=device, dtype=torch.bool))
            else:
                self.compare_with_numpy(torch_op, numpy_op, vals, device, dtype)

            # test the boolean tensor as the `out=` parameter
            out = torch.empty_like(t, dtype=torch.bool)
            t_target = torch.tensor(target_vals, device=device, dtype=torch.bool)
            torch_op(t, out=out)
            self.assertEqual(out, t_target)

    @dtypes(*(torch.testing.get_all_int_dtypes() + [torch.bool]))
    def test_isposinf_isneginf_int_and_bool(self, device, dtype):
        ops = ((torch.isposinf, np.isposinf), (torch.isneginf, np.isneginf))
        vals = (-1, 0, 1)

        for torch_op, numpy_op in ops:
            self.compare_with_numpy(torch_op, numpy_op, vals, device, dtype)

            # test the boolean tensor as the `out=` parameter
            t = torch.tensor(vals, device=device, dtype=dtype)
            out = torch.empty_like(t, dtype=torch.bool)
            t_target = torch.zeros_like(t, dtype=torch.bool)
            torch_op(t, out=out)
            self.assertEqual(out, t_target)

    @dtypes(torch.complex64, torch.complex128)
    def test_isposinf_isneginf_complex(self, device, dtype):
        torch_ops = (torch.isposinf, torch.isneginf)
        vals = (complex(0, float('inf')), complex(1, -float('inf')))
        t = torch.tensor(vals, device=device, dtype=dtype)
        out = torch.empty_like(t)

        for torch_op in torch_ops:
            with self.assertRaisesRegex(RuntimeError, 'does not support complex inputs'):
                torch_op(t)
            with self.assertRaisesRegex(RuntimeError, 'does not support complex inputs'):
                torch_op(t, out=out)

    @dtypes(*(torch.testing.get_all_dtypes(include_bool=False)))
    def test_isposinf_isneginf_non_boolean_output(self, device, dtype):
        # test non-boolean tensors as the `out=` parameters
        # boolean outputs are tested in the above testcases
        vals = (float('inf'), -float('inf'), 1.2)
        t = torch.tensor(vals, device=device)
        for torch_op in (torch.isposinf, torch.isneginf):
            out = torch.empty_like(t, dtype=dtype)
            with self.assertRaisesRegex(RuntimeError, 'does not support non-boolean outputs'):
                torch_op(t, out=out)

    @dtypes(torch.complex64, torch.complex128)
    def test_isfinite_isinf_isnan_complex(self, device, dtype):
        vals = (
            complex(-float('inf'), float('inf')),
            complex(-float('inf'), 0),
            complex(0, float('inf')),
            complex(float('inf'), float('nan')),
            complex(float('nan'), 0),
            complex(-1, 0),
            complex(0, 1)
        )

        self.compare_with_numpy(torch.isfinite, np.isfinite, vals, device, dtype)
        self.compare_with_numpy(torch.isinf, np.isinf, vals, device, dtype)
        self.compare_with_numpy(torch.isnan, np.isnan, vals, device, dtype)

    @dtypes(torch.complex64, torch.complex128)
    def test_isreal_complex(self, device, dtype):
        vals = (1, 1 + 1j, 2 + 0j, 3j, 2 - 1j, 2 - 0j)
        self.compare_with_numpy(torch.isreal, np.isreal, vals, device, dtype)

    @dtypes(*torch.testing.get_all_dtypes())
    def test_isreal_noncomplex(self, device, dtype):
        vals = (1, 2, 3)
        # Manual check here since numpy doesn't support bfloat16
        result = torch.isreal(torch.tensor(vals, dtype=dtype))
        expected = torch.ones(result.size(), dtype=torch.bool, device=device)
        self.assertEqual(result, expected)

    @dtypes(torch.complex64)
    def test_isreal_nan_inf(self, device, dtype):
        vals = (
            complex(-float('inf'), float('inf')),
            complex(-float('inf'), 0),
            complex(0, float('inf')),
            complex(float('inf'), float('nan')),
            complex(float('nan'), 0),
            complex(-1, 0),
            complex(0, 1)
        )
        self.compare_with_numpy(torch.isreal, np.isreal, vals, device, dtype)

    @onlyCPU
    def test_isfinite_type(self, device):
        with self.assertRaises(TypeError):
            torch.isfinite(1)  # Parameter must be a tensor

    @onlyCPU
    def test_isinf_type(self, device):
        with self.assertRaises(TypeError):
            torch.isinf(1)  # Parameter must be a tensor

    def test_nonzero_empty(self, device):
        def assert_tuple_empty(tup, dim):
            self.assertEqual(dim, len(tup))
            for t in tup:
                self.assertEqual(torch.Size([0]), t.shape)

        x = torch.randn(0, 2, 0, 5, 0, device=device)
        y = torch.nonzero(x)
        z = torch.nonzero(x, as_tuple=True)

        self.assertEqual(0, y.numel())
        self.assertEqual(torch.Size([0, 5]), y.shape)
        assert_tuple_empty(z, 5)

        x = torch.tensor(0.5, device=device)
        y = torch.nonzero(x)
        # nonzero with as_tuple returns a
        # tuple of len 1 for a zero-dim tensor.
        # This is done to match Numpy behavior.
        z = torch.nonzero(x, as_tuple=True)
        self.assertEqual(1, len(z))
        self.assertEqual(torch.zeros(1, dtype=torch.long), z[0])

        x = torch.zeros((), device=device)
        y = torch.nonzero(x)
        z = torch.nonzero(x, as_tuple=True)
        self.assertEqual(torch.Size([0, 0]), y.shape)
        self.assertEqual(1, len(z))
        self.assertEqual(torch.empty(0, dtype=torch.long), z[0])

    # TODO: rationalize with exp OpInfo
    @dtypes(*(torch.testing.get_all_fp_dtypes(include_half=False) +
              torch.testing.get_all_complex_dtypes()))
    @dtypesIfCUDA(*(torch.testing.get_all_fp_dtypes(include_half=True) +
                    torch.testing.get_all_complex_dtypes()))
    def test_exp(self, device, dtype):
        for v in (2, -2) + ((1j, 1 + 1j) if dtype.is_complex else ()):
            a = torch.tensor(v, dtype=dtype, device=device) * torch.arange(18, device=device) / 3 * math.pi
            a = a.to(dtype)
            if dtype == torch.bfloat16:
                with self.assertRaises(TypeError):  # compare_with_numpy doesn't support bfloat16
                    self.compare_with_numpy(torch.exp, np.exp, a)
                return
            self.compare_with_numpy(torch.exp, np.exp, a)

            if dtype.is_complex:
                inf_real_zero_imag_in = torch.tensor(complex(float('inf'), 0), device=device, dtype=dtype)
                inf_real_zero_imag_out = torch.exp(inf_real_zero_imag_in).item()
                self.assertTrue(math.isinf(inf_real_zero_imag_out.real))
                if self.device_type == 'cpu':
                    pass
                    # These are commented out because it cannot be consistently reproduced.
                    # This is incorrect. It should be zero. Need fix!
                    # https://github.com/pytorch/pytorch/issues/40590
                    # self.assertNotEqual(inf_real_zero_imag_out.imag, 0)
                    # This is incorrect. They should equal. Need fix!
                    # https://github.com/pytorch/pytorch/issues/40590
                    # with self.assertRaises(AssertionError):
                    #     self.compare_with_numpy(torch.exp, np.exp, inf_real_zero_imag_in)
                else:
                    self.assertEqual(inf_real_zero_imag_out.imag, 0, atol=0, rtol=0)
                    self.compare_with_numpy(torch.exp, np.exp, inf_real_zero_imag_in)

                zero_real_inf_imag_in = torch.tensor(complex(0, float('inf')), device=device, dtype=dtype)
                zero_real_inf_imag_out = torch.exp(zero_real_inf_imag_in).item()
                self.assertTrue(math.isnan(zero_real_inf_imag_out.real))
                self.assertTrue(math.isnan(zero_real_inf_imag_out.imag))
                # Ensure we are notified when NumPy changes its behavior
                self.compare_with_numpy(torch.exp, np.exp, zero_real_inf_imag_in)

                inf_real_imag_in = torch.tensor(complex(float('inf'), float('inf')), device=device, dtype=dtype)
                inf_real_imag_out = torch.exp(inf_real_imag_in).item()
                if self.device_type == 'cpu':
                    pass
                    # This is incorrect. Need fix! https://github.com/pytorch/pytorch/issues/40590
                    # This is commented out because it cannot be consistently reproduced.
                    # with self.assertRaises(AssertionError):
                    #     self.compare_with_numpy(torch.exp, np.exp, inf_real_imag_in)
                else:
                    self.assertTrue(math.isinf(inf_real_imag_out.real))
                    self.assertTrue(math.isnan(inf_real_imag_out.imag))
                    self.compare_with_numpy(torch.exp, np.exp, inf_real_imag_in)

                inf_real_nan_imag_in = torch.tensor(complex(float('inf'), float('nan')), device=device, dtype=dtype)
                inf_real_nan_imag_out = torch.exp(inf_real_nan_imag_in).item()
                if self.device_type == 'cpu':
                    pass
                    # This is incorrect. It should be inf. Need fix! https://github.com/pytorch/pytorch/issues/40590
                    # This is commented out because it cannot be consistently reproduced.
                    # with self.assertRaises(AssertionError):
                    #     self.compare_with_numpy(torch.exp, np.exp, inf_real_nan_imag_in)
                else:
                    self.assertTrue(math.isinf(inf_real_nan_imag_out.real))
                    self.assertTrue(math.isnan(inf_real_nan_imag_out.imag))
                    self.compare_with_numpy(torch.exp, np.exp, inf_real_nan_imag_in)

                nan_real_inf_imag_in = torch.tensor(complex(float('nan'), float('inf')), device=device, dtype=dtype)
                nan_real_inf_imag_out = torch.exp(nan_real_inf_imag_in).item()
                self.assertTrue(math.isnan(nan_real_inf_imag_out.real))
                self.assertTrue(math.isnan(nan_real_inf_imag_out.imag))
                # Ensure we are notified when NumPy changes its behavior
                self.compare_with_numpy(torch.exp, np.exp, nan_real_inf_imag_in)

    # This function tests that a nan value is returned for input values not in domain
    @dtypes(torch.float32, torch.float64)
    def test_acosh_domain_float(self, device, dtype):
        # Domain of acosh is [1, inf), for values outside the domain - output is mapped
        # to NaN, except for input value `inf` - output is mapped to `inf`
        sample = torch.tensor([float('-inf'), 1.00, -1.23, -0.06, 0.98, float('inf')],
                              device=device, dtype=dtype)
        nan_mask = torch.tensor([True, False, True, True, True, False], device=device)
        inf_mask = torch.tensor([False, False, False, False, False, True], device=device)
        self.assertEqual(torch.isnan(torch.acosh(sample)), nan_mask)
        self.assertEqual(torch.isnan(sample.acosh()), nan_mask)
        self.assertEqual(torch.isinf(torch.acosh(sample)), inf_mask)
        self.assertEqual(torch.isinf(sample.acosh()), inf_mask)

    # This function tests that a nan value is returned for input values not in domain
    @dtypes(torch.float32, torch.float64)
    def test_atanh_domain_float(self, device, dtype):
        # Domain of atanh is (-1, 1), for edge values (-1 and 1) - output is mapped
        # to inf and for other values outside this range - output is mapped to NaN
        sample = torch.tensor([float('-inf'), -1.00, 1.00, -1.23, 1.06, float('inf')],
                              device=device, dtype=dtype)
        nan_mask = torch.tensor([True, False, False, True, True, True], device=device)
        inf_mask = torch.tensor([False, True, True, False, False, False], device=device)
        # For values not in domain (except -1.0 and 1.0), atanh should return nan
        self.assertEqual(torch.isnan(torch.atanh(sample)), nan_mask)
        self.assertEqual(torch.isnan(sample.atanh()), nan_mask)
        # For values -1.0 and 1.0, atanh should return -inf and inf respectively
        self.assertEqual(torch.isinf(torch.atanh(sample)), inf_mask)
        self.assertEqual(torch.isinf(sample.atanh()), inf_mask)


instantiate_device_type_tests(TestUnaryUfuncs, globals())

if __name__ == '__main__':
    run_tests()<|MERGE_RESOLUTION|>--- conflicted
+++ resolved
@@ -11,12 +11,8 @@
 from torch._six import inf, nan
 from torch.testing._internal.common_utils import (
     TestCase, run_tests, torch_to_numpy_dtype_dict, numpy_to_torch_dtype_dict,
-<<<<<<< HEAD
     suppress_warnings, make_tensor, TEST_SCIPY, slowTest, skipIfNoSciPy,
-    gradcheck, IS_WINDOWS, TEST_WITH_ROCM)
-=======
-    suppress_warnings, make_tensor, TEST_SCIPY, slowTest, skipIfNoSciPy, IS_WINDOWS)
->>>>>>> 5b1f0ef6
+    IS_WINDOWS, TEST_WITH_ROCM)
 from torch.testing._internal.common_methods_invocations import (
     unary_ufuncs, _NOTHING)
 from torch.testing._internal.common_device_type import (
