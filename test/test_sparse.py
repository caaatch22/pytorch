import torch
from torch import sparse

import itertools
import functools
import random
import unittest
from common_utils import TestCase, run_tests, skipIfRocm, do_test_dtypes, do_test_empty_full, load_tests
from common_cuda import TEST_CUDA
from numbers import Number

# load_tests from common_utils is used to automatically filter tests for
# sharding on sandcastle. This line silences flake warnings
load_tests = load_tests


def cpu_only(inner):
    @functools.wraps(inner)
    def outer(self, *args, **kwargs):
        if self.is_cuda:
            raise unittest.SkipTest("Test is CPU-only")
        inner(self, *args, **kwargs)
    return outer


def cuda_only(inner):
    @functools.wraps(inner)
    def outer(self, *args, **kwargs):
        if not self.is_cuda:
            raise unittest.SkipTest("Test is GPU-only")
        inner(self, *args, **kwargs)
    return outer


class TestSparse(TestCase):

    def setUp(self):
        # These parameters control the various ways we can run the test.
        # We will subclass and override this method to implement CUDA
        # tests
        self.is_cuda = False
        self.is_uncoalesced = False
        self.device = 'cpu'
        self.IndexTensor = torch.LongTensor
        self.ValueTensor = torch.DoubleTensor
        self.value_dtype = torch.float64
        self.SparseTensor = torch.sparse.DoubleTensor
        super(TestSparse, self).setUp()

    def _gen_sparse(self, sparse_dim, nnz, with_size):
        if isinstance(with_size, Number):
            with_size = [with_size] * sparse_dim

        x, i, v = self.genSparseTensor(with_size, sparse_dim, nnz, self.is_uncoalesced, self.device)

        if self.is_uncoalesced:
            self.assert_uncoalesced(x)

        return x, i, v

    def assert_uncoalesced(self, x):
        """
        Test if a CPU tensor is uncoalesced.  This is used to ensure
        correctness of the uncoalesced tensor generation algorithm.
        """
        assert not x.is_coalesced()
        existing_indices = set()
        for i in range(x._nnz()):
            index = str(x._indices()[:, i])
            if index in existing_indices:
                return True
            else:
                existing_indices.add(index)

    def randn(self, *args, **kwargs):
        """
        Variant of torch.randn that also works in the TEST_CUDA case.
        """
        # TODO: Put this in torch.cuda.randn
        return self.ValueTensor(*args, **kwargs).normal_()

    @skipIfRocm  # ROCm stack doesn't like the x + x call
    def test_print(self):
        shape_sparse_dim_nnz = [
            ((), 0, 2),
            ((0,), 0, 10),
            ((2,), 0, 3),
            ((100, 3), 1, 3),
            ((100, 20, 3), 2, 0),
            ((10, 0, 3), 0, 3),
            ((10, 0, 3), 0, 0),
        ]

        printed = []
        for shape, sparse_dim, nnz in shape_sparse_dim_nnz:
            indices_shape = torch.Size((sparse_dim, nnz))
            values_shape = torch.Size((nnz,) + shape[sparse_dim:])
            printed.append("# shape: {}".format(torch.Size(shape)))
            printed.append("# nnz: {}".format(nnz))
            printed.append("# sparse_dim: {}".format(sparse_dim))
            printed.append("# indices shape: {}".format(indices_shape))
            printed.append("# values shape: {}".format(values_shape))

            indices = torch.arange(indices_shape.numel(), dtype=self.IndexTensor.dtype,
                                   device=self.device).view(indices_shape)
            for d in range(sparse_dim):
                indices[d].clamp_(max=(shape[d] - 1))  # make it valid index
            if self.is_uncoalesced and indices.numel() > 0:
                indices[:, -1] = indices[:, 0]  # make it uncoalesced
            values_numel = values_shape.numel()
            values = torch.arange(values_numel, dtype=self.ValueTensor.dtype,
                                  device=self.device).view(values_shape).div_(values_numel / 2.)
            sp_tensor = self.SparseTensor(indices, values, shape)

            dtypes = [torch.int32]
            if values.dtype == torch.double:
                dtypes.append(torch.float)
            else:
                dtypes.append(torch.double)
            for dtype in dtypes:
                printed.append("########## {} ##########".format(dtype))
                x = sp_tensor.detach().to(dtype)
                printed.append("# sparse tensor")
                printed.append(str(x))
                if x.dtype.is_floating_point:
                    printed.append("# after requires_grad_")
                    printed.append(str(x.requires_grad_()))
                    printed.append("# after addition")
                    printed.append(str(x + x))
                printed.append("# _indices")
                printed.append(str(x._indices()))
                printed.append("# _values")
                printed.append(str(x._values()))
            printed.append('')
        self.assertExpected('\n'.join(printed))

    @skipIfRocm
    def test_basic(self):
        def test_shape(sparse_dims, nnz, with_size):
            if isinstance(with_size, Number):
                with_size = [with_size] * sparse_dims
            x, i, v = self._gen_sparse(sparse_dims, nnz, with_size)
            self.assertEqual(i, x._indices())
            self.assertEqual(v, x._values())
            self.assertEqual(x.ndimension(), len(with_size))
            self.assertEqual(self.safeCoalesce(x)._nnz(), nnz)
            self.assertEqual(list(x.size()), with_size)

            # Test .indices() and .values()
            if self.is_uncoalesced:
                with self.assertRaisesRegex(RuntimeError, "Cannot get indices on an uncoalesced tensor"):
                    x.indices()
                with self.assertRaisesRegex(RuntimeError, "Cannot get values on an uncoalesced tensor"):
                    x.values()
            else:
                self.assertEqual(x.indices(), x._indices())
                self.assertEqual(x.values(), x._values())

        test_shape(3, 10, 100)
        test_shape(3, 10, [100, 100, 100])
        test_shape(3, 10, [100, 100, 100, 5, 5, 5, 0])
        test_shape(3, 0, [0, 0, 100, 5, 5, 5, 0])

        # Make sure that coalesce handles duplicate indices correctly
        i = self.IndexTensor([[9, 0, 0, 0, 8, 1, 1, 1, 2, 7, 2, 2, 3, 4, 6, 9]])
        v = self.ValueTensor([[idx**2, idx] for idx in range(i.size(1))])
        x = self.SparseTensor(i, v, torch.Size([10, 2]))
        self.assertEqual(self.safeCoalesce(x)._nnz(), 9)

        # Make sure we can access empty indices / values
        x = self.SparseTensor()
        self.assertEqual(x._indices().numel(), 0)
        self.assertEqual(x._values().numel(), 0)

    @skipIfRocm
    def test_coalecce(self):
        for empty_i, empty_v, empty_nnz in itertools.product([True, False], repeat=3):
            sparse_size = [] if empty_i else [2, 1]
            dense_size = [1, 0, 2] if empty_v else [1, 2]
            nnz = 0 if empty_nnz else 5

            t, _, _ = self._gen_sparse(len(sparse_size), nnz, sparse_size + dense_size)
            self.safeCoalesce(t)  # this tests correctness

    def test_ctor_size_checks(self):
        indices = self.IndexTensor([
            [0, 0, 0],
            [0, 3, 0],
            [0, 0, 0],
            [0, 0, 0],
        ])
        values = self.ValueTensor([2, 1, 3, 4])

        # indices inconsistent with size
        self.assertRaises(
            RuntimeError,
            lambda: self.SparseTensor(indices, values, torch.Size([2, 1, 1])))

        # values inconsistent with size
        values = self.ValueTensor([
            [2, 1, 2, 1],
            [1, 0, 5, 2],
        ])
        self.assertRaises(
            RuntimeError,
            lambda: self.SparseTensor(indices, values, torch.Size([2, 4, 2, 1])))

    def test_to_dense(self):
        def test_tensor(x, res):
            x.to_dense()  # Tests triple to_dense for memory corruption
            x.to_dense()
            x.to_dense()
            self.assertEqual(res, x.to_dense())
            self.assertEqual(res, self.safeToDense(x))

        i = self.IndexTensor([
            [0, 1, 2, 2],
            [0, 0, 0, 3],
            [0, 0, 1, 4],
        ])
        v = self.ValueTensor([2, 1, 3, 4])
        x = self.SparseTensor(i, v, torch.Size([3, 4, 5]))
        res = self.ValueTensor([
            [[2, 0, 0, 0, 0],
             [0, 0, 0, 0, 0],
             [0, 0, 0, 0, 0],
             [0, 0, 0, 0, 0]],
            [[1, 0, 0, 0, 0],
             [0, 0, 0, 0, 0],
             [0, 0, 0, 0, 0],
             [0, 0, 0, 0, 0]],
            [[0, 3, 0, 0, 0],
             [0, 0, 0, 0, 0],
             [0, 0, 0, 0, 0],
             [0, 0, 0, 0, 4]],
        ])
        test_tensor(x, res)

        i = self.IndexTensor([
            [0, 1, 2, 2],
            [0, 0, 0, 3],
            [0, 0, 1, 4],
        ])
        v = self.ValueTensor(4, 0)
        x = self.SparseTensor(i, v, torch.Size([3, 4, 5, 0]))
        res = self.ValueTensor(3, 4, 5, 0)
        test_tensor(x, res)

<<<<<<< HEAD
=======
    @skipIfRocm  # see https://github.com/pytorch/pytorch/pull/12171#issuecomment-431069849
    def test_to_sparse(self):
        shape = [10, 5, 19, 8]
        max_nnz = 1
        for dim, dim_sz in enumerate(shape, 1):
            max_nnz *= dim_sz
            rnnz = torch.randint(2, max_nnz, (1,)).item()
            for nnz in [0, 1, rnnz]:
                expected, _, _ = self._gen_sparse(dim, nnz, shape)
                d = expected.to_dense()
                result = d.to_sparse(dim)
                self.assertEqual(d, result.to_dense())  # == not implemented for sparse tensors yet
                self.assertEqual(expected.size(), result.size())
                self.assertEqual(dim, result.sparse_dim())

        sp, _, _ = self._gen_sparse(2, 10, [3, 3, 3])
        self.assertRaises(RuntimeError, lambda: sp.to_sparse())

    @skipIfRocm
>>>>>>> 74ac86d2
    def test_shared(self):
        i = self.IndexTensor([[2]])
        v = self.ValueTensor([5])
        x = self.SparseTensor(i, v, torch.Size([3]))
        v[0] = 6
        self.assertEqual(self.ValueTensor([0, 0, 6]), self.safeToDense(x))
        i[0][0] = 0
        self.assertEqual(self.ValueTensor([6, 0, 0]), self.safeToDense(x))

        i = self.IndexTensor([[2]])
        v = self.ValueTensor(1, 0)
        x = self.SparseTensor(i, v, torch.Size([3, 0]))
        i[0][0] = 0
        self.assertEqual(self.ValueTensor(3, 0), self.safeToDense(x))

    def test_to_dense_hybrid(self):
        def test_tensor(x, res):
            x.to_dense()  # Tests double to_dense for memory corruption
            x.to_dense()
            x.to_dense()
            self.assertEqual(res, x.to_dense())
            self.assertEqual(res, self.safeToDense(x))

        i = self.IndexTensor([
            [0, 1, 2, 2],
            [0, 0, 0, 3],
        ])
        v = self.ValueTensor([[2, 3], [1, 2], [3, 4], [4, 5]])
        x = self.SparseTensor(i, v, torch.Size([3, 4, 2]))
        res = self.ValueTensor([
            [[2, 3],
             [0, 0],
             [0, 0],
             [0, 0]],
            [[1, 2],
             [0, 0],
             [0, 0],
             [0, 0]],
            [[3, 4],
             [0, 0],
             [0, 0],
             [4, 5]],
        ])
        test_tensor(x, res)

        i = self.IndexTensor([
            [0, 1, 2, 2],
            [0, 0, 0, 3],
        ])
        v = self.ValueTensor(4, 2, 0)
        x = self.SparseTensor(i, v, torch.Size([3, 4, 2, 0]))
        res = self.ValueTensor(3, 4, 2, 0)
        test_tensor(x, res)

    @skipIfRocm
    def test_contig(self):
        def test_tensor(x, exp_i, exp_v):
            x = self.safeCoalesce(x)
            self.assertEqual(exp_i, x._indices())
            self.assertEqual(exp_v, x._values())

        i = self.IndexTensor([
            [1, 0, 35, 14, 39, 6, 71, 66, 40, 27],
            [92, 31, 62, 50, 22, 65, 89, 74, 56, 34],
        ])
        v = self.ValueTensor([1, 2, 3, 4, 5, 6, 7, 8, 9, 10])
        x = self.SparseTensor(i, v, torch.Size([100, 100]))
        exp_i = self.IndexTensor([
            [0, 1, 6, 14, 27, 35, 39, 40, 66, 71],
            [31, 92, 65, 50, 34, 62, 22, 56, 74, 89],
        ])
        exp_v = self.ValueTensor([2, 1, 6, 4, 10, 3, 5, 9, 8, 7])
        test_tensor(x, exp_i, exp_v)

        i = self.IndexTensor([
            [2, 0, 2, 1],
            [0, 0, 3, 0],
            [1, 0, 4, 0],
        ])
        v = self.ValueTensor([3, 2, 4, 1])
        x = self.SparseTensor(i, v, torch.Size([3, 4, 5]))
        exp_i = self.IndexTensor([
            [0, 1, 2, 2],
            [0, 0, 0, 3],
            [0, 0, 1, 4],
        ])
        exp_v = self.ValueTensor([2, 1, 3, 4])
        test_tensor(x, exp_i, exp_v)

        i = self.IndexTensor([
            [2, 0, 2, 1],
            [0, 0, 3, 0],
            [1, 0, 4, 0],
        ])
        v = self.ValueTensor(4, 0)
        x = self.SparseTensor(i, v, torch.Size([3, 4, 5, 0]))
        exp_i = self.IndexTensor([
            [0, 1, 2, 2],
            [0, 0, 0, 3],
            [0, 0, 1, 4],
        ])
        exp_v = self.ValueTensor(4, 0)
        test_tensor(x, exp_i, exp_v)

        # Duplicate indices
        i = self.IndexTensor([
            [0, 0, 2, 0],
            [0, 0, 3, 0],
            [0, 0, 4, 0],
        ])
        v = self.ValueTensor([3, 2, 4, 1])
        x = self.SparseTensor(i, v, torch.Size([3, 4, 5]))
        exp_i = self.IndexTensor([
            [0, 2],
            [0, 3],
            [0, 4],
        ])
        exp_v = self.ValueTensor([6, 4])
        test_tensor(x, exp_i, exp_v)

        i = self.IndexTensor([
            [0, 0, 2, 0],
            [0, 0, 3, 0],
            [0, 0, 4, 0],
        ])
        v = self.ValueTensor(4, 0)
        x = self.SparseTensor(i, v, torch.Size([3, 4, 5, 0]))
        exp_i = self.IndexTensor([
            [0, 2],
            [0, 3],
            [0, 4],
        ])
        exp_v = self.ValueTensor(2, 0)
        test_tensor(x, exp_i, exp_v)

    @skipIfRocm
    def test_contig_hybrid(self):
        def test_tensor(x, exp_i, exp_v):
            x = self.safeCoalesce(x)
            self.assertEqual(exp_i, x._indices())
            self.assertEqual(exp_v, x._values())

        i = self.IndexTensor([
            [1, 0, 35, 14, 39, 6, 71, 66, 40, 27],
            [92, 31, 62, 50, 22, 65, 89, 74, 56, 34],
        ])
        v = self.ValueTensor([
            [1, 2], [2, 3], [3, 4], [4, 5], [5, 6],
            [6, 7], [7, 8], [8, 9], [9, 10], [10, 11],
        ])
        x = self.SparseTensor(i, v, torch.Size([100, 100, 2]))
        exp_i = self.IndexTensor([
            [0, 1, 6, 14, 27, 35, 39, 40, 66, 71],
            [31, 92, 65, 50, 34, 62, 22, 56, 74, 89],
        ])
        exp_v = self.ValueTensor([
            [2, 3], [1, 2], [6, 7], [4, 5], [10, 11],
            [3, 4], [5, 6], [9, 10], [8, 9], [7, 8],
        ])
        test_tensor(x, exp_i, exp_v)

        i = self.IndexTensor([
            [2, 0, 2, 1],
            [0, 0, 3, 0],
            [1, 0, 4, 0],
        ])
        v = self.ValueTensor([[3, 3, 3], [2, 2, 2], [4, 4, 4], [1, 1, 1]])
        x = self.SparseTensor(i, v, torch.Size([3, 4, 5, 3]))
        exp_i = self.IndexTensor([
            [0, 1, 2, 2],
            [0, 0, 0, 3],
            [0, 0, 1, 4],
        ])
        exp_v = self.ValueTensor([[2, 2, 2], [1, 1, 1], [3, 3, 3], [4, 4, 4]])
        test_tensor(x, exp_i, exp_v)

        i = self.IndexTensor([
            [2, 0, 2, 1],
            [0, 0, 3, 0],
            [1, 0, 4, 0],
        ])
        v = self.ValueTensor(4, 3, 0)
        x = self.SparseTensor(i, v, torch.Size([3, 4, 5, 3, 0]))
        exp_i = self.IndexTensor([
            [0, 1, 2, 2],
            [0, 0, 0, 3],
            [0, 0, 1, 4],
        ])
        exp_v = self.ValueTensor(4, 3, 0)
        test_tensor(x, exp_i, exp_v)

        # Duplicate indices
        i = self.IndexTensor([
            [0, 0, 2, 0],
            [0, 0, 3, 0],
            [0, 0, 4, 0],
        ])
        v = self.ValueTensor([[3, 2, 3], [2, 1, 1], [4, 3, 4], [1, 1, 1]])
        x = self.SparseTensor(i, v, torch.Size([3, 4, 5, 3]))
        exp_i = self.IndexTensor([
            [0, 2],
            [0, 3],
            [0, 4],
        ])
        exp_v = self.ValueTensor([[6, 4, 5], [4, 3, 4]])
        test_tensor(x, exp_i, exp_v)

        i = self.IndexTensor([
            [0, 0, 2, 0],
            [0, 0, 3, 0],
            [0, 0, 4, 0],
        ])
        v = self.ValueTensor(4, 3, 0)
        x = self.SparseTensor(i, v, torch.Size([3, 4, 5, 3, 0]))
        exp_i = self.IndexTensor([
            [0, 2],
            [0, 3],
            [0, 4],
        ])
        exp_v = self.ValueTensor(2, 3, 0)
        test_tensor(x, exp_i, exp_v)

    def test_clone(self):
        def test_shape(sparse_dims, nnz, with_size):
            x = self._gen_sparse(sparse_dims, nnz, with_size)[0]
            if self.is_uncoalesced:
                self.assertFalse(x.is_coalesced())
                y = x.clone()
                self.assertFalse(y.is_coalesced())
            x = x.coalesce()
            self.assertTrue(x.is_coalesced())
            y = x.clone()
            self.assertTrue(y.is_coalesced())

        test_shape(4, 20, 5)
        test_shape(3, 10, [100, 100, 100, 5, 5, 5, 0])
        test_shape(3, 0, [0, 0, 100, 5, 5, 5, 0])

    @skipIfRocm
    def test_Sparse_to_Sparse_copy_(self):
        # This is for testing torch.copy_(SparseTensor, SparseTensor)
        sparse_dims = 3
        nnz = 10
        sizes = [2, 3, 4, 5]  # hybrid sparse
        x1, _, _ = self._gen_sparse(sparse_dims, nnz, sizes)
        x2, _, _ = self._gen_sparse(sparse_dims, nnz + 10, sizes)

        # test copy
        x2_dense = x2.to_dense()
        x1.copy_(x2)
        self.assertEqual(x2_dense, x1.to_dense())

        # test type conversion (when x1.copy_(x2), x1.dtype should stay the same)
        x1 = x1.to(torch.float32)
        x2 = x2.to(torch.float64)
        x1_dtype = x1.dtype
        x1.copy_(x2)
        self.assertEqual(x1_dtype, x1.dtype)

        # test no broadcast
        self.assertRaises(RuntimeError, lambda: x1.copy_(x2.narrow_copy(0, 0, 1)))

        # test raise error on copy_() between dense and sparse Tensors
        self.assertRaises(RuntimeError, lambda: x1.copy_(torch.randn(5, 5)))

        # test autograd
        x1, _, _ = self._gen_sparse(sparse_dims, nnz, sizes)
        x2, _, _ = self._gen_sparse(sparse_dims, nnz + 10, sizes)
        x2.requires_grad_(True)
        x1.copy_(x2)
        y = x1 * 2
        x2_clone = x2.clone()
        y.backward(x2_clone)
        expected_grad = x2_clone * 2
        self.assertEqual(expected_grad.to_dense(), x2.grad.to_dense())
        self.assertEqual(None, x1.grad)

    @unittest.skipIf(torch.cuda.device_count() < 2, "no multi-GPU")
    @skipIfRocm
    def test_Sparse_to_Sparse_copy_multi_gpu(self):
        # This is for testing torch.copy_(SparseTensor, SparseTensor) across GPU devices
        sparse_dims = 3
        nnz = 10
        sizes = [2, 3, 4, 5]  # hybrid sparse
        x1, _, _ = self._gen_sparse(sparse_dims, nnz, sizes)
        x2, _, _ = self._gen_sparse(sparse_dims, nnz + 10, sizes)
        x1 = x1.to('cuda:0')

        def test_cross_device(x1, x2):
            x1_device = x1.device
            x1.copy_(x2)
            self.assertEqual(x2.to('cuda:0').to_dense(), x1.to_dense())
            self.assertEqual(x1_device, x1.device)

        test_cross_device(x1, x2.to('cuda:1'))  # test across gpu devices
        test_cross_device(x1, x2.to('cpu'))  # test between cpu and gpu

        # test autograd
        x2 = x2.to('cuda:1')
        x2.requires_grad_(True)
        x1.copy_(x2)
        y = x1 * 2
        x2_clone = x2.clone().to('cuda:0')
        y.backward(x2_clone)
        expected_grad = x2_clone * 2
        self.assertEqual(expected_grad.to_dense(), x2.grad.to('cuda:0').to_dense())
        self.assertEqual(None, x1.grad)

    @cuda_only
    def test_cuda_empty(self):
        def test_tensor(x):
            y = x.cuda(0)
            self.assertEqual(x.sparse_dim(), y.sparse_dim())
            self.assertEqual(x.dense_dim(), y.dense_dim())
            x = y.cpu()
            self.assertEqual(y.sparse_dim(), x.sparse_dim())
            self.assertEqual(y.dense_dim(), x.dense_dim())

        x = torch.sparse.FloatTensor(2, 3, 4)
        test_tensor(x)

        x = torch.sparse.FloatTensor(2, 3, 4, 0)
        test_tensor(x)

    @skipIfRocm
    def test_transpose(self):
        def test_shape(sparse_dims, nnz, with_size):
            x = self._gen_sparse(sparse_dims, nnz, with_size)[0]
            y = self.safeToDense(x)

            for i, j in itertools.combinations(range(4), 2):
                x = x.transpose_(i, j)
                y = y.transpose(i, j)
                self.assertEqual(self.safeToDense(x), y)

                x = x.transpose(i, j)
                y = y.transpose(i, j)
                self.assertEqual(self.safeToDense(x), y)

        test_shape(4, 6, 3)
        test_shape(4, 3, [7, 7, 7, 3, 3, 3, 0])
        test_shape(4, 0, [0, 0, 7, 3, 3, 3, 0])

    @cpu_only
    def test_coalesce_transpose_mm(self):
        def test_shape(di, dj, dk, nnz):
            x, _, _ = self._gen_sparse(2, nnz, [dj, di])
            y = torch.randn(dj, dk)

            x_coalesced = x.coalesce()
            self.assertTrue(x_coalesced.is_coalesced())

            x_coalesced_t = x_coalesced.t()
            # Transpose is `colasced`-preserving if the indices tensor is empty.
            self.assertEqual(x_coalesced_t.is_coalesced(), di * nnz == 0)

            res = torch.mm(x_coalesced_t, y)
            expected = torch.mm(self.safeToDense(x_coalesced_t), y)
            self.assertEqual(res, expected)

        test_shape(10, 20, 30, 20)
        test_shape(0, 20, 30, 0)
        test_shape(10, 0, 30, 0)
        test_shape(10, 20, 0, 0)
        test_shape(10, 20, 0, 20)

    def test_t_empty(self):
        def test_in_place(x):
            shape_original = x.shape
            x.t_()
            self.assertEqual(torch.Size([shape_original[1], shape_original[0]]), x.size())
            self.assertEqual(0, x._indices().numel())
            self.assertEqual(0, x._values().numel())
            self.assertEqual(x.sparse_dim(), 2)
            self.assertEqual(x.dense_dim(), 0)

        def test_not_in_place(x):
            shape_original = x.shape
            y = x.t()
            self.assertEqual(torch.Size([shape_original[1], shape_original[0]]), y.size())
            self.assertEqual(0, y._indices().numel())
            self.assertEqual(0, y._values().numel())
            self.assertEqual(x.sparse_dim(), 2)
            self.assertEqual(x.dense_dim(), 0)

        x = self.SparseTensor(2, 3)
        test_in_place(x)
        test_not_in_place(x)

        x = self.SparseTensor(2, 0)
        test_in_place(x)
        test_not_in_place(x)

    @skipIfRocm
    def test_add_zeros(self):
        def test_shape(sparse_dims, nnz, sizes):
            x, _, _ = self._gen_sparse(sparse_dims, nnz, sizes)
            zeros = torch.zeros(sizes, layout=torch.sparse_coo).to(x.device)
            r1 = zeros + x
            r2 = x + zeros
            self.assertEqual(r1, x)
            self.assertEqual(r2, x)

        test_shape(1, 20, [1])
        test_shape(4, 20, [3, 17, 19, 5])
        test_shape(2, 20, [3, 17, 19, 5])
        test_shape(2, 20, [3, 17, 19, 0])

    @cpu_only
    def test_mm(self):
        def test_shape(di, dj, dk, nnz):
            x, _, _ = self._gen_sparse(2, nnz, [di, dj])
            t = torch.randn(di, dk)
            y = torch.randn(dj, dk)
            alpha = random.random()
            beta = random.random()

            res = torch.addmm(alpha, t, beta, x, y)
            expected = torch.addmm(alpha, t, beta, self.safeToDense(x), y)
            self.assertEqual(res, expected)

            res = torch.addmm(t, x, y)
            expected = torch.addmm(t, self.safeToDense(x), y)
            self.assertEqual(res, expected)

            res = torch.mm(x, y)
            expected = torch.mm(self.safeToDense(x), y)
            self.assertEqual(res, expected)

        test_shape(10, 100, 100, 20)
        test_shape(100, 1000, 200, 20)
        test_shape(64, 10000, 300, 20)
        test_shape(0, 100, 100, 0)
        test_shape(10, 0, 100, 0)
        test_shape(10, 100, 0, 0)
        test_shape(10, 100, 0, 20)

    @cpu_only
    def test_saddmm(self):
        def test_shape(di, dj, dk, nnz):
            x = self._gen_sparse(2, nnz, [di, dj])[0]
            t = self._gen_sparse(2, nnz, [di, dk])[0]
            y = torch.randn(dj, dk)
            alpha = random.random()
            beta = random.random()

            res = torch.saddmm(alpha, t, beta, x, y)
            expected = torch.addmm(alpha, self.safeToDense(t), beta, self.safeToDense(x), y)
            self.assertEqual(self.safeToDense(res), expected)

            res = torch.saddmm(t, x, y)
            expected = torch.addmm(self.safeToDense(t), self.safeToDense(x), y)
            self.assertEqual(self.safeToDense(res), expected)

            res = torch.smm(x, y)
            expected = torch.mm(self.safeToDense(x), y)
            self.assertEqual(self.safeToDense(res), expected)

        test_shape(7, 5, 3, 20)
        test_shape(1000, 100, 100, 20)
        test_shape(3000, 64, 300, 20)
        test_shape(0, 100, 100, 0)
        test_shape(1000, 0, 100, 0)
        test_shape(1000, 100, 0, 0)

    @skipIfRocm
    def test_dsmm(self):
        def test_shape(di, dj, dk, nnz):
            x = self._gen_sparse(2, nnz, [di, dj])[0]
            y = self.randn(dj, dk)

            res = torch.dsmm(x, y)
            expected = torch.mm(self.safeToDense(x), y)
            self.assertEqual(res, expected)

        test_shape(7, 5, 3, 20)
        test_shape(1000, 100, 100, 20)
        test_shape(3000, 64, 300, 20)
        test_shape(0, 100, 100, 0)
        test_shape(1000, 0, 100, 0)
        test_shape(1000, 100, 0, 0)
        test_shape(1000, 100, 0, 20)

    @skipIfRocm
    def test_hsmm(self):
        def test_shape(di, dj, dk, nnz):
            x = self._gen_sparse(2, nnz, [di, dj])[0]
            y = self.randn(dj, dk)

            res = torch.hsmm(x, y)
            expected = torch.mm(self.safeToDense(x), y)
            self.assertEqual(res.to_dense(), expected)

        test_shape(7, 5, 3, 20)
        test_shape(1000, 100, 100, 20)
        test_shape(3000, 64, 300, 20)
        test_shape(0, 100, 100, 0)
        test_shape(1000, 0, 100, 0)
        test_shape(1000, 100, 0, 0)
        test_shape(1000, 100, 0, 20)

    def _test_spadd_shape(self, nnz, shape_i, shape_v=None):
        shape = shape_i + (shape_v or [])
        x, _, _ = self._gen_sparse(len(shape_i), nnz, shape)
        y = self.randn(*shape)
        r = random.random()

        res = torch.add(y, r, x)
        expected = y + r * self.safeToDense(x)

        self.assertEqual(res, expected)

        # Non contiguous dense tensor
        s = list(shape)
        s[0] = shape[-1]
        s[-1] = shape[0]
        y = self.randn(*s)
        y.transpose_(0, len(s) - 1)
        r = random.random()

        res = torch.add(y, r, x)
        expected = y + r * self.safeToDense(x)

        self.assertEqual(res, expected)

        x, i, v = self._gen_sparse(len(shape_i), nnz, shape)
        nnz = i.size(1)

        # Non contiguous sparse indices tensor
        x_ = self.SparseTensor(i[:, ::2], v[:int(nnz / 2)], x.shape)
        res = torch.add(y, r, x_)
        expected = y + r * self.safeToDense(x_)
        self.assertEqual(res, expected)

        # Non contiguous sparse values tensor
        x_ = self.SparseTensor(i[:, :int(nnz / 2)], v[::2], x.shape)
        res = torch.add(y, r, x_)
        expected = y + r * self.safeToDense(x_)
        self.assertEqual(res, expected)

        # Non contiguous sparse indices and values tensors
        x_ = self.SparseTensor(i[:, 1::2], v[1::2], x.shape)
        res = torch.add(y, r, x_)
        expected = y + r * self.safeToDense(x_)
        self.assertEqual(res, expected)

    @skipIfRocm
    def test_spadd(self):
        self._test_spadd_shape(10, [5, 6])
        self._test_spadd_shape(10, [10, 10, 10])
        self._test_spadd_shape(10, [50, 30, 20])
        self._test_spadd_shape(10, [5, 5, 5, 5, 5, 5])
        self._test_spadd_shape(0, [0, 30, 20])
        self._test_spadd_shape(0, [50, 0, 20])
        self._test_spadd_shape(0, [50, 30, 0])

    @skipIfRocm
    def test_spadd_hybrid(self):
        self._test_spadd_shape(10, [5, 6], [2, 3])
        self._test_spadd_shape(10, [10, 10, 10], [3])
        self._test_spadd_shape(10, [50, 30, 20], [2])
        self._test_spadd_shape(10, [5, 5, 5, 5, 5, 5], [2])
        self._test_spadd_shape(0, [0, 30, 20], [2, 0])
        self._test_spadd_shape(0, [50, 0, 20], [2, 0])
        self._test_spadd_shape(0, [50, 30, 0], [2, 0])
        self._test_spadd_shape(10, [50, 30, 20], [2, 0])

    def test_norm(self):
        def test_shape(sparse_dims, nnz, with_size):
            x, _, _ = self._gen_sparse(sparse_dims, nnz, with_size)
            y = x.coalesce()
            self.assertEqual(x.norm(), y._values().norm())

        test_shape(3, 10, 100)
        test_shape(4, 10, [100, 100, 100, 5, 5, 5, 0])
        test_shape(4, 0, [0, 0, 100, 5, 5, 5, 0])

    def _test_basic_ops_shape(self, nnz_x1, nnz_x2, shape_i, shape_v=None):
        shape = shape_i + (shape_v or [])
        x1, _, _ = self._gen_sparse(len(shape_i), nnz_x1, shape)
        x2, _, _ = self._gen_sparse(len(shape_i), nnz_x2, shape)

        y1 = x1 + x2
        y2 = x1.clone()
        y2.add_(x2)
        expected = self.safeToDense(x1) + self.safeToDense(x2)
        self.assertEqual(self.safeToDense(y1), expected)
        self.assertEqual(self.safeToDense(y2), expected)

        y1 = x1 - x2
        y2 = x1.clone()
        y2.sub_(x2)
        expected = self.safeToDense(x1) - self.safeToDense(x2)
        self.assertEqual(self.safeToDense(y1), expected)
        self.assertEqual(self.safeToDense(y2), expected)

        y1 = x1 * x2
        y2 = x1.clone()
        y2.mul_(x2)
        expected = self.safeToDense(x1) * self.safeToDense(x2)
        self.assertEqual(self.safeToDense(y1), expected)
        self.assertEqual(self.safeToDense(y2), expected)

        y1 = x1 * 37.5
        y2 = x1.clone()
        y2.mul_(37.5)
        expected = self.safeToDense(x1) * 37.5
        self.assertEqual(self.safeToDense(y1), expected)
        self.assertEqual(self.safeToDense(y2), expected)

        y1 = x1 / 37.5
        y2 = x1.clone()
        y2.div_(37.5)
        expected = self.safeToDense(x1) / 37.5
        self.assertEqual(self.safeToDense(y1), expected)
        self.assertEqual(self.safeToDense(y2), expected)

        # TODO: add back inplace support
        y1 = x1 ** 2
        y2 = x1.clone()
        y2 = y2.pow(2)
        expected = self.safeToDense(x1) ** 2
        self.assertEqual(self.safeToDense(y1), expected)
        self.assertEqual(self.safeToDense(y2), expected)

        y = x1.clone()
        y.zero_()
        expected = torch.zeros(x1.size())
        self.assertEqual(self.safeToDense(y), expected)

        self.assertEqual(x1.is_coalesced(), not self.is_uncoalesced)
        y = x1.coalesce()
        z = x1.coalesce()
        self.assertEqual(x1.is_coalesced(), not self.is_uncoalesced)
        self.assertTrue(y.is_coalesced())
        self.assertEqual(x1, y)
        y._values().add_(1)
        if not x1.is_coalesced():
            # check that coalesce is out of place if the original tensor is not
            # coalesced.
            self.assertEqual(z._values() + 1, y._values())
        else:
            # check that coalesce is in-place if the original tensor is
            # coalesced.
            self.assertEqual(z._values(), y._values())

    @skipIfRocm
    def test_basic_ops(self):
        self._test_basic_ops_shape(9, 12, [5, 6])
        self._test_basic_ops_shape(9, 12, [10, 10, 10])
        self._test_basic_ops_shape(9, 12, [50, 30, 20])
        self._test_basic_ops_shape(9, 12, [5, 5, 5, 5, 5, 5])
        self._test_basic_ops_shape(0, 12, [10, 10, 10])
        self._test_basic_ops_shape(9, 0, [10, 10, 10])
        self._test_basic_ops_shape(0, 0, [10, 10, 10])
        self._test_basic_ops_shape(0, 0, [10, 10, 0])

    @skipIfRocm
    def test_basic_ops_hybrid(self):
        self._test_basic_ops_shape(9, 12, [5, 6], [2, 3])
        self._test_basic_ops_shape(9, 12, [10, 10, 10], [3])
        self._test_basic_ops_shape(9, 12, [50, 30, 20], [2])
        self._test_basic_ops_shape(9, 12, [5, 5, 5, 5, 5, 5], [2])
        self._test_basic_ops_shape(0, 12, [10, 10, 10], [2])
        self._test_basic_ops_shape(9, 0, [10, 10, 10], [2])
        self._test_basic_ops_shape(0, 0, [10, 10, 10], [2])
        self._test_basic_ops_shape(9, 12, [10, 10, 10], [2, 0])
        self._test_basic_ops_shape(0, 12, [10, 10, 10], [2, 0])
        self._test_basic_ops_shape(9, 0, [10, 10, 10], [2, 0])
        self._test_basic_ops_shape(0, 0, [10, 10, 10], [2, 0])
        self._test_basic_ops_shape(0, 0, [10, 10, 0], [2, 0])

    @skipIfRocm
    def test_add_dense_sparse_mismatch(self):
        def test_shape(dense_size, sparse_dims_shape, dense_dims_shape, sparse_size):
            x = torch.zeros(dense_size, dtype=self.value_dtype, device=self.device)
            sparse_y = self.SparseTensor(torch.zeros(sparse_dims_shape, dtype=torch.int64, device=self.device),
                                         torch.randn(dense_dims_shape, dtype=self.value_dtype, device=self.device),
                                         torch.Size(sparse_size))
            with self.assertRaisesRegex(
                    RuntimeError,
                    "add: expected 'self' and 'other' to have same size"):
                x + sparse_y

        test_shape([3, 4], [1, 4], [4, 4, 4], [3, 4, 4])
        test_shape([3, 4, 0], [1, 4], [4, 4, 4, 0], [3, 4, 4, 0])

    def _test_sparse_mask_shape(self, nnz_x1, nnz_x2, shape_i, shape_v=None):
        shape = shape_i + (shape_v or [])
        x1, _, _ = self._gen_sparse(len(shape_i), nnz_x1, shape)
        x2, _, _ = self._gen_sparse(len(shape_i), nnz_x2, shape)

        y1 = x1 + x2
        y2 = x1.clone()
        y2.add_(x2)
        expected = self.safeToDense(x1) + self.safeToDense(x2)
        self.assertEqual(self.safeToDense(y1), expected)
        self.assertEqual(self.safeToDense(y2), expected)

    def _test_sparse_mask_fixed(self):
        i = self.IndexTensor([
            [1, 3, 0, 4],
            [2, 1, 2, 3],
        ])
        v = self.ValueTensor([1, 2, 3, 4])
        x = self.SparseTensor(i, v, torch.Size([5, 4])).coalesce()
        dense = self.ValueTensor([
            [1, 2, 3, 4],
            [5, 6, 7, 8],
            [9, 10, 11, 12],
            [13, 14, 15, 16],
            [17, 18, 19, 20],
        ])
        exp_v = self.ValueTensor([7, 14, 3, 20])
        res = dense.sparse_mask(x)
        expected = self.SparseTensor(i, exp_v, torch.Size([5, 4]))
        self.assertEqual(res, expected)

        i = self.IndexTensor([
            [1, 3, 0, 4],
            [2, 1, 2, 3],
        ])
        v = self.ValueTensor(4, 0)
        x = self.SparseTensor(i, v, torch.Size([5, 4, 0])).coalesce()
        dense = self.ValueTensor(5, 4, 0)
        exp_v = self.ValueTensor(4, 0)
        res = dense.sparse_mask(x)
        expected = self.SparseTensor(i, exp_v, torch.Size([5, 4, 0]))
        self.assertEqual(res, expected)

    @skipIfRocm
    def test_sparse_mask(self):
        self._test_sparse_mask_fixed()

        self._test_sparse_mask_shape(9, 12, [5, 6])
        self._test_sparse_mask_shape(9, 12, [10, 10, 10])
        self._test_sparse_mask_shape(9, 12, [50, 30, 20])
        self._test_sparse_mask_shape(9, 12, [5, 5, 5, 5, 5, 5])
        self._test_sparse_mask_shape(0, 12, [10, 10, 10])
        self._test_sparse_mask_shape(9, 0, [10, 10, 10])
        self._test_sparse_mask_shape(0, 0, [10, 10, 10])
        self._test_sparse_mask_shape(0, 0, [10, 10, 0])

    def _test_sparse_mask_hybrid_fixed(self):
        i = self.IndexTensor([
            [1, 3, 0, 4],
            [2, 1, 2, 3],
        ])
        v = self.ValueTensor([[1, 2], [2, 3], [3, 4], [4, 5]])
        # TODO: This is also testing that, if coalesce is a no-op,
        # the indices don't get permuted. I don't know if we actually
        # want to give this invariant.
        x = self.SparseTensor(i, v, torch.Size([5, 4, 2])).coalesce()
        dense = self.ValueTensor([
            [[1, 3], [2, 2], [3, 3], [4, 2]],
            [[5, 7], [6, 7], [7, 9], [8, 9]],
            [[9, 2], [10, 4], [11, 1], [12, 3]],
            [[13, 5], [14, 1], [15, 1], [16, 6]],
            [[17, 7], [18, 2], [19, 7], [20, 1]],
        ])
        res = dense.sparse_mask(x)
        exp_v = self.ValueTensor([[7, 9], [14, 1], [3, 3], [20, 1]])
        expected = self.SparseTensor(i, exp_v, torch.Size([5, 4, 2]))
        self.assertEqual(res, expected)

        i = self.IndexTensor([
            [1, 3, 0, 4],
            [2, 1, 2, 3],
        ])
        v = self.ValueTensor(4, 2, 0)
        x = self.SparseTensor(i, v, torch.Size([5, 4, 2, 0])).coalesce()
        dense = self.ValueTensor(5, 4, 2, 0)
        res = dense.sparse_mask(x)
        exp_v = self.ValueTensor(4, 2, 0)
        expected = self.SparseTensor(i, exp_v, torch.Size([5, 4, 2, 0]))
        self.assertEqual(res, expected)

    @skipIfRocm
    def test_sparse_mask_hybrid(self):
        self._test_sparse_mask_hybrid_fixed()

        self._test_sparse_mask_shape(9, 12, [5, 6], [2, 3])
        self._test_sparse_mask_shape(9, 12, [10, 10, 10], [3])
        self._test_sparse_mask_shape(9, 12, [50, 30, 20], [2])
        self._test_sparse_mask_shape(9, 12, [5, 5, 5, 5, 5, 5], [2])
        self._test_sparse_mask_shape(0, 12, [10, 10, 10], [2])
        self._test_sparse_mask_shape(9, 0, [10, 10, 10], [2])
        self._test_sparse_mask_shape(0, 0, [10, 10, 10], [2])
        self._test_sparse_mask_shape(9, 12, [10, 10, 10], [2, 0])
        self._test_sparse_mask_shape(0, 12, [10, 10, 10], [2, 0])
        self._test_sparse_mask_shape(9, 0, [10, 10, 10], [2, 0])
        self._test_sparse_mask_shape(0, 0, [10, 10, 10], [2, 0])
        self._test_sparse_mask_shape(0, 0, [10, 10, 0], [2, 0])

    def _test_zeros(self, nnzs, shape, out_shape_i, out_shape_v=None):
        out_shape = out_shape_i + (out_shape_v or [])
        for nnz in nnzs:
            out, _, _ = self._gen_sparse(len(out_shape_i), nnz, out_shape)
            torch.zeros(*shape, out=out)
            self.assertEqual(tuple(out.size()), tuple(shape))
            self.assertTrue(out._indices().numel() == out._values().numel() == 0)
            self.assertEqual(out._nnz(), 0)
            self.assertEqual(out.sparse_dim(), len(shape))
            self.assertEqual(out.dense_dim(), 0)

    def test_zeros(self):
        def test_shape(i_shapes, v_shapes, shape, nnzs):
            for i_dim in range(1, len(i_shapes) + 1):
                for v_dim in range(len(v_shapes) + 1):
                    self._test_zeros(nnzs, shape, i_shapes[:i_dim], v_shapes[:v_dim])
        test_shape([2, 3, 4], [3, 4, 5, 6], [2, 3, 4], [9, 12])
        test_shape([0, 3, 4], [3, 4, 5, 6], [2, 3, 4], [0])
        test_shape([2, 3, 4], [0, 4, 5, 6], [2, 3, 4], [9, 12])
        test_shape([2, 3, 4], [3, 4, 5, 6], [2, 3, 0], [9, 12])
        test_shape([0, 3, 4], [3, 4, 5, 6], [2, 3, 0], [0])
        test_shape([2, 3, 4], [0, 4, 5, 6], [2, 3, 0], [9, 12])

    def _test_zeros_like(self, nnzs, template_shape_i, template_shape_v=None):
        template_shape_v = template_shape_v or []
        template_shape = template_shape_i + template_shape_v
        for nnz in nnzs:
            t, _, _ = self._gen_sparse(len(template_shape_i), nnz, template_shape)
            res = torch.zeros_like(t)
            self.assertEqual(tuple(res.size()), tuple(template_shape))
            self.assertTrue(res._indices().numel() == res._values().numel() == 0)
            self.assertEqual(res._nnz(), 0)
            self.assertEqual(res.sparse_dim(), len(template_shape_i))
            self.assertEqual(res.dense_dim(), len(template_shape_v))

    def test_zeros_like(self):
        def test_shape(i_shapes, v_shapes, nnzs):
            for i_dim in range(1, len(i_shapes) + 1):
                for v_dim in range(len(v_shapes) + 1):
                    self._test_zeros_like(nnzs, i_shapes[:i_dim], v_shapes[:v_dim])
        test_shape([2, 3, 4], [3, 4, 5, 6], [9, 12])
        test_shape([0, 3, 4], [3, 4, 5, 6], [0])
        test_shape([2, 3, 4], [0, 4, 5, 6], [9, 12])
        test_shape([2, 3, 4], [3, 4, 5, 6], [9, 12])
        test_shape([0, 3, 4], [3, 4, 5, 6], [0])
        test_shape([2, 3, 4], [0, 4, 5, 6], [9, 12])

    def _test_narrow(self, input, narrow_args):
        expected = input.to_dense().narrow(*narrow_args)
        self.assertEqual(expected, input.narrow_copy(*narrow_args).to_dense())

    def _all_narrow_combs(self, shape):
        for dim, dim_sz in enumerate(shape):
            for start in range(dim_sz):
                for length in range(dim_sz - start):
                    yield [dim, start, length]

    @skipIfRocm
    def test_narrow(self):
        shape = [3, 3, 4, 2]
        input, _, _ = self._gen_sparse(4, 19, shape)
        for narrow_args in self._all_narrow_combs(shape):
            self._test_narrow(input, narrow_args)

        self.assertRaises(RuntimeError, lambda: input.narrow_copy(-1, 0, 3))  # dim < 0
        self.assertRaises(RuntimeError, lambda: input.narrow_copy(10, 0, 3))  # dim > input.dim()
        self.assertRaises(RuntimeError, lambda: input.narrow_copy(0, shape[0] + 1, 3))  # start > size of dim
        self.assertRaises(RuntimeError, lambda: input.narrow_copy(0, 2, shape[0]))  # start+length > size of dim

        with_dense, _, _ = self._gen_sparse(2, 7, shape)
        for narrow_args in self._all_narrow_combs(shape):
            self._test_narrow(with_dense, narrow_args)

        self.assertRaises(RuntimeError, lambda: with_dense.narrow_copy(10, 0, 3))  # dim > sparseDim + denseDim

    def _test_log1p_tensor(self, input, dense_tensor):
        expected_output = dense_tensor.log1p()
        self.assertEqual(expected_output, input.log1p().to_dense())
        self.assertEqual(expected_output, input.coalesce().log1p_().to_dense())

        # test in-place op on uncoalesced input
        with self.assertRaisesRegex(RuntimeError, "in-place on uncoalesced tensors is not supported yet"):
            input.log1p_()

        input.requires_grad_()
        self.assertTrue(input.requires_grad)

        # test autograd
        x = input.clone()
        y = input.log1p()
        with self.assertRaisesRegex(RuntimeError, "log1p of a sparse tensor is made to be non-differentiable"):
            y.backward(x)

    @skipIfRocm
    def test_log1p(self):
        input = torch.sparse_coo_tensor(
            torch.LongTensor([[0], [1], [2]]).transpose(1, 0).clone().detach(),
            torch.FloatTensor([3, 4, 5]),
            torch.Size([3]),
            device=self.device)
        self._test_log1p_tensor(input, torch.as_tensor([3., 4., 5.]))

        # test uncoalesced input
        input_uncoalesced = torch.sparse_coo_tensor(
            torch.LongTensor([[0], [1], [2], [0], [1], [2]]).transpose(1, 0).clone().detach(),
            torch.FloatTensor([2, 3, 4, 1, 1, 1]),
            torch.Size([3]),
            device=self.device)
        self._test_log1p_tensor(input_uncoalesced, torch.as_tensor([3., 4., 5.]))

        input = torch.sparse_coo_tensor(
            torch.zeros([2, 0]),
            torch.zeros([0, 5, 5, 5, 5, 5, 5, 0]),
            torch.Size([0, 0, 5, 5, 5, 5, 5, 5, 0]),
            device=self.device)
        self._test_log1p_tensor(input, torch.zeros([0, 0, 5, 5, 5, 5, 5, 5, 0]))

        input = torch.sparse_coo_tensor(
            torch.zeros([1, 5]),
            torch.zeros([5, 6, 0]),
            torch.Size([5, 6, 0]),
            device=self.device)
        self._test_log1p_tensor(input, torch.zeros([5, 6, 0]))

    @skipIfRocm
    def test_sparse_add_coalesce(self):
        i = self.IndexTensor([[1, 2, 1]])
        v = self.ValueTensor([3, 4, 5])
        x = self.SparseTensor(i, v, torch.Size([3]))
        y = self.SparseTensor(i, v, torch.Size([3]))
        z = x + y

        self.assertFalse(z._indices().numel() != 2 and z.is_coalesced())

        i = self.IndexTensor([[1, 2, 1]])
        v = self.ValueTensor(3, 0)
        x = self.SparseTensor(i, v, torch.Size([3, 0]))
        y = self.SparseTensor(i, v, torch.Size([3, 0]))
        z = x + y

        self.assertFalse(z._indices().numel() != 2 and z.is_coalesced())

    @cuda_only
    def test_storage_not_null(self):
        x = torch.cuda.sparse.FloatTensor(2)
        self.assertNotEqual(x.get_device(), -1)

        x = torch.cuda.sparse.FloatTensor(2, 0)
        self.assertNotEqual(x.get_device(), -1)

    @cuda_only
    @unittest.skipIf(torch.cuda.device_count() < 2, "only one GPU detected")
    def test_same_gpu(self):
        def check_device(x, device_id):
            self.assertEqual(x.get_device(), device_id)
            self.assertEqual(x._values().get_device(), device_id)
            self.assertEqual(x._indices().get_device(), device_id)

        i = self.IndexTensor([[2]]).cuda(1)
        v = self.ValueTensor([5]).cuda(1)
        x = self.SparseTensor(i, v, torch.Size([3]), device=1)
        check_device(x, 1)

        i = self.IndexTensor([[2]]).cuda(1)
        v = self.ValueTensor(1, 0).cuda(1)
        x = self.SparseTensor(i, v, torch.Size([3, 0]), device=1)
        check_device(x, 1)

        x = self.SparseTensor(3, device=1)
        check_device(x, 1)

        x = self.SparseTensor(3, 0, device=1)
        check_device(x, 1)

        i = self.IndexTensor([[2]]).cuda(1)
        v = self.ValueTensor([5]).cuda(0)
        self.assertRaises(RuntimeError, lambda: self.SparseTensor(i, v, torch.Size([3])))

        i = self.IndexTensor([[2]]).cuda(1)
        v = self.ValueTensor(1, 0).cuda(0)
        self.assertRaises(RuntimeError, lambda: self.SparseTensor(i, v, torch.Size([3, 0])))

    def _test_new_device(self, size, device):
        with torch.cuda.device(device):
            x = torch.cuda.sparse.DoubleTensor(*size)
        self.assertEqual(x.get_device(), device)
        x1 = x.new()
        x2 = x.new(2, 3)
        self.assertEqual(x1.get_device(), device)
        self.assertEqual(x2.get_device(), device)

    @cuda_only
    def test_new_device_single_gpu(self):
        self._test_new_device((), 0)
        self._test_new_device((30, 20), 0)
        self._test_new_device((30, 20, 10), 0)
        self._test_new_device((30, 20, 10, 0), 0)

    @cuda_only
    @unittest.skipIf(torch.cuda.device_count() < 2, "only one GPU detected")
    def test_new_device_multi_gpu(self):
        self._test_new_device((), 1)
        self._test_new_device((30, 20), 1)
        self._test_new_device((30, 20, 10), 1)
        self._test_new_device((30, 20, 10, 0), 1)

    @skipIfRocm
    def test_new(self):
        def test_shape(sparse_dims, nnz, with_size):
            x, indices, values = self._gen_sparse(sparse_dims, nnz, with_size)
            if not x.is_cuda:
                # CUDA sparse tensors currently requires the size to be
                # specified if nDimV > 0
                self.assertEqual(x.new(indices, values), x)
            self.assertEqual(x.new(indices, values, x.size()), x)

        test_shape(3, 10, 100)
        test_shape(3, 0, [100, 100, 0])

    @cpu_only  # not really, but we only really want to run this once
    def test_factory(self):
        for test_empty_tensor in [True, False]:
            if test_empty_tensor:
                default_size = torch.Size([1, 3, 0])
                size = torch.Size([3, 3, 0])
            else:
                default_size = torch.Size([1, 3])
                size = torch.Size([3, 3])
            for include_size in [True, False]:
                for use_tensor_idx in [True, False]:
                    for use_tensor_val in [True, False]:
                        for use_cuda in ([False] if not torch.cuda.is_available() else [True, False]):
                            # have to include size with cuda sparse tensors
                            include_size = include_size or use_cuda
                            dtype = torch.float64
                            long_dtype = torch.int64
                            device = torch.device('cpu') if not use_cuda else \
                                torch.device(torch.cuda.device_count() - 1)
                            indices = torch.tensor(([0], [2]), dtype=long_dtype) if use_tensor_idx else ([0], [2])
                            if test_empty_tensor:
                                values = self.ValueTensor(1, 0)
                            else:
                                if use_tensor_val:
                                    values = torch.tensor([1.], dtype=dtype)
                                else:
                                    values = 1.
                            if include_size:
                                sparse_tensor = torch.sparse_coo_tensor(indices, values, size, dtype=dtype,
                                                                        device=device, requires_grad=True)
                            else:
                                sparse_tensor = torch.sparse_coo_tensor(indices, values, dtype=dtype,
                                                                        device=device, requires_grad=True)
                            self.assertEqual(indices, sparse_tensor._indices())
                            self.assertEqual(values, sparse_tensor._values())
                            self.assertEqual(size if include_size else default_size, sparse_tensor.size())
                            self.assertEqual(dtype, sparse_tensor.dtype)
                            if use_cuda:
                                self.assertEqual(device, sparse_tensor._values().device)
                            self.assertEqual(True, sparse_tensor.requires_grad)

    def test_factory_size_check(self):
        indices = self.IndexTensor([[1, 2],
                                    [0, 2]])
        values = self.ValueTensor([.5, .5])
        sizes = torch.Size([2, 3])
        with self.assertRaisesRegex(RuntimeError, "size is inconsistent with indices"):
            torch.sparse_coo_tensor(indices, values, sizes)

        indices.fill_(-1)
        with self.assertRaisesRegex(RuntimeError, "found negative index"):
            torch.sparse_coo_tensor(indices, values, sizes)

        indices = self.IndexTensor([[1, 2],
                                    [0, 2]])
        values = self.ValueTensor(2, 1, 0)
        sizes = torch.Size([2, 3, 1, 0])
        with self.assertRaisesRegex(RuntimeError, "size is inconsistent with indices"):
            torch.sparse_coo_tensor(indices, values, sizes)

        indices = self.IndexTensor([[1, 2],
                                    [0, 2]])
        values = self.ValueTensor(2, 2, 2)
        sizes = torch.Size([0, 0, 2, 2])
        with self.assertRaisesRegex(RuntimeError, "size is inconsistent with indices"):
            torch.sparse_coo_tensor(indices, values, sizes)

        indices = self.IndexTensor([[1, 2],
                                    [0, 2]])
        values = self.ValueTensor([[1, 1, 1], [1, 1, 1]])
        sizes = torch.Size([3, 3, 2])
        with self.assertRaisesRegex(RuntimeError, "values has incorrect size"):
            torch.sparse_coo_tensor(indices, values, sizes)

        indices = self.IndexTensor([[1, 2],
                                    [0, 2]])
        values = self.ValueTensor(2, 1, 0)
        sizes = torch.Size([3, 3, 2, 0])
        with self.assertRaisesRegex(RuntimeError, "values has incorrect size"):
            torch.sparse_coo_tensor(indices, values, sizes)

    def test_factory_default(self):
        tensor = self.SparseTensor()
        expected_indices = self.IndexTensor(1, 0)
        expected_size = torch.Size([0])
        self.assertEqual(tensor._indices(), expected_indices)
        self.assertEqual(tensor.shape, expected_size)

    def test_factory_empty_indices(self):
        device = 'cuda' if self.is_cuda else 'cpu'
        tensor = self.SparseTensor()
        expected_indices = torch.empty((1, 0), dtype=torch.long, device=device)
        self.assertEqual(tensor._indices(), expected_indices)

        tensor = torch.sparse_coo_tensor(torch.Size([2, 0]), device=device)
        expected_indices = torch.empty((2, 0), dtype=torch.long, device=device)
        self.assertEqual(tensor._indices(), expected_indices)

        tensor = torch.sparse_coo_tensor(torch.Size([2, 2, 0]), device=device)
        expected_indices = torch.empty((3, 0), dtype=torch.long, device=device)
        self.assertEqual(tensor._indices(), expected_indices)

        tensor = torch.sparse_coo_tensor(torch.Size([2, 2, 0, 0]), device=device)
        expected_indices = torch.empty((4, 0), dtype=torch.long, device=device)
        self.assertEqual(tensor._indices(), expected_indices)

    def test_factory_nnz(self):
        indices = self.IndexTensor([[0]])  # (sparse_dim, nnz): (1, 1)
        values = self.ValueTensor([[1, 1], [1, 1]])  # (nnz, ...): (2, 2)
        sizes = torch.Size([2, 2])
        with self.assertRaisesRegex(RuntimeError, "indices and values must have same nnz"):
            torch.sparse_coo_tensor(indices, values, sizes)

        indices = self.IndexTensor([[0]])  # (sparse_dim, nnz): (1, 1)
        values = self.ValueTensor(2, 0)  # (nnz, ...): (2, 0)
        sizes = torch.Size([2, 0])
        with self.assertRaisesRegex(RuntimeError, "indices and values must have same nnz"):
            torch.sparse_coo_tensor(indices, values, sizes)

    def test_factory_nnz_zero(self):
        def test_shape(i_shape, v_shape, size, expected_size):
            device = 'cuda' if self.is_cuda else 'cpu'
            if size:
                t = torch.sparse_coo_tensor(torch.empty(i_shape), torch.empty(v_shape), torch.Size(size), device=device)
            else:
                t = torch.sparse_coo_tensor(torch.empty(i_shape), torch.empty(v_shape), device=device)
            expected_indices = torch.empty(i_shape, device=device)
            expected_values = torch.empty(v_shape, device=device)
            expected_size = torch.Size(expected_size)
            self.assertEqual(t._indices(), expected_indices)
            self.assertEqual(t._values(), expected_values)
            self.assertEqual(t.size(), expected_size)

        test_shape([1, 0], [0, 2, 4, 0], None, [0, 2, 4, 0])
        test_shape([3, 0], [0, 2, 4, 0], None, [0, 0, 0, 2, 4, 0])
        test_shape([1, 0], [0, 2, 4, 0], [0, 2, 4, 0], [0, 2, 4, 0])
        test_shape([3, 0], [0, 2, 4, 0], [0, 0, 0, 2, 4, 0], [0, 0, 0, 2, 4, 0])
        test_shape([3, 0], [0, 2, 4, 0], [1, 2, 3, 2, 4, 0], [1, 2, 3, 2, 4, 0])

    @skipIfRocm
    def test_factory_dense_dim(self):
        indices = self.IndexTensor([[0]])
        values = self.ValueTensor([[[1, 1, 1], [1, 1, 1]]])
        sizes = torch.Size([1, 3, 4])
        with self.assertRaisesRegex(RuntimeError, "values has incorrect size"):
            torch.sparse_coo_tensor(indices, values, sizes)

        indices = self.IndexTensor([[0]])
        values = self.ValueTensor(1, 2, 3, 0)
        sizes = torch.Size([1, 3, 4, 0])
        with self.assertRaisesRegex(RuntimeError, "values has incorrect size"):
            torch.sparse_coo_tensor(indices, values, sizes)

    @cpu_only
    def test_factory_type_inference(self):
        t = torch.sparse_coo_tensor(torch.tensor(([0], [2])), torch.tensor([1.], dtype=torch.float32))
        self.assertEqual(torch.float32, t.dtype)
        t = torch.sparse_coo_tensor(torch.tensor(([0], [2])), torch.tensor([1.], dtype=torch.float64))
        self.assertEqual(torch.float64, t.dtype)
        t = torch.sparse_coo_tensor(torch.tensor(([0], [2])), torch.tensor([1]))
        self.assertEqual(torch.int64, t.dtype)

        t = torch.sparse_coo_tensor(torch.tensor(([0], [2])), torch.FloatTensor(1, 0))
        self.assertEqual(torch.float32, t.dtype)
        t = torch.sparse_coo_tensor(torch.tensor(([0], [2])), torch.DoubleTensor(1, 0))
        self.assertEqual(torch.float64, t.dtype)
        t = torch.sparse_coo_tensor(torch.tensor(([0], [2])), torch.LongTensor(1, 0))
        self.assertEqual(torch.int64, t.dtype)

    @cuda_only
    def test_factory_device_type_inference(self):
        # both indices/values are CUDA
        shape = (1, 3)
        for indices_device in ['cuda', 'cpu']:
            for values_device in ['cuda', 'cpu']:
                for sparse_device in ['cuda', 'cpu', None]:
                    for test_empty_tensor in [True, False]:
                        if test_empty_tensor:
                            t = torch.sparse_coo_tensor(torch.tensor(([0], [2]), device=indices_device),
                                                        self.ValueTensor(1, 0).to(values_device),
                                                        (1, 3, 0), device=sparse_device)
                        else:
                            t = torch.sparse_coo_tensor(torch.tensor(([0], [2]), device=indices_device),
                                                        torch.tensor([1.], device=values_device),
                                                        (1, 3), device=sparse_device)
                        should_be_cuda = sparse_device == 'cuda' or (sparse_device is None and values_device == 'cuda')
                        self.assertEqual(should_be_cuda, t.is_cuda)

    @cpu_only
    def test_factory_copy(self):
        def test_tensor(indices, values, indices_equal, values_equal):
            sparse_tensor = torch.sparse_coo_tensor(indices, values, dtype=torch.float64)
            if indices_equal:
                self.assertEqual(indices.data_ptr(), sparse_tensor._indices().data_ptr())
            else:
                self.assertNotEqual(indices.data_ptr(), sparse_tensor._indices().data_ptr())
            if values_equal:
                self.assertEqual(values.data_ptr(), sparse_tensor._values().data_ptr())
            else:
                self.assertNotEqual(values.data_ptr(), sparse_tensor._values().data_ptr())

        # both correct
        indices = torch.tensor(([0], [2]), dtype=torch.int64)
        values = torch.tensor([1.], dtype=torch.float64)
        test_tensor(indices, values, True, True)

        indices = torch.tensor(([0], [2]), dtype=torch.int64)
        values = torch.DoubleTensor(1, 0)
        test_tensor(indices, values, True, True)

        # only indices correct
        indices = torch.tensor(([0], [2]), dtype=torch.int64)
        values = torch.tensor([1.], dtype=torch.float32)
        test_tensor(indices, values, True, False)

        indices = torch.tensor(([0], [2]), dtype=torch.int64)
        values = torch.FloatTensor(1, 0)
        test_tensor(indices, values, True, True)  # An empty tensor's data_ptr is always equal to 0

        # only values correct
        indices = torch.tensor(([0], [2]), dtype=torch.int32)
        values = torch.tensor([1.], dtype=torch.float64)
        test_tensor(indices, values, False, True)

        indices = torch.tensor(([0], [2]), dtype=torch.int32)
        values = torch.DoubleTensor(1, 0)
        test_tensor(indices, values, False, True)

        # neither correct
        indices = torch.tensor(([0], [2]), dtype=torch.int32)
        values = torch.tensor([1.], dtype=torch.float32)
        test_tensor(indices, values, False, False)

        indices = torch.tensor(([0], [2]), dtype=torch.int32)
        values = torch.FloatTensor(1, 0)
        test_tensor(indices, values, False, True)  # An empty tensor's data_ptr is always equal to 0

    @cpu_only  # just run once, we test both cpu and cuda
    def test_constructor_device_legacy(self):
        i = torch.tensor([[0, 1, 1], [2, 0, 2]])
        v = torch.tensor([3., 4., 5.])
        size = torch.Size([2, 3])

        self.assertRaises(RuntimeError, lambda: torch.sparse.FloatTensor(device='cuda'))
        self.assertRaises(RuntimeError, lambda: torch.sparse.FloatTensor(i, v, device='cuda'))
        self.assertRaises(RuntimeError, lambda: torch.sparse.FloatTensor(i, v, size, device='cuda'))
        self.assertRaises(RuntimeError, lambda: torch.sparse.FloatTensor(torch.Size([2, 3, 4]), device='cuda'))

        x = torch.sparse_coo_tensor(i, v, size, device='cpu')
        self.assertRaises(RuntimeError, lambda: x.new(device='cuda'))
        self.assertRaises(RuntimeError, lambda: x.new(i, v, device='cuda'))
        self.assertRaises(RuntimeError, lambda: x.new(i, v, size, device='cuda'))
        self.assertRaises(RuntimeError, lambda: x.new(torch.Size([2, 3, 4]), device='cuda'))

        if torch.cuda.is_available():
            self.assertRaises(RuntimeError, lambda: torch.cuda.sparse.FloatTensor(device='cpu'))
            self.assertRaises(RuntimeError, lambda: torch.cuda.sparse.FloatTensor(i, v, device='cpu'))
            self.assertRaises(RuntimeError, lambda: torch.cuda.sparse.FloatTensor(i, v, size, device='cpu'))
            self.assertRaises(RuntimeError, lambda: torch.cuda.sparse.FloatTensor(torch.Size([2, 3, 4]), device='cpu'))

            x = torch.sparse_coo_tensor(i, v, size, device='cuda')
            self.assertRaises(RuntimeError, lambda: x.new(device='cpu'))
            self.assertRaises(RuntimeError, lambda: x.new(i, v, device='cpu'))
            self.assertRaises(RuntimeError, lambda: x.new(i, v, size, device='cpu'))
            self.assertRaises(RuntimeError, lambda: x.new(torch.Size([2, 3, 4]), device='cpu'))

    @cpu_only  # not really, but we only really want to run this once
    def test_dtypes(self):
        all_sparse_dtypes = [dtype for dtype in torch.testing.get_all_dtypes() if dtype != torch.float16]
        do_test_dtypes(self, all_sparse_dtypes, torch.sparse_coo, torch.device('cpu'))
        if torch.cuda.is_available():
            do_test_dtypes(self, all_sparse_dtypes, torch.sparse_coo, torch.device('cuda:0'))

    @cpu_only  # not really, but we only really want to run this once
    def test_empty_full(self):
        all_sparse_dtypes = [dtype for dtype in torch.testing.get_all_dtypes() if dtype != torch.float16]
        do_test_empty_full(self, all_sparse_dtypes, torch.sparse_coo, torch.device('cpu'))
        if torch.cuda.device_count() > 0:
            do_test_empty_full(self, all_sparse_dtypes, torch.sparse_coo, None)
            do_test_empty_full(self, all_sparse_dtypes, torch.sparse_coo, torch.device('cuda:0'))

    def test_is_sparse(self):
        x = torch.randn(3, 3)
        self.assertFalse(x.is_sparse)

        x = torch.randn(3, 3, 0)
        self.assertFalse(x.is_sparse)

        x = self.SparseTensor()
        self.assertTrue(x.is_sparse)

        x = self.SparseTensor(1, 0)
        self.assertTrue(x.is_sparse)

    @skipIfRocm
    def test_resize_as(self):
        def do_test(t):
            y = t.new().resize_as_(t).zero_()
            self.assertEqual(y.shape, t.shape)
            # Check that y can be added to t. Currently, this requires that
            # sparse_dim and dense_dim match.
            self.assertEqual(t, t + y)

        do_test(self.SparseTensor())
        do_test(self.SparseTensor(3, 0))
        do_test(self.SparseTensor(3, 3))

    def _test_resize_shape(self, x_i, x_v, x_size, y_i, y_v, y_size):
        x_v_numel = torch.zeros(x_v).numel()
        y_v_numel = torch.zeros(y_v).numel()
        x = torch.sparse_coo_tensor(torch.zeros(x_i),
                                    torch.arange(x_v_numel).resize_(x_v).to(torch.float),
                                    torch.Size(x_size))
        x_dense = x.to_dense()
        y = torch.sparse_coo_tensor(torch.zeros(y_i),
                                    torch.ones(y_v).to(torch.float),
                                    torch.Size(y_size))
        y_dense = y.to_dense()
        x.resize_as_(y)
        x_dense.resize_as_(y_dense)
        self.assertEqual(x.shape, y.shape)
        self.assertEqual(x.sparse_dim(), y.sparse_dim())
        self.assertEqual(x.dense_dim(), y.dense_dim())
        self.assertEqual(x.shape, x_dense.shape)
        self.assertEqual(y.shape, y_dense.shape)
        # Here we make sure that the original data are preserved after resizing
        self.assertEqual(x.to_dense().view(-1)[0:x_v_numel].view(x_v),
                         x_dense.view(-1)[0:x_v_numel].view(x_v))

    def test_resize(self):
        # 1. Expand the size of some dense dimensions [Supported]
        self._test_resize_shape([1, 1], [1, 2, 3], [2, 2, 3],
                                [1, 1], [1, 2, 4], [2, 2, 4])

        self._test_resize_shape([1, 1], [1, 2, 0], [2, 2, 0],
                                [1, 1], [1, 2, 4], [2, 2, 4])

        # 2. Expand the size of some sparse dimensions [Supported]
        self._test_resize_shape([1, 1], [1, 2, 3], [2, 2, 3],
                                [1, 1], [1, 2, 3], [4, 2, 3])

        # 3. Change the shapes of both sparse and dense dimensions when nnz is zero [Supported]
        self._test_resize_shape([1, 0], [0, 2, 3], [2, 2, 3],
                                [2, 0], [0, 2, 4, 5], [1, 1, 2, 4, 5])

        self._test_resize_shape([1, 0], [0, 2, 3], [2, 2, 3],
                                [2, 0], [0, 2, 4, 0], [1, 1, 2, 4, 0])

        # 4. Add dims to dense dimensions [Not Supported]
        with self.assertRaisesRegex(RuntimeError, "changing the number of dense dimensions"):
            self._test_resize_shape([1, 1], [1, 2, 3], [2, 2, 3],
                                    [1, 1], [1, 2, 3, 4], [2, 2, 3, 4])

        with self.assertRaisesRegex(RuntimeError, "changing the number of dense dimensions"):
            self._test_resize_shape([1, 1], [1, 2, 3], [2, 2, 3],
                                    [1, 1], [1, 2, 3, 0], [2, 2, 3, 0])

        # 5. Remove dims from dense dimensions [Not Supported]
        with self.assertRaisesRegex(RuntimeError, "changing the number of dense dimensions"):
            self._test_resize_shape([1, 1], [1, 2, 3], [2, 2, 3],
                                    [1, 1], [1, 2], [2, 2])

        # 6. Change the number of sparse dimensions on a non-empty sparse tensor [Not Supported]
        with self.assertRaisesRegex(RuntimeError, "changing the number of sparse dimensions"):
            self._test_resize_shape([1, 1], [1, 2, 3], [2, 2, 3],
                                    [2, 1], [1, 2, 3], [1, 2, 2, 3])

        # 7. Shrink the size of some sparse dimensions on a non-empty sparse tensor [Not Supported]
        with self.assertRaisesRegex(RuntimeError, "shrinking the size of sparse dimensions"):
            self._test_resize_shape([1, 1], [1, 2, 3], [2, 2, 3],
                                    [1, 1], [1, 2, 3], [1, 2, 3])

        # 8. Shrink the size of some dense dimensions on a non-empty sparse tensor [Not Supported]
        with self.assertRaisesRegex(RuntimeError, "shrinking the size of dense dimensions"):
            self._test_resize_shape([1, 1], [1, 2, 3], [2, 2, 3],
                                    [1, 1], [1, 2, 2], [2, 2, 2])

        with self.assertRaisesRegex(RuntimeError, "shrinking the size of dense dimensions"):
            self._test_resize_shape([1, 1], [1, 2, 3], [2, 2, 3],
                                    [1, 1], [1, 2, 0], [2, 2, 0])

    def test_is_nonzero(self):
        self.assertTrue(torch.sparse_coo_tensor(([0],), 1., (1,)).is_nonzero())
        self.assertFalse(torch.sparse_coo_tensor(([0],), 0., (1,)).is_nonzero())
        self.assertFalse(torch.sparse_coo_tensor(([0], [0]), 0., (1, 1)).is_nonzero())
        self.assertFalse(torch.sparse_coo_tensor(([0, 0],), (0., 0.), (1,)).is_nonzero())
        self.assertFalse(torch.sparse_coo_tensor(([0, 0],), (-1., 1.), (1,)).is_nonzero())
        self.assertTrue(torch.sparse_coo_tensor(torch.zeros(0, 1), 12.3, []).is_nonzero())  # scalar sparse tensor
        with self.assertRaisesRegex(RuntimeError, "bool value of Tensor with no values is ambiguous"):
            torch.sparse_coo_tensor(([0, 1],), self.ValueTensor(2, 0), (4, 0)).is_nonzero()


class TestUncoalescedSparse(TestSparse):
    def setUp(self):
        super(TestUncoalescedSparse, self).setUp()
        self.is_uncoalesced = True


@unittest.skipIf(not TEST_CUDA, 'CUDA not available')
class TestCudaSparse(TestSparse):
    def setUp(self):
        super(TestCudaSparse, self).setUp()
        self.is_cuda = True
        self.device = 'cuda'
        self.IndexTensor = torch.cuda.LongTensor
        self.ValueTensor = torch.cuda.DoubleTensor
        self.SparseTensor = torch.cuda.sparse.DoubleTensor


@unittest.skipIf(not TEST_CUDA, 'CUDA not available')
class TestCudaUncoalescedSparse(TestCudaSparse):
    def setUp(self):
        super(TestCudaUncoalescedSparse, self).setUp()
        self.is_uncoalesced = True


class TestSparseOneOff(TestCase):
    @unittest.skipIf(not TEST_CUDA, 'CUDA not available')
    def test_cuda_from_cpu(self):
        with self.assertRaisesRegex(
                RuntimeError,
                "backend of indices \\(CUDA\\) must match backend of values \\(CPU\\)"):
            torch.sparse.FloatTensor(torch.zeros(1, 4).long().cuda(),
                                     torch.randn(4, 4, 4),
                                     [3, 4, 4])

        with self.assertRaisesRegex(
                RuntimeError,
                "backend of indices \\(CUDA\\) must match backend of values \\(CPU\\)"):
            torch.sparse.FloatTensor(torch.zeros(1, 4).long().cuda(),
                                     torch.randn(4, 4, 4, 0),
                                     [3, 4, 4, 0])

        with self.assertRaisesRegex(
                RuntimeError,
                "backend of indices \\(CUDA\\) must match backend of values \\(CPU\\)"):
            torch.sparse.FloatTensor(torch.LongTensor(1, 0).cuda(),
                                     torch.randn(0, 4, 4, 0),
                                     [0, 4, 4, 0])

    @unittest.skipIf(not TEST_CUDA, 'CUDA not available')
    def test_cuda_sparse_cpu_dense_add(self):
        x = torch.zeros(3, 4, 4)
        sparse_y = torch.cuda.sparse.FloatTensor(torch.zeros(1, 4).long().cuda(),
                                                 torch.randn(4, 4, 4).cuda(),
                                                 [3, 4, 4])
        with self.assertRaisesRegex(RuntimeError, "add: expected 'other' to be a CPU tensor\\, but got a CUDA tensor"):
            x + sparse_y

        x = torch.zeros(3, 4, 4, 0)
        sparse_y = torch.cuda.sparse.FloatTensor(torch.zeros(1, 4).long().cuda(),
                                                 torch.randn(4, 4, 4, 0).cuda(),
                                                 [3, 4, 4, 0])
        with self.assertRaisesRegex(RuntimeError, "add: expected 'other' to be a CPU tensor\\, but got a CUDA tensor"):
            x + sparse_y

        x = torch.zeros(0, 4, 4, 0)
        sparse_y = torch.cuda.sparse.FloatTensor(torch.LongTensor(1, 0).cuda(),
                                                 torch.randn(0, 4, 4, 0).cuda(),
                                                 [0, 4, 4, 0])
        with self.assertRaisesRegex(RuntimeError, "add: expected 'other' to be a CPU tensor\\, but got a CUDA tensor"):
            x + sparse_y


if __name__ == '__main__':
    run_tests()<|MERGE_RESOLUTION|>--- conflicted
+++ resolved
@@ -246,8 +246,6 @@
         res = self.ValueTensor(3, 4, 5, 0)
         test_tensor(x, res)
 
-<<<<<<< HEAD
-=======
     @skipIfRocm  # see https://github.com/pytorch/pytorch/pull/12171#issuecomment-431069849
     def test_to_sparse(self):
         shape = [10, 5, 19, 8]
@@ -267,7 +265,6 @@
         self.assertRaises(RuntimeError, lambda: sp.to_sparse())
 
     @skipIfRocm
->>>>>>> 74ac86d2
     def test_shared(self):
         i = self.IndexTensor([[2]])
         v = self.ValueTensor([5])
