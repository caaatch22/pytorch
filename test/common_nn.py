--- conflicted
+++ resolved
@@ -740,11 +740,7 @@
         reference_fn=lambda i, t, m:
             cosineembeddingloss_reference(i[0], i[1], t, reduction=get_reduction(m)),
         check_sum_reduction=True,
-<<<<<<< HEAD
-        test_cuda=(not TEST_WITH_ROCM),
-=======
-        test_cuda = (not TEST_WITH_ROCM)
->>>>>>> af8b4471
+        test_cuda = (not TEST_WITH_ROCM)
     ),
     dict(
         module_name='CosineEmbeddingLoss',
@@ -755,11 +751,7 @@
             cosineembeddingloss_reference(i[0], i[1], t, margin=0.7, reduction=get_reduction(m)),
         desc='margin',
         check_sum_reduction=True,
-<<<<<<< HEAD
-        test_cuda=(not TEST_WITH_ROCM),
-=======
-        test_cuda = (not TEST_WITH_ROCM)
->>>>>>> af8b4471
+        test_cuda = (not TEST_WITH_ROCM)
     ),
     dict(
         module_name='MarginRankingLoss',
